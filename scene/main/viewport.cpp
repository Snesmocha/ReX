/**************************************************************************/
/*  viewport.cpp                                                          */
/**************************************************************************/
/*                         This file is part of:                          */
/*                             REDOT ENGINE                               */
/*                        https://redotengine.org                         */
/**************************************************************************/
/* Copyright (c) 2024-present Redot Engine contributors                   */
/*                                          (see REDOT_AUTHORS.md)        */
/* Copyright (c) 2014-present Godot Engine contributors (see AUTHORS.md). */
/* Copyright (c) 2007-2014 Juan Linietsky, Ariel Manzur.                  */
/*                                                                        */
/* Permission is hereby granted, free of charge, to any person obtaining  */
/* a copy of this software and associated documentation files (the        */
/* "Software"), to deal in the Software without restriction, including    */
/* without limitation the rights to use, copy, modify, merge, publish,    */
/* distribute, sublicense, and/or sell copies of the Software, and to     */
/* permit persons to whom the Software is furnished to do so, subject to  */
/* the following conditions:                                              */
/*                                                                        */
/* The above copyright notice and this permission notice shall be         */
/* included in all copies or substantial portions of the Software.        */
/*                                                                        */
/* THE SOFTWARE IS PROVIDED "AS IS", WITHOUT WARRANTY OF ANY KIND,        */
/* EXPRESS OR IMPLIED, INCLUDING BUT NOT LIMITED TO THE WARRANTIES OF     */
/* MERCHANTABILITY, FITNESS FOR A PARTICULAR PURPOSE AND NONINFRINGEMENT. */
/* IN NO EVENT SHALL THE AUTHORS OR COPYRIGHT HOLDERS BE LIABLE FOR ANY   */
/* CLAIM, DAMAGES OR OTHER LIABILITY, WHETHER IN AN ACTION OF CONTRACT,   */
/* TORT OR OTHERWISE, ARISING FROM, OUT OF OR IN CONNECTION WITH THE      */
/* SOFTWARE OR THE USE OR OTHER DEALINGS IN THE SOFTWARE.                 */
/**************************************************************************/

#include "viewport.h"

#include "core/config/project_settings.h"
#include "core/debugger/engine_debugger.h"
#include "core/templates/pair.h"
#include "core/templates/sort_array.h"
#include "scene/2d/audio_listener_2d.h"
#include "scene/2d/camera_2d.h"
#include "scene/gui/control.h"
#include "scene/gui/label.h"
#include "scene/gui/popup.h"
#include "scene/gui/popup_menu.h"
#include "scene/gui/subviewport_container.h"
#include "scene/main/canvas_layer.h"
#include "scene/main/window.h"
#include "scene/resources/mesh.h"
#include "scene/resources/text_line.h"
#include "scene/resources/world_2d.h"
#include "servers/audio_server.h"
#include "servers/rendering/rendering_server_globals.h"

#ifndef _3D_DISABLED
#include "scene/3d/audio_listener_3d.h"
#include "scene/3d/camera_3d.h"
#include "scene/3d/world_environment.h"
#endif // _3D_DISABLED

#ifndef PHYSICS_2D_DISABLED
#include "scene/2d/physics/collision_object_2d.h"
#endif // PHYSICS_2D_DISABLED

#ifndef PHYSICS_3D_DISABLED
#include "scene/3d/physics/collision_object_3d.h"
#endif // PHYSICS_3D_DISABLED

void ViewportTexture::setup_local_to_scene() {
	// For the same target viewport, setup is only allowed once to prevent multiple free or multiple creations.
	if (!vp_changed) {
		return;
	}

	if (vp_pending) {
		return;
	}

	Node *loc_scene = get_local_scene();
	if (!loc_scene) {
		return;
	}

	if (vp) {
		vp->viewport_textures.erase(this);
		vp = nullptr;
	}

	if (loc_scene->is_ready()) {
		_setup_local_to_scene(loc_scene);
	} else {
		loc_scene->connect(SceneStringName(ready), callable_mp(this, &ViewportTexture::_setup_local_to_scene).bind(loc_scene), CONNECT_ONE_SHOT);
		vp_pending = true;
	}
}

void ViewportTexture::reset_local_to_scene() {
	vp_changed = true;

	if (vp) {
		vp->viewport_textures.erase(this);
		vp = nullptr;
	}

	if (proxy.is_valid() && proxy_ph.is_null()) {
		proxy_ph = RS::get_singleton()->texture_2d_placeholder_create();
		RS::get_singleton()->texture_proxy_update(proxy, proxy_ph);
	}
}

void ViewportTexture::set_viewport_path_in_scene(const NodePath &p_path) {
	if (path == p_path) {
		return;
	}

	path = p_path;

	reset_local_to_scene();

	if (get_local_scene() && !path.is_empty()) {
		setup_local_to_scene();
	} else {
		if (path.is_empty()) {
			vp_changed = false;
		}
		emit_changed();
	}
}

NodePath ViewportTexture::get_viewport_path_in_scene() const {
	return path;
}

int ViewportTexture::get_width() const {
	if (!vp) {
		_err_print_viewport_not_set();
		return 0;
	}
	if (vp->is_sub_viewport()) {
		return vp->size.width;
	}
	return vp->size.width * vp->get_stretch_transform().get_scale().width;
}

int ViewportTexture::get_height() const {
	if (!vp) {
		_err_print_viewport_not_set();
		return 0;
	}
	if (vp->is_sub_viewport()) {
		return vp->size.height;
	}
	return vp->size.height * vp->get_stretch_transform().get_scale().height;
}

Size2 ViewportTexture::get_size() const {
	if (!vp) {
		_err_print_viewport_not_set();
		return Size2();
	}
	if (vp->is_sub_viewport()) {
		return vp->size;
	}
	Size2 scale = vp->get_stretch_transform().get_scale();
	return Size2(vp->size.width * scale.width, vp->size.height * scale.height).ceil();
}

RID ViewportTexture::get_rid() const {
	if (proxy.is_null()) {
		proxy_ph = RS::get_singleton()->texture_2d_placeholder_create();
		proxy = RS::get_singleton()->texture_proxy_create(proxy_ph);
	}
	return proxy;
}

bool ViewportTexture::has_alpha() const {
	return false;
}

Ref<Image> ViewportTexture::get_image() const {
	if (!vp) {
		_err_print_viewport_not_set();
		return Ref<Image>();
	}
	return RS::get_singleton()->texture_2d_get(vp->texture_rid);
}

void ViewportTexture::_err_print_viewport_not_set() const {
	if (!vp_pending && !vp_changed) {
		ERR_PRINT("Viewport Texture must be set to use it.");
	}
}

void ViewportTexture::_setup_local_to_scene(const Node *p_loc_scene) {
	// Always reset this, even if this call fails with an error.
	vp_pending = false;

	Node *vpn = p_loc_scene->get_node_or_null(path);
	ERR_FAIL_NULL_MSG(vpn, "Path to node is invalid: '" + path + "'.");
	vp = Object::cast_to<Viewport>(vpn);
	ERR_FAIL_NULL_MSG(vp, "Path to node does not point to a viewport: '" + path + "'.");

	vp->viewport_textures.insert(this);

	ERR_FAIL_NULL(RenderingServer::get_singleton());
	if (proxy_ph.is_valid()) {
		RS::get_singleton()->texture_proxy_update(proxy, vp->texture_rid);
		RS::get_singleton()->free(proxy_ph);
		proxy_ph = RID();
	} else {
		ERR_FAIL_COND(proxy.is_valid()); // Should be invalid.
		proxy = RS::get_singleton()->texture_proxy_create(vp->texture_rid);
	}
	vp_changed = false;

	emit_changed();
}

void ViewportTexture::_bind_methods() {
	ClassDB::bind_method(D_METHOD("set_viewport_path_in_scene", "path"), &ViewportTexture::set_viewport_path_in_scene);
	ClassDB::bind_method(D_METHOD("get_viewport_path_in_scene"), &ViewportTexture::get_viewport_path_in_scene);

	ADD_PROPERTY(PropertyInfo(Variant::NODE_PATH, "viewport_path", PROPERTY_HINT_NODE_PATH_VALID_TYPES, "Viewport", PROPERTY_USAGE_DEFAULT | PROPERTY_USAGE_NODE_PATH_FROM_SCENE_ROOT), "set_viewport_path_in_scene", "get_viewport_path_in_scene");
}

ViewportTexture::ViewportTexture() {
	set_local_to_scene(true);
}

ViewportTexture::~ViewportTexture() {
	if (vp) {
		vp->viewport_textures.erase(this);
	}

	ERR_FAIL_NULL(RenderingServer::get_singleton());

	if (proxy_ph.is_valid()) {
		RS::get_singleton()->free(proxy_ph);
	}
	if (proxy.is_valid()) {
		RS::get_singleton()->free(proxy);
	}
}

void Viewport::_process_dirty_canvas_parent_orders() {
	for (const ObjectID &id : gui.canvas_parents_with_dirty_order) {
		Object *obj = ObjectDB::get_instance(id);
		if (!obj) {
			continue; // May have been deleted.
		}

		Node *n = static_cast<Node *>(obj);
		for (int i = 0; i < n->get_child_count(); i++) {
			Node *c = n->get_child(i);
			CanvasItem *ci = Object::cast_to<CanvasItem>(c);
			if (ci) {
				ci->update_draw_order();
				continue;
			}
			CanvasLayer *cl = Object::cast_to<CanvasLayer>(c);
			if (cl) {
				cl->update_draw_order();
			}
		}
	}

	gui.canvas_parents_with_dirty_order.clear();
}

void Viewport::_sub_window_update_order() {
	if (gui.sub_windows.size() < 2) {
		return;
	}

	if (!gui.sub_windows[gui.sub_windows.size() - 1].window->get_flag(Window::FLAG_ALWAYS_ON_TOP)) {
		int index = gui.sub_windows.size() - 1;

		while (index > 0 && gui.sub_windows[index - 1].window->get_flag(Window::FLAG_ALWAYS_ON_TOP)) {
			--index;
		}

		if (index != (gui.sub_windows.size() - 1)) {
			SubWindow sw = gui.sub_windows[gui.sub_windows.size() - 1];
			gui.sub_windows.remove_at(gui.sub_windows.size() - 1);
			gui.sub_windows.insert(index, sw);
		}
	}

	for (int i = 0; i < gui.sub_windows.size(); i++) {
		RS::get_singleton()->canvas_item_set_draw_index(gui.sub_windows[i].canvas_item, i);
	}
}

void Viewport::_sub_window_register(Window *p_window) {
	ERR_FAIL_COND(!is_inside_tree());
	for (int i = 0; i < gui.sub_windows.size(); i++) {
		ERR_FAIL_COND(gui.sub_windows[i].window == p_window);
	}

	if (gui.sub_windows.is_empty()) {
		subwindow_canvas = RS::get_singleton()->canvas_create();
		RS::get_singleton()->viewport_attach_canvas(viewport, subwindow_canvas);
		RS::get_singleton()->viewport_set_canvas_stacking(viewport, subwindow_canvas, SUBWINDOW_CANVAS_LAYER, 0);
	}
	SubWindow sw;
	sw.canvas_item = RS::get_singleton()->canvas_item_create();
	RS::get_singleton()->canvas_item_set_parent(sw.canvas_item, subwindow_canvas);
	sw.window = p_window;
	gui.sub_windows.push_back(sw);

	if (gui.subwindow_drag == SUB_WINDOW_DRAG_DISABLED) {
		if (p_window->get_flag(Window::FLAG_NO_FOCUS)) {
			_sub_window_update_order();
		} else {
			_sub_window_grab_focus(p_window);
		}
	} else {
		int index = _sub_window_find(gui.currently_dragged_subwindow);
		sw = gui.sub_windows[index];
		gui.sub_windows.remove_at(index);
		gui.sub_windows.push_back(sw);
		_sub_window_update_order();
	}

	RenderingServer::get_singleton()->viewport_set_parent_viewport(p_window->viewport, viewport);
}

void Viewport::_sub_window_update(Window *p_window) {
	int index = _sub_window_find(p_window);

	// _sub_window_update is sometimes called deferred, and the window may have been closed since then.
	// For example, when the user resizes the game window.
	// In that case, _sub_window_find will not find it, which is expected.
	if (index == -1) {
		return;
	}

	SubWindow &sw = gui.sub_windows.write[index];
	sw.pending_window_update = false;

	RS::get_singleton()->canvas_item_clear(sw.canvas_item);
	Rect2i r = Rect2i(p_window->get_position(), p_window->get_size());

	if (!p_window->get_flag(Window::FLAG_BORDERLESS)) {
		Ref<StyleBox> panel = gui.subwindow_focused == p_window ? p_window->theme_cache.embedded_border : p_window->theme_cache.embedded_unfocused_border;
		panel->draw(sw.canvas_item, r);

		// Draw the title bar text.
		Ref<Font> title_font = p_window->theme_cache.title_font;
		int font_size = p_window->theme_cache.title_font_size;
		Color title_color = p_window->theme_cache.title_color;
		int title_height = p_window->theme_cache.title_height;
		int close_h_ofs = p_window->theme_cache.close_h_offset;
		int close_v_ofs = p_window->theme_cache.close_v_offset;

		TextLine title_text = TextLine(p_window->get_translated_title(), title_font, font_size);
		title_text.set_width(r.size.width - panel->get_minimum_size().x - close_h_ofs);
		title_text.set_direction(p_window->is_layout_rtl() ? TextServer::DIRECTION_RTL : TextServer::DIRECTION_LTR);
		int x = (r.size.width - title_text.get_size().x) / 2;
		int y = (-title_height - title_text.get_size().y) / 2;

		Color font_outline_color = p_window->theme_cache.title_outline_modulate;
		int outline_size = p_window->theme_cache.title_outline_size;
		if (outline_size > 0 && font_outline_color.a > 0) {
			title_text.draw_outline(sw.canvas_item, r.position + Point2(x, y), outline_size, font_outline_color);
		}
		title_text.draw(sw.canvas_item, r.position + Point2(x, y), title_color);

		bool pressed = gui.subwindow_focused == sw.window && gui.subwindow_drag == SUB_WINDOW_DRAG_CLOSE && gui.subwindow_drag_close_inside;
		Ref<Texture2D> close_icon = pressed ? p_window->theme_cache.close_pressed : p_window->theme_cache.close;
		close_icon->draw(sw.canvas_item, r.position + Vector2(r.size.width - close_h_ofs, -close_v_ofs));
	}

	const Transform2D xform = sw.window->window_transform * sw.window->stretch_transform;
	Rect2 vr = xform.xform(sw.window->get_visible_rect());
	vr.position += p_window->get_position();
	if (vr != r) {
		RS::get_singleton()->canvas_item_add_rect(sw.canvas_item, r, Color());
	}
	RS::get_singleton()->canvas_item_add_texture_rect(sw.canvas_item, vr, sw.window->get_texture()->get_rid());
}

void Viewport::_sub_window_grab_focus(Window *p_window) {
	if (p_window == nullptr) {
		// Release current focus.
		if (gui.subwindow_focused) {
			gui.subwindow_focused->_event_callback(DisplayServer::WINDOW_EVENT_FOCUS_OUT);
			gui.subwindow_focused = nullptr;
			gui.subwindow_drag = SUB_WINDOW_DRAG_DISABLED;
		}

		Window *this_window = Object::cast_to<Window>(this);
		if (this_window) {
			this_window->_event_callback(DisplayServer::WINDOW_EVENT_FOCUS_IN);
		}

		return;
	}

	// The index needs to be update before every usage in case an event callback changed the window list.
	int index = _sub_window_find(p_window);
	ERR_FAIL_COND(index == -1);

	if (p_window->get_flag(Window::FLAG_NO_FOCUS)) {
		// Release current focus.
		if (gui.subwindow_focused) {
			gui.subwindow_focused->_event_callback(DisplayServer::WINDOW_EVENT_FOCUS_OUT);
			gui.subwindow_focused = nullptr;
			gui.subwindow_drag = SUB_WINDOW_DRAG_DISABLED;
		}
		// Can only move to foreground, but no focus granted.
		index = _sub_window_find(p_window);
		ERR_FAIL_COND(index == -1);
		SubWindow sw = gui.sub_windows[index];
		gui.sub_windows.remove_at(index);
		gui.sub_windows.push_back(sw);
		_sub_window_update_order();
		return;
	}

	if (gui.subwindow_focused) {
		if (gui.subwindow_focused == p_window) {
			return; // Nothing to do.
		}
		gui.subwindow_focused->_event_callback(DisplayServer::WINDOW_EVENT_FOCUS_OUT);
		gui.subwindow_drag = SUB_WINDOW_DRAG_DISABLED;
	} else {
		Window *this_window = Object::cast_to<Window>(this);
		if (this_window) {
			this_window->_event_callback(DisplayServer::WINDOW_EVENT_FOCUS_OUT);
		}
	}

	Window *old_focus = gui.subwindow_focused;

	gui.subwindow_focused = p_window;

	gui.subwindow_focused->_event_callback(DisplayServer::WINDOW_EVENT_FOCUS_IN);

	{ // Move to foreground.
		index = _sub_window_find(p_window);
		ERR_FAIL_COND(index == -1);
		SubWindow sw = gui.sub_windows[index];
		gui.sub_windows.remove_at(index);
		gui.sub_windows.push_back(sw);
		index = gui.sub_windows.size() - 1;
		_sub_window_update_order();
	}

	if (old_focus) {
		_sub_window_update(old_focus);
	}

	_sub_window_update(p_window);
}

void Viewport::_sub_window_remove(Window *p_window) {
	int index = _sub_window_find(p_window);
	ERR_FAIL_COND(index == -1);

	ERR_FAIL_NULL(RenderingServer::get_singleton());

	SubWindow sw = gui.sub_windows[index];
	if (gui.subwindow_over == sw.window) {
		sw.window->_mouse_leave_viewport();
		gui.subwindow_over = nullptr;
	}
	RS::get_singleton()->free(sw.canvas_item);
	gui.sub_windows.remove_at(index);

	if (gui.sub_windows.is_empty()) {
		RS::get_singleton()->free(subwindow_canvas);
		subwindow_canvas = RID();
	}

	if (gui.currently_dragged_subwindow == p_window) {
		gui.subwindow_drag = SUB_WINDOW_DRAG_DISABLED;
		gui.currently_dragged_subwindow = nullptr;
	}

	if (gui.subwindow_focused == p_window) {
		Window *new_focused_window;
		Window *parent_visible = p_window->get_parent_visible_window();

		gui.subwindow_focused->_event_callback(DisplayServer::WINDOW_EVENT_FOCUS_OUT);

		if (parent_visible) {
			new_focused_window = parent_visible;
		} else {
			new_focused_window = Object::cast_to<Window>(this);
		}

		if (new_focused_window) {
			int new_focused_index = _sub_window_find(new_focused_window);
			if (new_focused_index != -1) {
				gui.subwindow_focused = new_focused_window;
			} else {
				gui.subwindow_focused = nullptr;
			}

			new_focused_window->_event_callback(DisplayServer::WINDOW_EVENT_FOCUS_IN);
		} else {
			gui.subwindow_focused = nullptr;
		}
	}

	RenderingServer::get_singleton()->viewport_set_parent_viewport(p_window->viewport, p_window->parent ? p_window->parent->viewport : RID());
}

int Viewport::_sub_window_find(Window *p_window) const {
	for (int i = 0; i < gui.sub_windows.size(); i++) {
		if (gui.sub_windows[i].window == p_window) {
			return i;
		}
	}

	return -1;
}

void Viewport::_update_viewport_path() {
	if (!is_inside_tree()) {
		return;
	}

	for (ViewportTexture *E : viewport_textures) {
		Node *loc_scene = E->get_local_scene();
		if (loc_scene) {
			E->path = loc_scene->get_path_to(this);
		}
	}
}

void Viewport::_notification(int p_what) {
	ERR_MAIN_THREAD_GUARD;

	switch (p_what) {
		case NOTIFICATION_ENTER_TREE: {
			_update_viewport_path();

			if (get_parent()) {
				parent = get_parent()->get_viewport();
				RenderingServer::get_singleton()->viewport_set_parent_viewport(viewport, parent->get_viewport_rid());
			} else {
				parent = nullptr;
			}

			current_canvas = find_world_2d()->get_canvas();
			RenderingServer::get_singleton()->viewport_attach_canvas(viewport, current_canvas);
			RenderingServer::get_singleton()->viewport_set_canvas_transform(viewport, current_canvas, canvas_transform);
			RenderingServer::get_singleton()->viewport_set_canvas_cull_mask(viewport, canvas_cull_mask);
			_update_audio_listener_2d();
#ifndef _3D_DISABLED
			RenderingServer::get_singleton()->viewport_set_scenario(viewport, find_world_3d()->get_scenario());
			_update_audio_listener_3d();
#endif // _3D_DISABLED

			add_to_group("_viewports");
#if !defined(PHYSICS_2D_DISABLED) || !defined(PHYSICS_3D_DISABLED)
			if (get_tree()->is_debugging_collisions_hint()) {
#ifndef PHYSICS_2D_DISABLED
				PhysicsServer2D::get_singleton()->space_set_debug_contacts(find_world_2d()->get_space(), get_tree()->get_collision_debug_contact_count());
				contact_2d_debug = RenderingServer::get_singleton()->canvas_item_create();
				RenderingServer::get_singleton()->canvas_item_set_parent(contact_2d_debug, current_canvas);
#endif // PHYSICS_2D_DISABLED
#ifndef PHYSICS_3D_DISABLED
				PhysicsServer3D::get_singleton()->space_set_debug_contacts(find_world_3d()->get_space(), get_tree()->get_collision_debug_contact_count());
				contact_3d_debug_multimesh = RenderingServer::get_singleton()->multimesh_create();
				RenderingServer::get_singleton()->multimesh_allocate_data(contact_3d_debug_multimesh, get_tree()->get_collision_debug_contact_count(), RS::MULTIMESH_TRANSFORM_3D, false);
				RenderingServer::get_singleton()->multimesh_set_visible_instances(contact_3d_debug_multimesh, 0);
				RenderingServer::get_singleton()->multimesh_set_mesh(contact_3d_debug_multimesh, get_tree()->get_debug_contact_mesh()->get_rid());
				contact_3d_debug_instance = RenderingServer::get_singleton()->instance_create();
				RenderingServer::get_singleton()->instance_set_base(contact_3d_debug_instance, contact_3d_debug_multimesh);
				RenderingServer::get_singleton()->instance_set_scenario(contact_3d_debug_instance, find_world_3d()->get_scenario());
				RenderingServer::get_singleton()->instance_geometry_set_flag(contact_3d_debug_instance, RS::INSTANCE_FLAG_DRAW_NEXT_FRAME_IF_VISIBLE, true);
#endif // PHYSICS_3D_DISABLED
				set_physics_process_internal(true);
			}
#endif // !defined(PHYSICS_2D_DISABLED) || !defined(PHYSICS_3D_DISABLED)
		} break;

		case NOTIFICATION_READY: {
#ifndef _3D_DISABLED
			if (audio_listener_3d_set.size() && !audio_listener_3d) {
				AudioListener3D *first = nullptr;
				for (AudioListener3D *E : audio_listener_3d_set) {
					if (first == nullptr || first->is_greater_than(E)) {
						first = E;
					}
				}

				if (first) {
					first->make_current();
				}
			}

			if (camera_3d_set.size() && !camera_3d) {
				// There are cameras but no current camera, pick first in tree and make it current.
				Camera3D *first = nullptr;
				for (Camera3D *E : camera_3d_set) {
					if (first == nullptr || first->is_greater_than(E)) {
						first = E;
					}
				}

				if (first) {
					first->make_current();
				}
			}
#endif // _3D_DISABLED
		} break;

		case NOTIFICATION_EXIT_TREE: {
			_gui_cancel_tooltip();

			RenderingServer::get_singleton()->viewport_set_scenario(viewport, RID());
			RenderingServer::get_singleton()->viewport_remove_canvas(viewport, current_canvas);
#ifndef PHYSICS_2D_DISABLED
			if (contact_2d_debug.is_valid()) {
				RenderingServer::get_singleton()->free(contact_2d_debug);
				contact_2d_debug = RID();
			}
#endif // PHYSICS_2D_DISABLED

#ifndef PHYSICS_3D_DISABLED
			if (contact_3d_debug_multimesh.is_valid()) {
				RenderingServer::get_singleton()->free(contact_3d_debug_multimesh);
				RenderingServer::get_singleton()->free(contact_3d_debug_instance);
				contact_3d_debug_instance = RID();
				contact_3d_debug_multimesh = RID();
			}
#endif // PHYSICS_3D_DISABLED

			remove_from_group("_viewports");
			set_physics_process_internal(false);

			RS::get_singleton()->viewport_set_active(viewport, false);
			RenderingServer::get_singleton()->viewport_set_parent_viewport(viewport, RID());
		} break;

		case NOTIFICATION_PATH_RENAMED: {
			_update_viewport_path();
		} break;

#if !defined(PHYSICS_2D_DISABLED) || !defined(PHYSICS_3D_DISABLED)
		case NOTIFICATION_INTERNAL_PHYSICS_PROCESS: {
			if (!get_tree()) {
				return;
			}

#ifndef PHYSICS_2D_DISABLED
			if (get_tree()->is_debugging_collisions_hint() && contact_2d_debug.is_valid()) {
				RenderingServer::get_singleton()->canvas_item_clear(contact_2d_debug);
				RenderingServer::get_singleton()->canvas_item_set_draw_index(contact_2d_debug, 0xFFFFF); //very high index

				Vector<Vector2> points = PhysicsServer2D::get_singleton()->space_get_contacts(find_world_2d()->get_space());
				int point_count = PhysicsServer2D::get_singleton()->space_get_contact_count(find_world_2d()->get_space());
				Color ccol = get_tree()->get_debug_collision_contact_color();

				for (int i = 0; i < point_count; i++) {
					RenderingServer::get_singleton()->canvas_item_add_rect(contact_2d_debug, Rect2(points[i] - Vector2(2, 2), Vector2(5, 5)), ccol);
				}
			}
#endif // PHYSICS_2D_DISABLED
#ifndef PHYSICS_3D_DISABLED
			if (get_tree()->is_debugging_collisions_hint() && contact_3d_debug_multimesh.is_valid()) {
				Vector<Vector3> points = PhysicsServer3D::get_singleton()->space_get_contacts(find_world_3d()->get_space());
				int point_count = PhysicsServer3D::get_singleton()->space_get_contact_count(find_world_3d()->get_space());

				RS::get_singleton()->multimesh_set_visible_instances(contact_3d_debug_multimesh, point_count);

				for (int i = 0; i < point_count; i++) {
					Transform3D point_transform;
					point_transform.origin = points[i];
					RS::get_singleton()->multimesh_instance_set_transform(contact_3d_debug_multimesh, i, point_transform);
				}
			}
#endif // PHYSICS_3D_DISABLED
		} break;
#endif // !defined(PHYSICS_2D_DISABLED) || !defined(PHYSICS_3D_DISABLED)

		case NOTIFICATION_VP_MOUSE_ENTER: {
			gui.mouse_in_viewport = true;
		} break;

		case NOTIFICATION_VP_MOUSE_EXIT: {
			gui.mouse_in_viewport = false;
			_drop_physics_mouseover();
			// When the mouse exits the viewport, we don't want to end
			// mouse_focus, because, for example, we want to continue
			// dragging a scrollbar even if the mouse has left the viewport.
		} break;

		case NOTIFICATION_WM_WINDOW_FOCUS_OUT: {
			_gui_cancel_tooltip();
			_drop_physics_mouseover();
			_drop_mouse_focus();
			// When the window focus changes, we want to end mouse_focus, but
			// not the mouse_over. Note: The OS will trigger a separate mouse
			// exit event if the change in focus results in the mouse exiting
			// the window.
		} break;

		case NOTIFICATION_PREDELETE: {
			if (gui_parent) {
				gui_parent->gui.tooltip_popup = nullptr;
				gui_parent->gui.tooltip_label = nullptr;
			}
		} break;
	}
}

#if !defined(PHYSICS_2D_DISABLED) || !defined(PHYSICS_3D_DISABLED)
void Viewport::_process_picking() {
	if (!is_inside_tree()) {
		return;
	}
	if (!physics_object_picking) {
		return;
	}
	if (Object::cast_to<Window>(this) && Input::get_singleton()->get_mouse_mode() == Input::MOUSE_MODE_CAPTURED) {
		return;
	}
	if (!gui.mouse_in_viewport || gui.subwindow_over) {
		// Clear picking events if the mouse has left the viewport or is over an embedded window.
		// These are locations, that are expected to not trigger physics picking.
		physics_picking_events.clear();
		return;
	}
#ifndef XR_DISABLED
	if (use_xr) {
		if (XRServer::get_singleton() != nullptr) {
			Ref<XRInterface> xr_interface = XRServer::get_singleton()->get_primary_interface();
			if (xr_interface.is_valid() && xr_interface->is_initialized() && xr_interface->get_view_count() > 1) {
				WARN_PRINT_ONCE("Object picking can't be used when stereo rendering, this will be turned off!");
				physics_object_picking = false; // don't try again.
				return;
			}
		}
	}
#endif // XR_DISABLED

	_drop_physics_mouseover(true);

#ifndef PHYSICS_3D_DISABLED
	Vector2 last_pos(1e20, 1e20);
	CollisionObject3D *last_object = nullptr;
	ObjectID last_id;
	PhysicsDirectSpaceState3D::RayResult result;
#endif // PHYSICS_3D_DISABLED

#ifndef PHYSICS_2D_DISABLED
	PhysicsDirectSpaceState2D *ss2d = PhysicsServer2D::get_singleton()->space_get_direct_state(find_world_2d()->get_space());
#endif // PHYSICS_2D_DISABLED

	SubViewportContainer *parent_svc = Object::cast_to<SubViewportContainer>(get_parent());
	bool parent_ignore_mouse = (parent_svc && parent_svc->get_mouse_filter_with_override() == Control::MOUSE_FILTER_IGNORE);
	bool create_passive_hover_event = true;
	if (gui.mouse_over || parent_ignore_mouse) {
		// When the mouse is over a Control node, passive hovering would cause input events for Colliders, that are behind Control nodes.
		// When parent SubViewportContainer ignores mouse, that setting should be respected.
		create_passive_hover_event = false;
	} else {
		for (const Ref<InputEvent> &e : physics_picking_events) {
			Ref<InputEventMouse> m = e;
			if (m.is_valid()) {
				// A mouse event exists, so passive hovering isn't necessary.
				create_passive_hover_event = false;
				break;
			}
		}
	}

	if (create_passive_hover_event) {
		// Create a mouse motion event. This is necessary because objects or camera may have moved.
		// While this extra event is sent, it is checked if both camera and last object and last ID did not move.
		// If nothing changed, the event is discarded to avoid flooding with unnecessary motion events every frame.
		Ref<InputEventMouseMotion> mm;
		mm.instantiate();

		mm->set_device(InputEvent::DEVICE_ID_INTERNAL);
		mm->set_position(get_mouse_position());
		mm->set_global_position(mm->get_position());
		mm->set_alt_pressed(Input::get_singleton()->is_key_pressed(Key::ALT));
		mm->set_shift_pressed(Input::get_singleton()->is_key_pressed(Key::SHIFT));
		mm->set_ctrl_pressed(Input::get_singleton()->is_key_pressed(Key::CTRL));
		mm->set_meta_pressed(Input::get_singleton()->is_key_pressed(Key::META));
		mm->set_button_mask(Input::get_singleton()->get_mouse_button_mask());
		physics_picking_events.push_back(mm);
	}

	while (physics_picking_events.size()) {
		local_input_handled = false;
		if (!handle_input_locally) {
			Viewport *vp = this;
			while (!Object::cast_to<Window>(vp) && vp->get_parent()) {
				vp = vp->get_parent()->get_viewport();
			}
			vp->local_input_handled = false;
		}

		Ref<InputEvent> ev = physics_picking_events.front()->get();
		physics_picking_events.pop_front();

		Vector2 pos;
		bool is_mouse = false;

		Ref<InputEventMouseMotion> mm = ev;

		if (mm.is_valid()) {
			pos = mm->get_position();
			is_mouse = true;
		}

		Ref<InputEventMouseButton> mb = ev;

		if (mb.is_valid()) {
			pos = mb->get_position();
			is_mouse = true;
		}

		Ref<InputEventScreenDrag> sd = ev;

		if (sd.is_valid()) {
			pos = sd->get_position();
		}

		Ref<InputEventScreenTouch> st = ev;

		if (st.is_valid()) {
			pos = st->get_position();
		}

#ifndef PHYSICS_2D_DISABLED
		if (ss2d) {
			// Send to 2D.

			uint64_t frame = get_tree()->get_frame();

			PhysicsDirectSpaceState2D::ShapeResult res[64];
			for (const CanvasLayer *E : canvas_layers) {
				Transform2D canvas_layer_transform;
				ObjectID canvas_layer_id;
				if (E) {
					// A descendant CanvasLayer.
					canvas_layer_transform = E->get_final_transform();
					canvas_layer_id = E->get_instance_id();
				} else {
					// This Viewport's builtin canvas.
					canvas_layer_transform = get_canvas_transform();
					canvas_layer_id = ObjectID();
				}

				Vector2 point = canvas_layer_transform.affine_inverse().xform(pos);

				PhysicsDirectSpaceState2D::PointParameters point_params;
				point_params.position = point;
				point_params.canvas_instance_id = canvas_layer_id;
				point_params.collide_with_areas = true;
				point_params.pick_point = true;

				int rc = ss2d->intersect_point(point_params, res, 64);
				if (physics_object_picking_sort) {
					struct ComparatorCollisionObjects {
						bool operator()(const PhysicsDirectSpaceState2D::ShapeResult &p_a, const PhysicsDirectSpaceState2D::ShapeResult &p_b) const {
							CollisionObject2D *a = Object::cast_to<CollisionObject2D>(p_a.collider);
							CollisionObject2D *b = Object::cast_to<CollisionObject2D>(p_b.collider);
							if (!a || !b) {
								return false;
							}
							int za = a->get_effective_z_index();
							int zb = b->get_effective_z_index();
							if (za != zb) {
								return zb < za;
							}
							return a->is_greater_than(b);
						}
					};
					SortArray<PhysicsDirectSpaceState2D::ShapeResult, ComparatorCollisionObjects> sorter;
					sorter.sort(res, rc);
				}
				for (int i = 0; i < rc; i++) {
					if (is_input_handled()) {
						break;
					}
					if (res[i].collider_id.is_valid() && res[i].collider) {
						CollisionObject2D *co = Object::cast_to<CollisionObject2D>(res[i].collider);
						if (co && co->can_process()) {
							bool send_event = true;
							if (is_mouse) {
								HashMap<ObjectID, uint64_t>::Iterator F = physics_2d_mouseover.find(res[i].collider_id);
								if (!F) {
									physics_2d_mouseover.insert(res[i].collider_id, frame);
									co->_mouse_enter();
								} else {
									F->value = frame;
									// It was already hovered, so don't send the event if it's faked.
									if (mm.is_valid() && mm->get_device() == InputEvent::DEVICE_ID_INTERNAL) {
										send_event = false;
									}
								}
								HashMap<Pair<ObjectID, int>, uint64_t, PairHash<ObjectID, int>>::Iterator SF = physics_2d_shape_mouseover.find(Pair(res[i].collider_id, res[i].shape));
								if (!SF) {
									physics_2d_shape_mouseover.insert(Pair(res[i].collider_id, res[i].shape), frame);
									co->_mouse_shape_enter(res[i].shape);
								} else {
									SF->value = frame;
								}
							}

							if (send_event) {
								co->_input_event_call(this, ev, res[i].shape);
							}

							if (physics_object_picking_first_only) {
								break;
							}
						}
					}
				}
			}

			if (is_mouse) {
				_cleanup_mouseover_colliders(false, false, frame);
			}
		}
#endif // PHYSICS_2D_DISABLED

#ifndef PHYSICS_3D_DISABLED
		if (physics_object_picking_first_only && is_input_handled()) {
			continue;
		}

		CollisionObject3D *capture_object = nullptr;
		if (physics_object_capture.is_valid()) {
			capture_object = ObjectDB::get_instance<CollisionObject3D>(physics_object_capture);
			if (!capture_object || !camera_3d || (mb.is_valid() && mb->get_button_index() == MouseButton::LEFT && !mb->is_pressed())) {
				physics_object_capture = ObjectID();
			} else {
				last_id = physics_object_capture;
				last_object = capture_object;
			}
		}

		if (pos == last_pos) {
			if (last_id.is_valid()) {
				if (ObjectDB::get_instance(last_id) && last_object) {
					// Good, exists.
					_collision_object_3d_input_event(last_object, camera_3d, ev, result.position, result.normal, result.shape);
					if (last_object->get_capture_input_on_drag() && mb.is_valid() && mb->get_button_index() == MouseButton::LEFT && mb->is_pressed()) {
						physics_object_capture = last_id;
					}
				}
			}
		} else {
			if (camera_3d) {
				Vector3 from = camera_3d->project_ray_origin(pos);
				Vector3 dir = camera_3d->project_ray_normal(pos);
				real_t depth_far = camera_3d->get_far();

				PhysicsDirectSpaceState3D *space = PhysicsServer3D::get_singleton()->space_get_direct_state(find_world_3d()->get_space());
				if (space) {
					PhysicsDirectSpaceState3D::RayParameters ray_params;
					ray_params.from = from;
					ray_params.to = from + dir * depth_far;
					ray_params.collide_with_areas = true;
					ray_params.pick_ray = true;

					bool col = space->intersect_ray(ray_params, result);
					ObjectID new_collider;
					CollisionObject3D *co = col ? Object::cast_to<CollisionObject3D>(result.collider) : nullptr;
					if (co && co->can_process()) {
						new_collider = result.collider_id;
						if (!capture_object) {
							last_object = co;
							last_id = result.collider_id;
							if (co->get_capture_input_on_drag() && mb.is_valid() && mb->get_button_index() == MouseButton::LEFT && mb->is_pressed()) {
								physics_object_capture = last_id;
							}
						}
					}

					if (is_mouse && new_collider != physics_object_over) {
						if (physics_object_over.is_valid()) {
							CollisionObject3D *previous_co = ObjectDB::get_instance<CollisionObject3D>(physics_object_over);
							if (previous_co) {
								previous_co->_mouse_exit();
							}
						}

						if (new_collider.is_valid()) {
							DEV_ASSERT(co);
							co->_mouse_enter();
						}

						physics_object_over = new_collider;
					}
					if (capture_object) {
						_collision_object_3d_input_event(capture_object, camera_3d, ev, result.position, result.normal, result.shape);
					} else if (new_collider.is_valid()) {
						_collision_object_3d_input_event(co, camera_3d, ev, result.position, result.normal, result.shape);
					}
				}

				last_pos = pos;
			}
		}
<<<<<<< HEAD
#endif // _3D_DISABLED

		if (!local_input_handled) {
			ERR_FAIL_COND(!is_inside_tree());
			get_tree()->_call_input_pause(unhandled_picking_input_group, SceneTree::CALL_INPUT_TYPE_UNHANDLED_PICKING_INPUT, ev, this);
		}
=======
#endif // PHYSICS_3D_DISABLED
>>>>>>> 2d3bdcac
	}
}
#endif // !defined(PHYSICS_2D_DISABLED) || !defined(PHYSICS_3D_DISABLED)

RID Viewport::get_viewport_rid() const {
	ERR_READ_THREAD_GUARD_V(RID());
	return viewport;
}

void Viewport::update_canvas_items() {
	ERR_MAIN_THREAD_GUARD;
	if (!is_inside_tree()) {
		return;
	}

	if (is_embedding_subwindows()) {
		for (Viewport::SubWindow w : gui.sub_windows) {
			if (w.window && !w.pending_window_update) {
				w.pending_window_update = true;
				w.window->_update_viewport_size();
				callable_mp(this, &Viewport::_sub_window_update).call_deferred(w.window);
			}
		}
	}
	_update_canvas_items(this);
}

void Viewport::set_use_oversampling(bool p_oversampling) {
	ERR_MAIN_THREAD_GUARD;
	if (use_font_oversampling == p_oversampling) {
		return;
	}
	use_font_oversampling = p_oversampling;
	_set_size(_get_size(), _get_size_2d_override(), _is_size_allocated());
}

bool Viewport::is_using_oversampling() const {
	ERR_READ_THREAD_GUARD_V(false);
	return use_font_oversampling;
}

void Viewport::set_oversampling_override(float p_oversampling) {
	ERR_MAIN_THREAD_GUARD;
	if (font_oversampling_override == p_oversampling) {
		return;
	}
	font_oversampling_override = p_oversampling;
	_set_size(_get_size(), _get_size_2d_override(), _is_size_allocated());
}

float Viewport::get_oversampling_override() const {
	ERR_READ_THREAD_GUARD_V(0.0);
	return font_oversampling_override;
}

bool Viewport::_set_size(const Size2i &p_size, const Size2 &p_size_2d_override, bool p_allocated) {
	Transform2D stretch_transform_new = Transform2D();
	float new_font_oversampling = 1.0;
	if (is_size_2d_override_stretch_enabled() && p_size_2d_override.width > 0 && p_size_2d_override.height > 0) {
		Size2 scale = Size2(p_size) / p_size_2d_override;
		stretch_transform_new.scale(scale);

		if (use_font_oversampling) {
			if (font_oversampling_override <= 0.0) {
				new_font_oversampling = MAX(scale.x, scale.y);
			} else {
				new_font_oversampling = font_oversampling_override;
			}
		} else {
			new_font_oversampling = 1.0;
		}
	} else if (use_font_oversampling && font_oversampling_override > 0.0) {
		new_font_oversampling = font_oversampling_override;
	}

	Size2i new_size = p_size.maxi(2);
	if (size == new_size && size_allocated == p_allocated && stretch_transform == stretch_transform_new && p_size_2d_override == size_2d_override && new_font_oversampling == font_oversampling) {
		return false;
	}

	if (new_font_oversampling != font_oversampling) {
		TS->reference_oversampling_level(new_font_oversampling);
		TS->unreference_oversampling_level(font_oversampling);
	}

	size = new_size;
	size_allocated = p_allocated;
	size_2d_override = p_size_2d_override;
	stretch_transform = stretch_transform_new;
	font_oversampling = new_font_oversampling;

#ifndef _3D_DISABLED
	if (!use_xr) {
#endif

		if (p_allocated) {
			RS::get_singleton()->viewport_set_size(viewport, size.width, size.height);
		} else {
			RS::get_singleton()->viewport_set_size(viewport, 0, 0);
		}

#ifndef _3D_DISABLED
	} // if (!use_xr)
#endif

	_update_global_transform();
	update_configuration_warnings();

	update_canvas_items();

	for (ViewportTexture *E : viewport_textures) {
		E->emit_changed();
	}

	emit_signal(SNAME("size_changed"));

	Rect2i limit = get_visible_rect();
	for (int i = 0; i < gui.sub_windows.size(); ++i) {
		Window *sw = gui.sub_windows[i].window;
		Rect2i rect = Rect2i(sw->position, sw->size);
		Rect2i new_rect = sw->fit_rect_in_parent(rect, limit);
		if (new_rect != rect) {
			sw->set_position(new_rect.position);
			sw->set_size(new_rect.size);
		}
	}
	return true;
}

Size2i Viewport::_get_size() const {
#ifndef XR_DISABLED
	if (use_xr) {
		if (XRServer::get_singleton() != nullptr) {
			Ref<XRInterface> xr_interface = XRServer::get_singleton()->get_primary_interface();
			if (xr_interface.is_valid() && xr_interface->is_initialized()) {
				Size2 xr_size = xr_interface->get_render_target_size();
				return (Size2i)xr_size;
			}
		}
		return Size2i();
	}
#endif // XR_DISABLED

	return size;
}

Size2 Viewport::_get_size_2d_override() const {
	return size_2d_override;
}

bool Viewport::_is_size_allocated() const {
	return size_allocated;
}

Rect2 Viewport::get_visible_rect() const {
	ERR_READ_THREAD_GUARD_V(Rect2());
	Rect2 r;

	if (size == Size2()) {
		r = Rect2(Point2(), DisplayServer::get_singleton()->window_get_size());
	} else {
		r = Rect2(Point2(), size);
	}

	if (size_2d_override != Size2()) {
		r.size = size_2d_override;
	}

	return r;
}

void Viewport::canvas_parent_mark_dirty(Node *p_node) {
	ERR_MAIN_THREAD_GUARD;
	bool request_update = gui.canvas_parents_with_dirty_order.is_empty();
	gui.canvas_parents_with_dirty_order.insert(p_node->get_instance_id());
	if (request_update) {
		callable_mp(this, &Viewport::_process_dirty_canvas_parent_orders).call_deferred();
	}
}

void Viewport::enable_canvas_transform_override(bool p_enable) {
	ERR_MAIN_THREAD_GUARD;
	if (override_canvas_transform == p_enable) {
		return;
	}

	override_canvas_transform = p_enable;
	if (p_enable) {
		RenderingServer::get_singleton()->viewport_set_canvas_transform(viewport, find_world_2d()->get_canvas(), canvas_transform_override);
	} else {
		RenderingServer::get_singleton()->viewport_set_canvas_transform(viewport, find_world_2d()->get_canvas(), canvas_transform);
	}
}

bool Viewport::is_canvas_transform_override_enabled() const {
	ERR_READ_THREAD_GUARD_V(false);
	return override_canvas_transform;
}

void Viewport::set_canvas_transform_override(const Transform2D &p_transform) {
	ERR_MAIN_THREAD_GUARD;
	if (canvas_transform_override == p_transform) {
		return;
	}

	canvas_transform_override = p_transform;
	if (override_canvas_transform) {
		RenderingServer::get_singleton()->viewport_set_canvas_transform(viewport, find_world_2d()->get_canvas(), canvas_transform_override);
	}
}

Transform2D Viewport::get_canvas_transform_override() const {
	ERR_READ_THREAD_GUARD_V(Transform2D());
	return canvas_transform_override;
}

void Viewport::set_canvas_transform(const Transform2D &p_transform) {
	ERR_MAIN_THREAD_GUARD;
	canvas_transform = p_transform;

	if (!override_canvas_transform) {
		RenderingServer::get_singleton()->viewport_set_canvas_transform(viewport, find_world_2d()->get_canvas(), canvas_transform);
	}
}

Transform2D Viewport::get_canvas_transform() const {
	ERR_READ_THREAD_GUARD_V(Transform2D());
	return canvas_transform;
}

void Viewport::_update_global_transform() {
	Transform2D sxform = stretch_transform * global_canvas_transform;

	RenderingServer::get_singleton()->viewport_set_global_canvas_transform(viewport, sxform);
}

void Viewport::set_global_canvas_transform(const Transform2D &p_transform) {
	ERR_MAIN_THREAD_GUARD;
	global_canvas_transform = p_transform;

	_update_global_transform();
}

Transform2D Viewport::get_global_canvas_transform() const {
	ERR_READ_THREAD_GUARD_V(Transform2D());
	return global_canvas_transform;
}

void Viewport::_canvas_layer_add(CanvasLayer *p_canvas_layer) {
	canvas_layers.insert(p_canvas_layer);
}

void Viewport::_canvas_layer_remove(CanvasLayer *p_canvas_layer) {
	canvas_layers.erase(p_canvas_layer);
}

void Viewport::set_transparent_background(bool p_enable) {
	ERR_MAIN_THREAD_GUARD;
	transparent_bg = p_enable;
	RS::get_singleton()->viewport_set_transparent_background(viewport, p_enable);
}

bool Viewport::has_transparent_background() const {
	ERR_READ_THREAD_GUARD_V(false);
	return transparent_bg;
}

void Viewport::set_use_hdr_2d(bool p_enable) {
	ERR_MAIN_THREAD_GUARD;
	use_hdr_2d = p_enable;
	RS::get_singleton()->viewport_set_use_hdr_2d(viewport, p_enable);
}

bool Viewport::is_using_hdr_2d() const {
	ERR_READ_THREAD_GUARD_V(false);
	return use_hdr_2d;
}

void Viewport::set_world_2d(const Ref<World2D> &p_world_2d) {
	ERR_MAIN_THREAD_GUARD;
	if (world_2d == p_world_2d) {
		return;
	}

	if (is_inside_tree()) {
		RenderingServer::get_singleton()->viewport_remove_canvas(viewport, current_canvas);
	}

	if (world_2d.is_valid()) {
		world_2d->remove_viewport(this);
	}

	if (p_world_2d.is_valid()) {
		bool do_propagate = world_2d.is_valid() && is_inside_tree();
		world_2d = p_world_2d;
		if (do_propagate) {
			_propagate_world_2d_changed(this);
		}
	} else {
		WARN_PRINT("Invalid world_2d");
		world_2d.instantiate();
	}

	world_2d->register_viewport(this);
	_update_audio_listener_2d();

	if (is_inside_tree()) {
		current_canvas = find_world_2d()->get_canvas();
		RenderingServer::get_singleton()->viewport_attach_canvas(viewport, current_canvas);
	}
}

Ref<World2D> Viewport::find_world_2d() const {
	ERR_READ_THREAD_GUARD_V(Ref<World2D>());
	if (world_2d.is_valid()) {
		return world_2d;
	} else if (parent) {
		return parent->find_world_2d();
	} else {
		return Ref<World2D>();
	}
}

void Viewport::_propagate_drag_notification(Node *p_node, int p_what) {
	// Send notification to p_node and all children and descendant nodes of p_node, except to SubViewports which are not children of a SubViewportContainer.
	p_node->notification(p_what);
	bool is_svc = Object::cast_to<SubViewportContainer>(p_node);
	for (int i = 0; i < p_node->get_child_count(); i++) {
		Node *c = p_node->get_child(i);
		if (!is_svc && Object::cast_to<SubViewport>(c)) {
			continue;
		}
		Viewport::_propagate_drag_notification(c, p_what);
	}
}

Ref<World2D> Viewport::get_world_2d() const {
	ERR_READ_THREAD_GUARD_V(Ref<World2D>());
	return world_2d;
}

Transform2D Viewport::get_stretch_transform() const {
	return stretch_transform;
}

Transform2D Viewport::get_final_transform() const {
	ERR_READ_THREAD_GUARD_V(Transform2D());
	return stretch_transform * global_canvas_transform;
}

void Viewport::_update_canvas_items(Node *p_node) {
	if (p_node != this) {
		Window *w = Object::cast_to<Window>(p_node);
		if (w && (!w->is_inside_tree() || !w->is_embedded())) {
			return;
		}

		CanvasItem *ci = Object::cast_to<CanvasItem>(p_node);
		if (ci) {
			ci->queue_redraw();
		}
	}

	int cc = p_node->get_child_count();

	for (int i = 0; i < cc; i++) {
		_update_canvas_items(p_node->get_child(i));
	}
}

Ref<ViewportTexture> Viewport::get_texture() const {
	ERR_READ_THREAD_GUARD_V(Ref<ViewportTexture>());
	return default_texture;
}

void Viewport::set_positional_shadow_atlas_size(int p_size) {
	ERR_MAIN_THREAD_GUARD;
	positional_shadow_atlas_size = p_size;
	RS::get_singleton()->viewport_set_positional_shadow_atlas_size(viewport, p_size, positional_shadow_atlas_16_bits);
}

int Viewport::get_positional_shadow_atlas_size() const {
	ERR_READ_THREAD_GUARD_V(0);
	return positional_shadow_atlas_size;
}

void Viewport::set_positional_shadow_atlas_16_bits(bool p_16_bits) {
	ERR_MAIN_THREAD_GUARD;
	if (positional_shadow_atlas_16_bits == p_16_bits) {
		return;
	}

	positional_shadow_atlas_16_bits = p_16_bits;
	RS::get_singleton()->viewport_set_positional_shadow_atlas_size(viewport, positional_shadow_atlas_size, positional_shadow_atlas_16_bits);
}

bool Viewport::get_positional_shadow_atlas_16_bits() const {
	ERR_READ_THREAD_GUARD_V(false);
	return positional_shadow_atlas_16_bits;
}
void Viewport::set_positional_shadow_atlas_quadrant_subdiv(int p_quadrant, PositionalShadowAtlasQuadrantSubdiv p_subdiv) {
	ERR_MAIN_THREAD_GUARD;
	ERR_FAIL_INDEX(p_quadrant, 4);
	ERR_FAIL_INDEX(p_subdiv, SHADOW_ATLAS_QUADRANT_SUBDIV_MAX);

	if (positional_shadow_atlas_quadrant_subdiv[p_quadrant] == p_subdiv) {
		return;
	}

	positional_shadow_atlas_quadrant_subdiv[p_quadrant] = p_subdiv;
	static const int subdiv[SHADOW_ATLAS_QUADRANT_SUBDIV_MAX] = { 0, 1, 4, 16, 64, 256, 1024 };

	RS::get_singleton()->viewport_set_positional_shadow_atlas_quadrant_subdivision(viewport, p_quadrant, subdiv[p_subdiv]);
}

Viewport::PositionalShadowAtlasQuadrantSubdiv Viewport::get_positional_shadow_atlas_quadrant_subdiv(int p_quadrant) const {
	ERR_READ_THREAD_GUARD_V(SHADOW_ATLAS_QUADRANT_SUBDIV_DISABLED);
	ERR_FAIL_INDEX_V(p_quadrant, 4, SHADOW_ATLAS_QUADRANT_SUBDIV_DISABLED);
	return positional_shadow_atlas_quadrant_subdiv[p_quadrant];
}

Ref<InputEvent> Viewport::_make_input_local(const Ref<InputEvent> &ev) {
	if (ev.is_null()) {
		return ev; // No transformation defined for null event
	}

	Transform2D ai = get_final_transform().affine_inverse();
	Ref<InputEventMouse> me = ev;
	if (me.is_valid()) {
		me = me->xformed_by(ai);
		// For InputEventMouse, the global position is not adjusted by ev->xformed_by() and needs to be set separately.
		me->set_global_position(me->get_position());
		return me;
	}
	return ev->xformed_by(ai);
}

Vector2 Viewport::get_mouse_position() const {
	ERR_READ_THREAD_GUARD_V(Vector2());
	if (get_section_root_viewport() != SceneTree::get_singleton()->get_root()) {
		// Rely on the most recent mouse coordinate from an InputEventMouse in push_input.
		// In this case get_screen_transform is not applicable, because it is ambiguous.
		return gui.last_mouse_pos;
	} else if (DisplayServer::get_singleton()->has_feature(DisplayServer::FEATURE_MOUSE)) {
		Transform2D xform = get_screen_transform_internal(true);
		if (xform.determinant() == 0) {
			// Screen transform can be non-invertible when the Window is minimized.
			return Vector2();
		}
		return xform.affine_inverse().xform(DisplayServer::get_singleton()->mouse_get_position());
	} else {
		// Fallback to Input for getting mouse position in case of emulated mouse.
		return get_screen_transform_internal().affine_inverse().xform(Input::get_singleton()->get_mouse_position());
	}
}

void Viewport::warp_mouse(const Vector2 &p_position) {
	ERR_MAIN_THREAD_GUARD;
	Transform2D xform = get_screen_transform_internal();
	Vector2 gpos = xform.xform(p_position);
	Input::get_singleton()->warp_mouse(gpos);
}

Point2 Viewport::wrap_mouse_in_rect(const Vector2 &p_relative, const Rect2 &p_rect) {
	// Move the mouse cursor from its current position to a location bounded by `p_rect`
	// in accordance with a heuristic that takes the traveled distance `p_relative` of the mouse
	// into account.

	// All parameters are in viewport coordinates.
	// p_relative denotes the distance to the previous mouse position.
	// p_rect denotes the area, in which the mouse should be confined in.

	// The relative distance reported for the next event after a warp is in the boundaries of the
	// size of the rect on that axis, but it may be greater, in which case there's no problem as
	// fmod() will warp it, but if the pointer has moved in the opposite direction between the
	// pointer relocation and the subsequent event, the reported relative distance will be less
	// than the size of the rect and thus fmod() will be disabled for handling the situation.
	// And due to this mouse warping mechanism being stateless, we need to apply some heuristics
	// to detect the warp: if the relative distance is greater than the half of the size of the
	// relevant rect (checked per each axis), it will be considered as the consequence of a former
	// pointer warp.

	const Point2 rel_sign(p_relative.x >= 0.0f ? 1 : -1, p_relative.y >= 0.0 ? 1 : -1);
	const Size2 warp_margin = p_rect.size * 0.5f;
	const Point2 rel_warped(
			Math::fmod(p_relative.x + rel_sign.x * warp_margin.x, p_rect.size.x) - rel_sign.x * warp_margin.x,
			Math::fmod(p_relative.y + rel_sign.y * warp_margin.y, p_rect.size.y) - rel_sign.y * warp_margin.y);

	const Point2 pos_local = get_mouse_position() - p_rect.position;
	const Point2 pos_warped(Math::fposmod(pos_local.x, p_rect.size.x), Math::fposmod(pos_local.y, p_rect.size.y));
	if (pos_warped != pos_local) {
		warp_mouse(pos_warped + p_rect.position);
	}

	return rel_warped;
}

void Viewport::_gui_sort_roots() {
	if (!gui.roots_order_dirty) {
		return;
	}

	gui.roots.sort_custom<Control::CComparator>();

	gui.roots_order_dirty = false;
}

void Viewport::_gui_cancel_tooltip() {
	gui.tooltip_control = nullptr;
	gui.tooltip_text = "";

	if (gui.tooltip_timer.is_valid()) {
		gui.tooltip_timer->release_connections();
		gui.tooltip_timer = Ref<SceneTreeTimer>();
	}
	if (gui.tooltip_popup) {
		gui.tooltip_popup->queue_free();
	}
}

String Viewport::_gui_get_tooltip(Control *p_control, const Vector2 &p_pos, Control **r_tooltip_owner) {
	Vector2 pos = p_pos;
	String tooltip;

	while (p_control) {
		tooltip = p_control->get_tooltip(pos);

		// Temporary solution for PopupMenus.
		PopupMenu *menu = Object::cast_to<PopupMenu>(this);
		if (menu) {
			tooltip = menu->get_tooltip(pos);
		}

		if (r_tooltip_owner) {
			*r_tooltip_owner = p_control;
		}

		// If we found a tooltip, we stop here.
		if (!tooltip.is_empty()) {
			break;
		}

		// Otherwise, we check parent controls unless some conditions prevent it.

		if (p_control->get_mouse_filter_with_override() == Control::MOUSE_FILTER_STOP) {
			break;
		}
		if (p_control->is_set_as_top_level()) {
			break;
		}

		// Transform cursor pos for parent control.
		pos = p_control->get_transform().xform(pos);

		p_control = p_control->get_parent_control();
	}

	return tooltip;
}

void Viewport::cancel_tooltip() {
	_gui_cancel_tooltip();
}

void Viewport::show_tooltip(Control *p_control) {
	if (!p_control) {
		return;
	}

	if (gui.tooltip_timer.is_valid()) {
		gui.tooltip_timer->release_connections();
		gui.tooltip_timer = Ref<SceneTreeTimer>();
	}
	gui.tooltip_control = p_control;
	_gui_show_tooltip_at(p_control->get_size() / 2);
}

void Viewport::_gui_show_tooltip() {
	_gui_show_tooltip_at(gui.last_mouse_pos);
}

void Viewport::_gui_show_tooltip_at(const Point2i &p_pos) {
	if (!gui.tooltip_control) {
		return;
	}

	// Get the Control under cursor and the relevant tooltip text, if any.
	Control *tooltip_owner = nullptr;
	gui.tooltip_text = _gui_get_tooltip(
			gui.tooltip_control,
			gui.tooltip_control->get_global_transform_with_canvas().affine_inverse().xform(gui.last_mouse_pos),
			&tooltip_owner);
	gui.tooltip_text = gui.tooltip_text.strip_edges();

	// Controls can implement `make_custom_tooltip` to provide their own tooltip.
	// This should be a Control node which will be added as child to a TooltipPanel.
	Control *base_tooltip = tooltip_owner->make_custom_tooltip(gui.tooltip_text);

	// When the custom control is not visible, don't show any tooltip.
	// This way, the custom tooltip from `ConnectionsDockTree` can create
	// its own tooltip without conflicting with the default one, even an empty tooltip.
	if (base_tooltip && !base_tooltip->is_visible()) {
		memdelete(base_tooltip);
		return;
	}

	if (gui.tooltip_text.is_empty() && !base_tooltip) {
		return; // Nothing to show.
	}

	// Remove previous popup if we change something.
	if (gui.tooltip_popup) {
		memdelete(gui.tooltip_popup);
		gui.tooltip_popup = nullptr;
	}

	if (!tooltip_owner) {
		return;
	}

	// Popup window which houses the tooltip content.
	PopupPanel *panel = memnew(PopupPanel);
	panel->set_theme_type_variation(SNAME("TooltipPanel"));

	// If no custom tooltip is given, use a default implementation.
	if (!base_tooltip) {
		gui.tooltip_label = memnew(Label);
		gui.tooltip_label->set_theme_type_variation(SNAME("TooltipLabel"));
		gui.tooltip_label->set_text(gui.tooltip_text);
		gui.tooltip_label->set_auto_translate_mode(tooltip_owner->get_tooltip_auto_translate_mode());
		base_tooltip = gui.tooltip_label;
		panel->connect(SceneStringName(mouse_entered), callable_mp(this, &Viewport::_gui_cancel_tooltip));
	}

	base_tooltip->set_anchors_and_offsets_preset(Control::PRESET_FULL_RECT);

	panel->set_flag(Window::FLAG_NO_FOCUS, true);
	panel->set_flag(Window::FLAG_POPUP, false);
	panel->set_flag(Window::FLAG_MOUSE_PASSTHROUGH, true);
	panel->set_wrap_controls(true);
	panel->set_default_canvas_item_texture_filter(get_default_canvas_item_texture_filter());
	panel->set_default_canvas_item_texture_repeat(get_default_canvas_item_texture_repeat());
	panel->add_child(base_tooltip);
	panel->gui_parent = this;

	gui.tooltip_popup = panel;

	tooltip_owner->add_child(gui.tooltip_popup);

	Window *window = Object::cast_to<Window>(gui.tooltip_popup->get_embedder());
	if (!window) { // Not embedded.
		window = gui.tooltip_popup->get_parent_visible_window();
	}
	Size2 scale = get_popup_base_transform().get_scale();
	real_t popup_scale = MIN(scale.x, scale.y);
	Point2 tooltip_offset = GLOBAL_GET("display/mouse_cursor/tooltip_position_offset");
	tooltip_offset *= popup_scale;
	Rect2 r(gui.tooltip_pos + tooltip_offset, gui.tooltip_popup->get_contents_minimum_size());
	Rect2i vr;
	if (gui.tooltip_popup->is_embedded()) {
		vr = gui.tooltip_popup->get_embedder()->get_visible_rect();
	} else {
		vr = window->get_usable_parent_rect();
	}
	panel->content_scale_factor = popup_scale;
	r.size *= popup_scale;
	r.size = r.size.ceil();
	r.size = r.size.min(panel->get_max_size());

	if (r.size.x + r.position.x > vr.size.x + vr.position.x) {
		// Place it in the opposite direction. If it fails, just hug the border.
		r.position.x = gui.tooltip_pos.x - r.size.x - tooltip_offset.x;

		if (r.position.x < vr.position.x) {
			r.position.x = vr.position.x + vr.size.x - r.size.x;
		}
	} else if (r.position.x < vr.position.x) {
		r.position.x = vr.position.x;
	}

	if (r.size.y + r.position.y > vr.size.y + vr.position.y) {
		// Same as above.
		r.position.y = gui.tooltip_pos.y - r.size.y - tooltip_offset.y;

		if (r.position.y < vr.position.y) {
			r.position.y = vr.position.y + vr.size.y - r.size.y;
		}
	} else if (r.position.y < vr.position.y) {
		r.position.y = vr.position.y;
	}

	DisplayServer::WindowID active_popup = DisplayServer::get_singleton()->window_get_active_popup();
	if (active_popup == DisplayServer::INVALID_WINDOW_ID || active_popup == window->get_window_id()) {
		gui.tooltip_popup->popup(r);
	}
	gui.tooltip_popup->child_controls_changed();
}

void Viewport::_gui_call_input(Control *p_control, const Ref<InputEvent> &p_input) {
	Ref<InputEvent> ev = p_input;

	// Returns true if an event should be impacted by a control's mouse filter.
	bool is_pointer_event = Ref<InputEventMouse>(p_input).is_valid() || Ref<InputEventScreenDrag>(p_input).is_valid() || Ref<InputEventScreenTouch>(p_input).is_valid();

	Ref<InputEventMouseButton> mb = p_input;
	bool is_scroll_event = mb.is_valid() &&
			(mb->get_button_index() == MouseButton::WHEEL_DOWN ||
					mb->get_button_index() == MouseButton::WHEEL_UP ||
					mb->get_button_index() == MouseButton::WHEEL_LEFT ||
					mb->get_button_index() == MouseButton::WHEEL_RIGHT);

	CanvasItem *ci = p_control;
	while (ci) {
		Control *control = Object::cast_to<Control>(ci);
		if (control) {
			if (control->get_mouse_filter_with_override() != Control::MOUSE_FILTER_IGNORE) {
				control->_call_gui_input(ev);
			}

			if (!control->is_inside_tree() || control->is_set_as_top_level()) {
				break;
			}
			if (control->get_mouse_filter_with_override() == Control::MOUSE_FILTER_STOP && is_pointer_event && !(is_scroll_event && control->data.force_pass_scroll_events)) {
				// Mouse, ScreenDrag and ScreenTouch events are stopped by default with MOUSE_FILTER_STOP, unless we have a scroll event and force_pass_scroll_events set to true
				set_input_as_handled();
				break;
			}
		}

		if (is_input_handled()) {
			// Break when the event is set to handled in a child Control node or after physics picking in SubViewport.
			break;
		}

		if (ci->is_set_as_top_level()) {
			break;
		}

		ev = ev->xformed_by(ci->get_transform()); // Transform event upwards.
		ci = ci->get_parent_item();
	}
}

void Viewport::_gui_call_notification(Control *p_control, int p_what) {
	CanvasItem *ci = p_control;
	while (ci) {
		Control *control = Object::cast_to<Control>(ci);
		if (control) {
			if (control->get_mouse_filter_with_override() != Control::MOUSE_FILTER_IGNORE) {
				control->notification(p_what);
			}

			if (!control->is_inside_tree()) {
				break;
			}

			if (!control->is_inside_tree() || control->is_set_as_top_level()) {
				break;
			}
			if (control->get_mouse_filter_with_override() == Control::MOUSE_FILTER_STOP) {
				break;
			}
		}

		if (ci->is_set_as_top_level()) {
			break;
		}

		ci = ci->get_parent_item();
	}
}

// `gui_find_control` doesn't take embedded windows into account. So the caller of this function
// needs to make sure, that there is no embedded window at the specified position.
Control *Viewport::gui_find_control(const Point2 &p_global) {
	ERR_MAIN_THREAD_GUARD_V(nullptr);

	_gui_sort_roots();

	for (List<Control *>::Element *E = gui.roots.back(); E; E = E->prev()) {
		Control *sw = E->get();
		if (!sw->is_visible_in_tree()) {
			continue;
		}

		Transform2D xform;
		CanvasItem *pci = sw->get_parent_item();
		if (pci) {
			xform = pci->get_global_transform_with_canvas();
		} else {
			xform = sw->get_canvas_transform();
		}

		Control *ret = _gui_find_control_at_pos(sw, p_global, xform);
		if (ret) {
			return ret;
		}
	}

	return nullptr;
}

Control *Viewport::_gui_find_control_at_pos(CanvasItem *p_node, const Point2 &p_global, const Transform2D &p_xform) {
	if (!p_node->is_visible()) {
		return nullptr; // Canvas item hidden, discard.
	}

	Transform2D matrix = p_xform * p_node->get_transform();
	// matrix.determinant() == 0.0f implies that node does not exist on scene
	if (matrix.determinant() == 0.0f) {
		return nullptr;
	}

	Control *c = Object::cast_to<Control>(p_node);

	if (!c || !c->is_clipping_contents() || c->has_point(matrix.affine_inverse().xform(p_global))) {
		for (int i = p_node->get_child_count() - 1; i >= 0; i--) {
			CanvasItem *ci = Object::cast_to<CanvasItem>(p_node->get_child(i));
			if (!ci || ci->is_set_as_top_level()) {
				continue;
			}

			Control *ret = _gui_find_control_at_pos(ci, p_global, matrix);
			if (ret) {
				return ret;
			}
		}
	}

	if (!c || c->get_mouse_filter_with_override() == Control::MOUSE_FILTER_IGNORE) {
		return nullptr;
	}

	matrix.affine_invert();
	if (!c->has_point(matrix.xform(p_global))) {
		return nullptr;
	}

	Control *drag_preview = _gui_get_drag_preview();
	if (!drag_preview || (c != drag_preview && !drag_preview->is_ancestor_of(c))) {
		return c;
	}

	return nullptr;
}

bool Viewport::_gui_drop(Control *p_at_control, Point2 p_at_pos, bool p_just_check) {
	// Attempt drop, try parent controls too.
	CanvasItem *ci = p_at_control;
	Viewport *section_root = get_section_root_viewport();
	while (ci) {
		Control *control = Object::cast_to<Control>(ci);
		if (control) {
			if (control->can_drop_data(p_at_pos, section_root->gui.drag_data)) {
				if (!p_just_check) {
					control->drop_data(p_at_pos, section_root->gui.drag_data);
				}

				return true;
			}

			if (control->get_mouse_filter_with_override() == Control::MOUSE_FILTER_STOP) {
				break;
			}
		}

		p_at_pos = ci->get_transform().xform(p_at_pos);

		if (ci->is_set_as_top_level()) {
			break;
		}

		ci = ci->get_parent_item();
	}

	return false;
}

void Viewport::_gui_input_event(Ref<InputEvent> p_event) {
	ERR_FAIL_COND(p_event.is_null());

	Ref<InputEventMouseButton> mb = p_event;
	if (mb.is_valid()) {
		Point2 mpos = mb->get_position();
		if (mb->is_pressed()) {
			if (gui.dragging && mb->get_button_index() == MouseButton::RIGHT) {
				_perform_drop();
				set_input_as_handled();
				return;
			}
			MouseButtonMask button_mask = mouse_button_to_mask(mb->get_button_index());
			if (!gui.mouse_focus_mask.is_empty() && !gui.mouse_focus_mask.has_flag(button_mask)) {
				// Do not steal mouse focus and stuff while a focus mask without the current mouse button exists.
				gui.mouse_focus_mask.set_flag(button_mask);
			} else {
				gui.mouse_focus = gui_find_control(mpos);

				if (!gui.mouse_focus) {
					return;
				}

				gui.mouse_focus_mask.set_flag(mouse_button_to_mask(mb->get_button_index()));

				if (mb->get_button_index() == MouseButton::LEFT) {
					gui.drag_accum = Vector2();
					gui.drag_attempted = false;
				}
			}
			DEV_ASSERT(gui.mouse_focus);

			mb = mb->xformed_by(Transform2D()); // Make a copy of the event.

			Point2 pos = gui.mouse_focus->get_global_transform_with_canvas().affine_inverse().xform(mpos);
			mb->set_position(pos);

#ifdef DEBUG_ENABLED
			if (EngineDebugger::get_singleton()) {
				Array arr = { gui.mouse_focus->get_path(), gui.mouse_focus->get_class() };
				EngineDebugger::get_singleton()->send_message("scene:click_ctrl", arr);
			}
#endif

			if (mb->get_button_index() == MouseButton::LEFT) { // Assign focus.
				CanvasItem *ci = gui.mouse_focus;
				while (ci) {
					Control *control = Object::cast_to<Control>(ci);
					if (control) {
						if (control->get_focus_mode_with_override() != Control::FOCUS_NONE) {
							// Grabbing unhovered focus can cause issues when mouse is dragged
							// with another button held down.
							if (control != gui.key_focus && gui.mouse_over_hierarchy.has(control)) {
								control->grab_focus();
							}
							break;
						}

						if (control->get_mouse_filter_with_override() == Control::MOUSE_FILTER_STOP) {
							break;
						}
					}

					if (ci->is_set_as_top_level()) {
						break;
					}

					ci = ci->get_parent_item();
				}
			}

			if (gui.mouse_focus && gui.mouse_focus->can_process()) {
				_gui_call_input(gui.mouse_focus, mb);
			}

			if (gui.dragging && mb->get_button_index() == MouseButton::LEFT) {
				// Alternate drop use (when using force_drag(), as proposed by #5342).
				_perform_drop(gui.mouse_focus);
			}

			_gui_cancel_tooltip();
		} else {
			if (gui.dragging && mb->get_button_index() == MouseButton::LEFT) {
				_perform_drop(gui.drag_mouse_over);
			}

			gui.mouse_focus_mask.clear_flag(mouse_button_to_mask(mb->get_button_index())); // Remove from mask.

			if (!gui.mouse_focus) {
				// Release event is only sent if a mouse focus (previously pressed button) exists.
				return;
			}

			mb = mb->xformed_by(Transform2D()); // Make a copy.
			Point2 pos = gui.mouse_focus->get_global_transform_with_canvas().affine_inverse().xform(mpos);
			mb->set_position(pos);

			Control *mouse_focus = gui.mouse_focus;

			// Disable mouse focus if needed before calling input,
			// this makes popups on mouse press event work better,
			// as the release will never be received otherwise.
			if (gui.mouse_focus_mask.is_empty()) {
				gui.mouse_focus = nullptr;
			}

			if (mouse_focus && mouse_focus->can_process()) {
				_gui_call_input(mouse_focus, mb);
			}
		}
	}

	Ref<InputEventMouseMotion> mm = p_event;
	if (mm.is_valid()) {
		Point2 mpos = mm->get_position();

		// Drag & drop.
		Viewport *section_root = get_section_root_viewport();
		if (!gui.drag_attempted && gui.mouse_focus && section_root && !section_root->gui.global_dragging && (mm->get_button_mask().has_flag(MouseButtonMask::LEFT))) {
			gui.drag_accum += mm->get_relative();
			float len = gui.drag_accum.length();
			if (len > 10) {
				{ // Attempt grab, try parent controls too.
					CanvasItem *ci = gui.mouse_focus;
					while (ci) {
						Control *control = Object::cast_to<Control>(ci);
						if (control) {
							section_root->gui.global_dragging = true;
							section_root->gui.drag_data = control->get_drag_data(control->get_global_transform_with_canvas().affine_inverse().xform(mpos - gui.drag_accum));
							if (section_root->gui.drag_data.get_type() != Variant::NIL) {
								gui.mouse_focus = nullptr;
								gui.mouse_focus_mask.clear();
								gui.dragging = true;
								break;
							} else {
								Control *drag_preview = _gui_get_drag_preview();
								if (drag_preview) {
									ERR_PRINT("Don't set a drag preview and return null data. Preview was deleted and drag request ignored.");
									memdelete(drag_preview);
									gui.drag_preview_id = ObjectID();
								}
								section_root->gui.global_dragging = false;
							}

							if (control->get_mouse_filter_with_override() == Control::MOUSE_FILTER_STOP) {
								break;
							}
						}

						if (ci->is_set_as_top_level()) {
							break;
						}

						ci = ci->get_parent_item();
					}
				}

				gui.drag_attempted = true;
				if (gui.dragging) {
					Viewport::_propagate_drag_notification(section_root, NOTIFICATION_DRAG_BEGIN);
				}
			}
		}

		Control *over = nullptr;
		if (gui.mouse_focus) {
			over = gui.mouse_focus;
		} else if (gui.mouse_in_viewport) {
			over = gui_find_control(mpos);
		}

		DisplayServer::CursorShape ds_cursor_shape = (DisplayServer::CursorShape)Input::get_singleton()->get_default_cursor_shape();

		if (over) {
			Transform2D localizer = over->get_global_transform_with_canvas().affine_inverse();
			Size2 pos = localizer.xform(mpos);
			Vector2 velocity = localizer.basis_xform(mm->get_velocity());
			Vector2 rel = localizer.basis_xform(mm->get_relative());

			mm = mm->xformed_by(Transform2D()); // Make a copy.

			mm->set_global_position(mpos);
			mm->set_velocity(velocity);
			mm->set_relative(rel);

			// Nothing pressed.
			if (mm->get_button_mask().is_empty()) {
				bool is_tooltip_shown = false;

				if (gui.tooltip_popup) {
					if (gui.tooltip_control) {
						String tooltip = _gui_get_tooltip(over, gui.tooltip_control->get_global_transform_with_canvas().affine_inverse().xform(mpos));
						tooltip = tooltip.strip_edges();

						if (tooltip != gui.tooltip_text) {
							_gui_cancel_tooltip();
						} else {
							is_tooltip_shown = true;
						}
					} else {
						_gui_cancel_tooltip();
					}
				}

				// Reset the timer if the mouse has moved more than 5 pixels or has entered a new control.
				if (!is_tooltip_shown && over->can_process()) {
					Vector2 new_tooltip_pos = over->get_screen_transform().xform(pos);
					if (over != gui.tooltip_control || gui.tooltip_pos.distance_squared_to(new_tooltip_pos) > 25) {
						if (gui.tooltip_timer.is_valid()) {
							gui.tooltip_timer->release_connections();
						}
						gui.tooltip_control = over;
						gui.tooltip_pos = new_tooltip_pos;
						gui.tooltip_timer = get_tree()->create_timer(gui.tooltip_delay);
						gui.tooltip_timer->set_ignore_time_scale(true);
						gui.tooltip_timer->connect("timeout", callable_mp(this, &Viewport::_gui_show_tooltip));
					}
				}
			}

			mm->set_position(pos);

			Control::CursorShape cursor_shape = Control::CURSOR_ARROW;
			{
				Control *c = over;
				Vector2 cpos = pos;
				while (c) {
					if (!gui.mouse_focus_mask.is_empty() || c->has_point(cpos)) {
						cursor_shape = c->get_cursor_shape(cpos);
					} else {
						cursor_shape = Control::CURSOR_ARROW;
					}
					cpos = c->get_transform().xform(cpos);
					if (cursor_shape != Control::CURSOR_ARROW) {
						break;
					}
					if (c->get_mouse_filter_with_override() == Control::MOUSE_FILTER_STOP) {
						break;
					}
					if (c->is_set_as_top_level()) {
						break;
					}
					c = c->get_parent_control();
				}
			}

			ds_cursor_shape = (DisplayServer::CursorShape)cursor_shape;

			if (over->can_process()) {
				_gui_call_input(over, mm);
			}
		}

		if (gui.dragging) {
			// Handle drag & drop. This happens in the viewport where dragging started.

			Control *drag_preview = _gui_get_drag_preview();
			if (drag_preview) {
				Vector2 pos = drag_preview->get_canvas_transform().affine_inverse().xform(mpos);
				drag_preview->set_position(pos);
			}

			gui.drag_mouse_over = section_root->gui.target_control;
			if (gui.drag_mouse_over) {
				if (!_gui_drop(gui.drag_mouse_over, gui.drag_mouse_over->get_local_mouse_position(), true)) {
					gui.drag_mouse_over = nullptr;
				}
				if (gui.drag_mouse_over) {
					ds_cursor_shape = DisplayServer::CURSOR_CAN_DROP;
				} else {
					ds_cursor_shape = DisplayServer::CURSOR_FORBIDDEN;
				}
			}
		}

		if (DisplayServer::get_singleton()->has_feature(DisplayServer::FEATURE_CURSOR_SHAPE) && (gui.dragging || (!section_root->gui.global_dragging && !Object::cast_to<SubViewportContainer>(over)))) {
			// If dragging is active, then set the cursor shape only from the Viewport where dragging started.
			// If dragging is inactive, then set the cursor shape only when not over a SubViewportContainer.
			DisplayServer::get_singleton()->cursor_set_shape(ds_cursor_shape);
		}
	}

	Ref<InputEventScreenTouch> touch_event = p_event;
	if (touch_event.is_valid()) {
		Size2 pos = touch_event->get_position();
		const int touch_index = touch_event->get_index();
		if (touch_event->is_pressed()) {
			Control *over = gui_find_control(pos);
			if (over) {
				gui.touch_focus[touch_index] = over->get_instance_id();
				if (over->can_process()) {
					touch_event = touch_event->xformed_by(Transform2D()); // Make a copy.
					pos = over->get_global_transform_with_canvas().affine_inverse().xform(pos);
					touch_event->set_position(pos);
					_gui_call_input(over, touch_event);
				}
				return;
			}
		} else {
			ObjectID control_id = gui.touch_focus[touch_index];
			Control *over = control_id.is_valid() ? ObjectDB::get_instance<Control>(control_id) : nullptr;
			if (over && over->can_process()) {
				touch_event = touch_event->xformed_by(Transform2D()); // Make a copy.
				pos = over->get_global_transform_with_canvas().affine_inverse().xform(pos);
				touch_event->set_position(pos);

				_gui_call_input(over, touch_event);
			}
			gui.touch_focus.erase(touch_index);
			return;
		}
	}

	Ref<InputEventGesture> gesture_event = p_event;
	if (gesture_event.is_valid()) {
		_gui_cancel_tooltip();

		Size2 pos = gesture_event->get_position();

		Control *over = gui_find_control(pos);
		if (over) {
			if (over->can_process()) {
				gesture_event = gesture_event->xformed_by(Transform2D()); // Make a copy.
				pos = over->get_global_transform_with_canvas().affine_inverse().xform(pos);
				gesture_event->set_position(pos);
				_gui_call_input(over, gesture_event);
			}
			return;
		}
	}

	Ref<InputEventScreenDrag> drag_event = p_event;
	if (drag_event.is_valid()) {
		const int drag_event_index = drag_event->get_index();
		ObjectID control_id = gui.touch_focus[drag_event_index];
		Control *over = control_id.is_valid() ? ObjectDB::get_instance<Control>(control_id) : nullptr;
		if (!over) {
			over = gui_find_control(drag_event->get_position());
		}
		if (over) {
			if (over->can_process()) {
				Transform2D localizer = over->get_global_transform_with_canvas().affine_inverse();
				Size2 pos = localizer.xform(drag_event->get_position());
				Vector2 velocity = localizer.basis_xform(drag_event->get_velocity());
				Vector2 rel = localizer.basis_xform(drag_event->get_relative());

				drag_event = drag_event->xformed_by(Transform2D()); // Make a copy.

				drag_event->set_velocity(velocity);
				drag_event->set_relative(rel);
				drag_event->set_position(pos);

				_gui_call_input(over, drag_event);
			}

			return;
		}
	}

	if (mm.is_null() && mb.is_null() && p_event->is_action_type()) {
		if (gui.dragging && p_event->is_action_pressed(SNAME("ui_cancel")) && Input::get_singleton()->is_action_just_pressed(SNAME("ui_cancel"))) {
			_perform_drop();
			set_input_as_handled();
			return;
		}

		if (p_event->is_action_pressed(SNAME("ui_cancel"))) {
			// Cancel tooltip timer or hide tooltip when pressing Escape (this is standard behavior in most applications).
			_gui_cancel_tooltip();
			if (gui.tooltip_popup) {
				// If a tooltip was hidden, prevent other actions associated with `ui_cancel` from occurring.
				// For instance, this prevents the node from being deselected when pressing Escape
				// to hide a documentation tooltip in the inspector.
				set_input_as_handled();
				return;
			}
		}

		if (gui.key_focus && !gui.key_focus->is_visible_in_tree()) {
			gui.key_focus->release_focus();
		}

		if (gui.key_focus) {
			if (gui.key_focus->can_process()) {
				gui.key_focus->_call_gui_input(p_event);
			}

			if (is_input_handled()) {
				return;
			}
		}

		Control *from = gui.key_focus ? gui.key_focus : nullptr;
		if (!from) {
			for (int i = 0; i < get_child_count(true); i++) {
				Control *c = Object::cast_to<Control>(get_child(i, true));
				if (!c || !c->is_visible_in_tree() || c->is_set_as_top_level()) {
					continue;
				}

				from = c;
				break;
			}
		}

		if (from && p_event->is_pressed()) {
			Control *next = nullptr;

			Ref<InputEventJoypadMotion> joypadmotion_event = p_event;
			if (joypadmotion_event.is_valid()) {
				Input *input = Input::get_singleton();

				if (p_event->is_action_pressed(SNAME("ui_focus_next")) && input->is_action_just_pressed(SNAME("ui_focus_next"))) {
					next = from->find_next_valid_focus();
				}

				if (p_event->is_action_pressed(SNAME("ui_focus_prev")) && input->is_action_just_pressed(SNAME("ui_focus_prev"))) {
					next = from->find_prev_valid_focus();
				}

				if (p_event->is_action_pressed(SNAME("ui_accessibility_drag_and_drop")) && input->is_action_just_pressed(SNAME("ui_accessibility_drag_and_drop"))) {
					if (gui_is_dragging()) {
						from->accessibility_drop();
					} else {
						from->accessibility_drag();
					}
				}

				if (p_event->is_action_pressed(SNAME("ui_up")) && input->is_action_just_pressed(SNAME("ui_up"))) {
					next = from->_get_focus_neighbor(SIDE_TOP);
				}

				if (p_event->is_action_pressed(SNAME("ui_left")) && input->is_action_just_pressed(SNAME("ui_left"))) {
					next = from->_get_focus_neighbor(SIDE_LEFT);
				}

				if (p_event->is_action_pressed(SNAME("ui_right")) && input->is_action_just_pressed(SNAME("ui_right"))) {
					next = from->_get_focus_neighbor(SIDE_RIGHT);
				}

				if (p_event->is_action_pressed(SNAME("ui_down")) && input->is_action_just_pressed(SNAME("ui_down"))) {
					next = from->_get_focus_neighbor(SIDE_BOTTOM);
				}
			} else {
				if (p_event->is_action_pressed(SNAME("ui_focus_next"), true, true)) {
					next = from->find_next_valid_focus();
				}

				if (p_event->is_action_pressed(SNAME("ui_focus_prev"), true, true)) {
					next = from->find_prev_valid_focus();
				}

				if (p_event->is_action_pressed(SNAME("ui_accessibility_drag_and_drop"), true, true)) {
					if (gui_is_dragging()) {
						from->accessibility_drop();
					} else {
						from->accessibility_drag();
					}
				}

				if (p_event->is_action_pressed(SNAME("ui_up"), true, true)) {
					next = from->_get_focus_neighbor(SIDE_TOP);
				}

				if (p_event->is_action_pressed(SNAME("ui_left"), true, true)) {
					next = from->_get_focus_neighbor(SIDE_LEFT);
				}

				if (p_event->is_action_pressed(SNAME("ui_right"), true, true)) {
					next = from->_get_focus_neighbor(SIDE_RIGHT);
				}

				if (p_event->is_action_pressed(SNAME("ui_down"), true, true)) {
					next = from->_get_focus_neighbor(SIDE_BOTTOM);
				}
			}
			if (next) {
				next->grab_focus();
				set_input_as_handled();
			}
		}
	}
}

void Viewport::_perform_drop(Control *p_control) {
	gui_perform_drop_at(p_control ? p_control->get_local_mouse_position() : Vector2(), p_control);
}

void Viewport::gui_perform_drop_at(const Point2 &p_pos, Control *p_control) {
	// Without any arguments, simply cancel Drag and Drop.
	if (p_control) {
		gui.drag_successful = _gui_drop(p_control, p_pos, false);
	} else {
		gui.drag_successful = false;
	}

	Control *drag_preview = _gui_get_drag_preview();
	if (drag_preview) {
		memdelete(drag_preview);
		gui.drag_preview_id = ObjectID();
	}

	Viewport *section_root = get_section_root_viewport();
	section_root->gui.drag_data = Variant();
	gui.dragging = false;
	gui.drag_description = String();
	section_root->gui.global_dragging = false;
	gui.drag_mouse_over = nullptr;
	Viewport::_propagate_drag_notification(section_root, NOTIFICATION_DRAG_END);
	// Display the new cursor shape instantly.
	update_mouse_cursor_state();
}

void Viewport::_gui_cleanup_internal_state(Ref<InputEvent> p_event) {
	ERR_FAIL_COND(p_event.is_null());

	Ref<InputEventMouseButton> mb = p_event;
	if (mb.is_valid()) {
		if (!mb->is_pressed()) {
			gui.mouse_focus_mask.clear_flag(mouse_button_to_mask(mb->get_button_index())); // Remove from mask.
		}
	}
}

List<Control *>::Element *Viewport::_gui_add_root_control(Control *p_control) {
	gui.roots_order_dirty = true;
	return gui.roots.push_back(p_control);
}

void Viewport::gui_set_root_order_dirty() {
	ERR_MAIN_THREAD_GUARD;
	gui.roots_order_dirty = true;
}

void Viewport::_gui_force_drag_start() {
	Viewport *section_root = get_section_root_viewport();
	section_root->gui.global_dragging = true;
}

void Viewport::_gui_force_drag_cancel() {
	Viewport *section_root = get_section_root_viewport();
	section_root->gui.global_dragging = false;
}

void Viewport::_gui_force_drag(Control *p_base, const Variant &p_data, Control *p_control) {
	ERR_FAIL_COND_MSG(p_data.get_type() == Variant::NIL, "Drag data must be a value.");

	Viewport *section_root = get_section_root_viewport();
	ERR_FAIL_COND(!section_root->gui.global_dragging);

	gui.dragging = true;
	section_root->gui.drag_data = p_data;
	gui.mouse_focus = nullptr;
	gui.mouse_focus_mask.clear();

	if (p_control) {
		_gui_set_drag_preview(p_base, p_control);
	}
	Viewport::_propagate_drag_notification(section_root, NOTIFICATION_DRAG_BEGIN);
}

void Viewport::_gui_set_drag_preview(Control *p_base, Control *p_control) {
	ERR_FAIL_NULL(p_control);
	ERR_FAIL_COND(p_control->is_inside_tree());
	ERR_FAIL_COND(p_control->get_parent() != nullptr);

	Control *drag_preview = _gui_get_drag_preview();
	if (drag_preview) {
		memdelete(drag_preview);
	}
	p_control->set_as_top_level(true);
	p_control->set_position(gui.last_mouse_pos);
	p_base->get_root_parent_control()->add_child(p_control); // Add as child of viewport.
	p_control->move_to_front();

	gui.drag_preview_id = p_control->get_instance_id();
}

Control *Viewport::_gui_get_drag_preview() {
	if (gui.drag_preview_id.is_null()) {
		return nullptr;
	} else {
		Control *drag_preview = ObjectDB::get_instance<Control>(gui.drag_preview_id);
		if (!drag_preview) {
			ERR_PRINT("Don't free the control set as drag preview.");
			gui.drag_preview_id = ObjectID();
		}
		return drag_preview;
	}
}

void Viewport::_gui_remove_root_control(List<Control *>::Element *RI) {
	gui.roots.erase(RI);
}

void Viewport::_gui_unfocus_control(Control *p_control) {
	if (gui.key_focus == p_control) {
		gui.key_focus->release_focus();
	}
}

void Viewport::_gui_hide_control(Control *p_control) {
	if (gui.mouse_focus == p_control) {
		_drop_mouse_focus();
	}

	if (gui.key_focus == p_control) {
		gui_release_focus();
	}
	if (gui.mouse_over == p_control || gui.mouse_over_hierarchy.has(p_control)) {
		_drop_mouse_over(p_control->get_parent_control());
	}
	if (gui.drag_mouse_over == p_control) {
		gui.drag_mouse_over = nullptr;
	}
	if (gui.tooltip_control == p_control) {
		_gui_cancel_tooltip();
	}
}

void Viewport::_gui_remove_control(Control *p_control) {
	if (gui.mouse_focus == p_control) {
		gui.mouse_focus = nullptr;
		gui.mouse_focus_mask.clear();
	}
	if (gui.key_focus == p_control) {
		gui.key_focus = nullptr;
	}
	if (gui.mouse_over == p_control || gui.mouse_over_hierarchy.has(p_control)) {
		_drop_mouse_over(p_control->get_parent_control());
	}
	if (gui.drag_mouse_over == p_control) {
		gui.drag_mouse_over = nullptr;
	}
	if (gui.tooltip_control == p_control) {
		gui.tooltip_control = nullptr;
	}
}

void Viewport::canvas_item_top_level_changed() {
	_gui_update_mouse_over();
}

void Viewport::_gui_update_mouse_over() {
	if (gui.mouse_over == nullptr || gui.mouse_over_hierarchy.is_empty()) {
		return;
	}

	if (gui.sending_mouse_enter_exit_notifications) {
		// If notifications are already being sent, delay call to next frame.
		if (get_tree() && !get_tree()->is_connected(SNAME("process_frame"), callable_mp(this, &Viewport::_gui_update_mouse_over))) {
			get_tree()->connect(SNAME("process_frame"), callable_mp(this, &Viewport::_gui_update_mouse_over), CONNECT_ONE_SHOT);
		}
		return;
	}

	// Rebuild the mouse over hierarchy.
	LocalVector<Control *> new_mouse_over_hierarchy;
	LocalVector<Control *> needs_enter;
	LocalVector<int> needs_exit;

	CanvasItem *ancestor = gui.mouse_over;
	bool removing = false;
	bool reached_top = false;
	while (ancestor) {
		Control *ancestor_control = Object::cast_to<Control>(ancestor);
		if (ancestor_control) {
			int found = gui.mouse_over_hierarchy.find(ancestor_control);
			if (found >= 0) {
				// Remove the node if the propagation chain has been broken or it is now MOUSE_FILTER_IGNORE.
				if (removing || ancestor_control->get_mouse_filter_with_override() == Control::MOUSE_FILTER_IGNORE) {
					needs_exit.push_back(found);
				}
			}
			if (found == 0) {
				if (removing) {
					// Stop if the chain has been broken and the top of the hierarchy has been reached.
					break;
				}
				reached_top = true;
			}
			if (!removing && ancestor_control->get_mouse_filter_with_override() != Control::MOUSE_FILTER_IGNORE) {
				new_mouse_over_hierarchy.push_back(ancestor_control);
				// Add the node if it was not found and it is now not MOUSE_FILTER_IGNORE.
				if (found < 0) {
					needs_enter.push_back(ancestor_control);
				}
			}
			if (ancestor_control->get_mouse_filter_with_override() == Control::MOUSE_FILTER_STOP) {
				// MOUSE_FILTER_STOP breaks the propagation chain.
				if (reached_top) {
					break;
				}
				removing = true;
			}
		}
		if (ancestor->is_set_as_top_level()) {
			// Top level breaks the propagation chain.
			if (reached_top) {
				break;
			} else {
				removing = true;
				ancestor = Object::cast_to<CanvasItem>(ancestor->get_parent());
				continue;
			}
		}
		ancestor = ancestor->get_parent_item();
	}
	if (needs_exit.is_empty() && needs_enter.is_empty()) {
		return;
	}

	gui.sending_mouse_enter_exit_notifications = true;

	// Send Mouse Exit Self notification.
	if (gui.mouse_over && !needs_exit.is_empty() && needs_exit[0] == (int)gui.mouse_over_hierarchy.size() - 1) {
		gui.mouse_over->notification(Control::NOTIFICATION_MOUSE_EXIT_SELF);
		gui.mouse_over = nullptr;
	}

	// Send Mouse Exit notifications.
	for (int exit_control_index : needs_exit) {
		gui.mouse_over_hierarchy[exit_control_index]->notification(Control::NOTIFICATION_MOUSE_EXIT);
	}

	// Update the mouse over hierarchy.
	gui.mouse_over_hierarchy.resize(new_mouse_over_hierarchy.size());
	for (int i = 0; i < (int)new_mouse_over_hierarchy.size(); i++) {
		gui.mouse_over_hierarchy[i] = new_mouse_over_hierarchy[new_mouse_over_hierarchy.size() - 1 - i];
	}

	// Send Mouse Enter notifications.
	for (int i = needs_enter.size() - 1; i >= 0; i--) {
		needs_enter[i]->notification(Control::NOTIFICATION_MOUSE_ENTER);
	}

	gui.sending_mouse_enter_exit_notifications = false;
}

Window *Viewport::get_base_window() {
	ERR_READ_THREAD_GUARD_V(nullptr);
	ERR_FAIL_COND_V(!is_inside_tree(), nullptr);

	Viewport *v = this;
	Window *w = Object::cast_to<Window>(v);
	while (!w) {
		v = v->get_parent_viewport();
		w = Object::cast_to<Window>(v);
	}

	return w;
}

void Viewport::_gui_remove_focus_for_window(Node *p_window) {
	if (get_base_window() == p_window) {
		gui_release_focus();
	}
}

bool Viewport::_gui_control_has_focus(const Control *p_control) {
	return gui.key_focus == p_control;
}

void Viewport::_gui_control_grab_focus(Control *p_control) {
	if (gui.key_focus && gui.key_focus == p_control) {
		// No need for change.
		return;
	}
	get_tree()->call_group("_viewports", "_gui_remove_focus_for_window", get_base_window());
	if (p_control->is_inside_tree() && p_control->get_viewport() == this) {
		gui.key_focus = p_control;
		emit_signal(SNAME("gui_focus_changed"), p_control);
		p_control->notification(Control::NOTIFICATION_FOCUS_ENTER);
		p_control->queue_redraw();
	}
}

void Viewport::_gui_accept_event() {
	if (is_inside_tree()) {
		set_input_as_handled();
	}
}

void Viewport::_drop_mouse_focus() {
	Control *c = gui.mouse_focus;
	BitField<MouseButtonMask> mask = gui.mouse_focus_mask;
	gui.mouse_focus = nullptr;
	gui.mouse_focus_mask.clear();

	if (!c) {
		return;
	}

	for (int i = 0; i < 3; i++) {
		if ((int)mask & (1 << i)) {
			Ref<InputEventMouseButton> mb;
			mb.instantiate();
			mb->set_position(c->get_local_mouse_position());
			mb->set_global_position(c->get_local_mouse_position());
			mb->set_button_index(MouseButton(i + 1));
			mb->set_pressed(false);
			mb->set_device(InputEvent::DEVICE_ID_INTERNAL);
			c->_call_gui_input(mb);
		}
	}
}

void Viewport::_drop_physics_mouseover(bool p_paused_only) {
#ifndef PHYSICS_2D_DISABLED
	_cleanup_mouseover_colliders(true, p_paused_only);
#endif // PHYSICS_2D_DISABLED

#ifndef PHYSICS_3D_DISABLED
	if (physics_object_over.is_valid()) {
		CollisionObject3D *co = ObjectDB::get_instance<CollisionObject3D>(physics_object_over);
		if (co) {
			if (!co->is_inside_tree()) {
				physics_object_over = ObjectID();
				physics_object_capture = ObjectID();
			} else if (!(p_paused_only && co->can_process())) {
				co->_mouse_exit();
				physics_object_over = ObjectID();
				physics_object_capture = ObjectID();
			}
		}
	}
#endif // PHYSICS_3D_DISABLED
}

void Viewport::_gui_grab_click_focus(Control *p_control) {
	gui.mouse_click_grabber = p_control;
	callable_mp(this, &Viewport::_post_gui_grab_click_focus).call_deferred();
}

void Viewport::_post_gui_grab_click_focus() {
	Control *focus_grabber = gui.mouse_click_grabber;
	if (!focus_grabber) {
		// Redundant grab requests were made.
		return;
	}
	gui.mouse_click_grabber = nullptr;

	if (gui.mouse_focus) {
		if (gui.mouse_focus == focus_grabber) {
			return;
		}

		BitField<MouseButtonMask> mask = gui.mouse_focus_mask;
		Point2 click = gui.mouse_focus->get_global_transform_with_canvas().affine_inverse().xform(gui.last_mouse_pos);

		for (int i = 0; i < 3; i++) {
			if ((int)mask & (1 << i)) {
				Ref<InputEventMouseButton> mb;
				mb.instantiate();

				// Send unclick.

				mb->set_position(click);
				mb->set_button_index(MouseButton(i + 1));
				mb->set_pressed(false);
				mb->set_device(InputEvent::DEVICE_ID_INTERNAL);
				gui.mouse_focus->_call_gui_input(mb);
			}
		}

		gui.mouse_focus = focus_grabber;
		click = gui.mouse_focus->get_global_transform_with_canvas().affine_inverse().xform(gui.last_mouse_pos);

		for (int i = 0; i < 3; i++) {
			if ((int)mask & (1 << i)) {
				Ref<InputEventMouseButton> mb;
				mb.instantiate();

				// Send click.

				mb->set_position(click);
				mb->set_button_index(MouseButton(i + 1));
				mb->set_pressed(true);
				mb->set_device(InputEvent::DEVICE_ID_INTERNAL);
				callable_mp(gui.mouse_focus, &Control::_call_gui_input).call_deferred(mb);
			}
		}
	}
}

///////////////////////////////

void Viewport::push_text_input(const String &p_text) {
	ERR_MAIN_THREAD_GUARD;
	if (gui.subwindow_focused) {
		gui.subwindow_focused->push_text_input(p_text);
		return;
	}

	if (gui.key_focus) {
		gui.key_focus->call("set_text", p_text);
	}
}

Viewport::SubWindowResize Viewport::_sub_window_get_resize_margin(Window *p_subwindow, const Point2 &p_point) {
	if (p_subwindow->get_flag(Window::FLAG_BORDERLESS) || p_subwindow->get_flag(Window::FLAG_RESIZE_DISABLED)) {
		return SUB_WINDOW_RESIZE_DISABLED;
	}

	Rect2i r = Rect2i(p_subwindow->get_position(), p_subwindow->get_size());

	int title_height = p_subwindow->theme_cache.title_height;

	r.position.y -= title_height;
	r.size.y += title_height;

	if (r.has_point(p_point)) {
		return SUB_WINDOW_RESIZE_DISABLED; // It's inside, so no resize.
	}

	int dist_x = p_point.x < r.position.x ? (p_point.x - r.position.x) : (p_point.x > (r.position.x + r.size.x) ? (p_point.x - (r.position.x + r.size.x)) : 0);
	int dist_y = p_point.y < r.position.y ? (p_point.y - r.position.y) : (p_point.y > (r.position.y + r.size.y) ? (p_point.y - (r.position.y + r.size.y)) : 0);

	int limit = p_subwindow->theme_cache.resize_margin;

	if (Math::abs(dist_x) > limit) {
		return SUB_WINDOW_RESIZE_DISABLED;
	}

	if (Math::abs(dist_y) > limit) {
		return SUB_WINDOW_RESIZE_DISABLED;
	}

	if (dist_x < 0 && dist_y < 0) {
		return SUB_WINDOW_RESIZE_TOP_LEFT;
	}

	if (dist_x == 0 && dist_y < 0) {
		return SUB_WINDOW_RESIZE_TOP;
	}

	if (dist_x > 0 && dist_y < 0) {
		return SUB_WINDOW_RESIZE_TOP_RIGHT;
	}

	if (dist_x < 0 && dist_y == 0) {
		return SUB_WINDOW_RESIZE_LEFT;
	}

	if (dist_x > 0 && dist_y == 0) {
		return SUB_WINDOW_RESIZE_RIGHT;
	}

	if (dist_x < 0 && dist_y > 0) {
		return SUB_WINDOW_RESIZE_BOTTOM_LEFT;
	}

	if (dist_x == 0 && dist_y > 0) {
		return SUB_WINDOW_RESIZE_BOTTOM;
	}

	if (dist_x > 0 && dist_y > 0) {
		return SUB_WINDOW_RESIZE_BOTTOM_RIGHT;
	}

	return SUB_WINDOW_RESIZE_DISABLED;
}

bool Viewport::_sub_windows_forward_input(const Ref<InputEvent> &p_event) {
	if (gui.subwindow_drag != SUB_WINDOW_DRAG_DISABLED) {
		ERR_FAIL_NULL_V(gui.currently_dragged_subwindow, false);

		Ref<InputEventMouseButton> mb = p_event;
		if (mb.is_valid() && !mb->is_pressed() && mb->get_button_index() == MouseButton::LEFT) {
			if (gui.subwindow_drag == SUB_WINDOW_DRAG_CLOSE) {
				if (gui.subwindow_drag_close_rect.has_point(mb->get_position())) {
					// Close window.
					gui.currently_dragged_subwindow->_event_callback(DisplayServer::WINDOW_EVENT_CLOSE_REQUEST);
				}
			}
			gui.subwindow_drag = SUB_WINDOW_DRAG_DISABLED;
			if (gui.currently_dragged_subwindow != nullptr) { // May have been erased.
				_sub_window_update(gui.currently_dragged_subwindow);
				gui.currently_dragged_subwindow = nullptr;
			}
		}

		Ref<InputEventMouseMotion> mm = p_event;
		if (mm.is_valid()) {
			if (gui.subwindow_drag == SUB_WINDOW_DRAG_MOVE) {
				Vector2 diff = mm->get_position() - gui.subwindow_drag_from;
				Rect2i new_rect(gui.subwindow_drag_pos + diff, gui.currently_dragged_subwindow->get_size());

				if (gui.currently_dragged_subwindow->is_clamped_to_embedder()) {
					new_rect = gui.currently_dragged_subwindow->fit_rect_in_parent(new_rect, get_visible_rect());
				}

				gui.currently_dragged_subwindow->_rect_changed_callback(new_rect);

				if (DisplayServer::get_singleton()->has_feature(DisplayServer::FEATURE_CURSOR_SHAPE)) {
					DisplayServer::get_singleton()->cursor_set_shape(DisplayServer::CURSOR_MOVE);
				}
			}
			if (gui.subwindow_drag == SUB_WINDOW_DRAG_CLOSE) {
				gui.subwindow_drag_close_inside = gui.subwindow_drag_close_rect.has_point(mm->get_position());
			}
			if (gui.subwindow_drag == SUB_WINDOW_DRAG_RESIZE) {
				Vector2i diff = mm->get_position() - gui.subwindow_drag_from;
				Size2i min_size = gui.currently_dragged_subwindow->get_min_size();
				Size2i min_size_clamped = gui.currently_dragged_subwindow->get_clamped_minimum_size();

				min_size_clamped = min_size_clamped.maxi(1);

				Rect2i r = gui.subwindow_resize_from_rect;

				Size2i limit = r.size - min_size_clamped;

				switch (gui.subwindow_resize_mode) {
					case SUB_WINDOW_RESIZE_TOP_LEFT: {
						diff.x = MIN(diff.x, limit.x);
						diff.y = MIN(diff.y, limit.y);
						r.position += diff;
						r.size -= diff;
					} break;
					case SUB_WINDOW_RESIZE_TOP: {
						diff.x = 0;
						diff.y = MIN(diff.y, limit.y);
						r.position += diff;
						r.size -= diff;
					} break;
					case SUB_WINDOW_RESIZE_TOP_RIGHT: {
						diff.x = MAX(diff.x, -limit.x);
						diff.y = MIN(diff.y, limit.y);
						r.position.y += diff.y;
						r.size.y -= diff.y;
						r.size.x += diff.x;
					} break;
					case SUB_WINDOW_RESIZE_LEFT: {
						diff.x = MIN(diff.x, limit.x);
						diff.y = 0;
						r.position += diff;
						r.size -= diff;

					} break;
					case SUB_WINDOW_RESIZE_RIGHT: {
						diff.x = MAX(diff.x, -limit.x);
						r.size.x += diff.x;
					} break;
					case SUB_WINDOW_RESIZE_BOTTOM_LEFT: {
						diff.x = MIN(diff.x, limit.x);
						diff.y = MAX(diff.y, -limit.y);
						r.position.x += diff.x;
						r.size.x -= diff.x;
						r.size.y += diff.y;

					} break;
					case SUB_WINDOW_RESIZE_BOTTOM: {
						diff.y = MAX(diff.y, -limit.y);
						r.size.y += diff.y;
					} break;
					case SUB_WINDOW_RESIZE_BOTTOM_RIGHT: {
						diff.x = MAX(diff.x, -limit.x);
						diff.y = MAX(diff.y, -limit.y);
						r.size += diff;

					} break;
					default: {
					}
				}

				Size2i max_size = gui.currently_dragged_subwindow->get_max_size();
				if ((max_size.x > 0 || max_size.y > 0) && (max_size.x >= min_size.x && max_size.y >= min_size.y)) {
					max_size = max_size.maxi(1);

					if (r.size.x > max_size.x) {
						r.size.x = max_size.x;
					}
					if (r.size.y > max_size.y) {
						r.size.y = max_size.y;
					}
				}

				gui.currently_dragged_subwindow->_rect_changed_callback(r);
			}

			if (gui.currently_dragged_subwindow) { // May have been erased.
				_sub_window_update(gui.currently_dragged_subwindow);
			}
		}

		return true; // Handled.
	}
	Ref<InputEventMouseButton> mb = p_event;
	// If the event is a mouse button, we need to check whether another window was clicked.

	if (mb.is_valid() && mb->is_pressed() && mb->get_button_index() == MouseButton::LEFT) {
		Window *click_on_window = nullptr;
		for (int i = gui.sub_windows.size() - 1; i >= 0; i--) {
			SubWindow sw = gui.sub_windows.write[i];

			// Clicked inside window?

			Rect2i r = Rect2i(sw.window->get_position(), sw.window->get_size());

			if (!sw.window->get_flag(Window::FLAG_BORDERLESS)) {
				// Check top bar.
				int title_height = sw.window->theme_cache.title_height;
				Rect2i title_bar = r;
				title_bar.position.y -= title_height;
				title_bar.size.y = title_height;

				if (title_bar.size.y > 0 && title_bar.has_point(mb->get_position())) {
					click_on_window = sw.window;

					int close_h_ofs = sw.window->theme_cache.close_h_offset;
					int close_v_ofs = sw.window->theme_cache.close_v_offset;
					Ref<Texture2D> close_icon = sw.window->theme_cache.close;

					Rect2 close_rect;
					close_rect.position = Vector2(r.position.x + r.size.x - close_h_ofs, r.position.y - close_v_ofs);
					close_rect.size = close_icon->get_size();

					if (gui.subwindow_focused != sw.window) {
						// Refocus.
						_sub_window_grab_focus(sw.window);
					}

					if (close_rect.has_point(mb->get_position())) {
						gui.subwindow_drag = SUB_WINDOW_DRAG_CLOSE;
						gui.subwindow_drag_close_inside = true; // Starts inside.
						gui.subwindow_drag_close_rect = close_rect;
					} else {
						gui.subwindow_drag = SUB_WINDOW_DRAG_MOVE;
					}

					gui.subwindow_drag_from = mb->get_position();
					gui.subwindow_drag_pos = sw.window->get_position();

					_sub_window_update(sw.window);
				} else {
					gui.subwindow_resize_mode = _sub_window_get_resize_margin(sw.window, mb->get_position());
					if (gui.subwindow_resize_mode != SUB_WINDOW_RESIZE_DISABLED) {
						if (gui.subwindow_focused != sw.window) {
							// Refocus.
							_sub_window_grab_focus(sw.window);
						}

						gui.subwindow_resize_from_rect = r;
						gui.subwindow_drag_from = mb->get_position();
						gui.subwindow_drag = SUB_WINDOW_DRAG_RESIZE;
						click_on_window = sw.window;
					}
				}
			}
			if (!click_on_window && r.has_point(mb->get_position())) {
				// Clicked, see if it needs to fetch focus.
				if (gui.subwindow_focused != sw.window) {
					// Refocus.
					_sub_window_grab_focus(sw.window);
				}

				click_on_window = sw.window;
			}

			if (click_on_window) {
				break;
			}
		}

		gui.currently_dragged_subwindow = click_on_window;

		if (!click_on_window && gui.subwindow_focused) {
			// No window found and clicked, remove focus.
			_sub_window_grab_focus(nullptr);
		}
	}

	if (gui.subwindow_focused) {
		Ref<InputEventMouseMotion> mm = p_event;
		if (mm.is_valid()) {
			SubWindowResize resize = _sub_window_get_resize_margin(gui.subwindow_focused, mm->get_position());
			if (resize != SUB_WINDOW_RESIZE_DISABLED) {
				DisplayServer::CursorShape shapes[SUB_WINDOW_RESIZE_MAX] = {
					DisplayServer::CURSOR_ARROW,
					DisplayServer::CURSOR_FDIAGSIZE,
					DisplayServer::CURSOR_VSIZE,
					DisplayServer::CURSOR_BDIAGSIZE,
					DisplayServer::CURSOR_HSIZE,
					DisplayServer::CURSOR_HSIZE,
					DisplayServer::CURSOR_BDIAGSIZE,
					DisplayServer::CURSOR_VSIZE,
					DisplayServer::CURSOR_FDIAGSIZE
				};

				if (DisplayServer::get_singleton()->has_feature(DisplayServer::FEATURE_CURSOR_SHAPE)) {
					DisplayServer::get_singleton()->cursor_set_shape(shapes[resize]);
				}

				return true; // Reserved for showing the resize cursor.
			}
		}
	}

	if (gui.subwindow_drag != SUB_WINDOW_DRAG_DISABLED) {
		return true; // Dragging, don't pass the event.
	}

	if (!gui.subwindow_focused) {
		return false;
	}

	Transform2D window_ofs;
	window_ofs.set_origin(-gui.subwindow_focused->get_position());

	Ref<InputEvent> ev = p_event->xformed_by(window_ofs);

	gui.subwindow_focused->_window_input(ev);

	return true;
}

void Viewport::_window_start_drag(Window *p_window) {
	int index = _sub_window_find(p_window);
	ERR_FAIL_COND(index == -1);

	SubWindow sw = gui.sub_windows.write[index];

	if (gui.subwindow_focused != sw.window) {
		// Refocus.
		_sub_window_grab_focus(sw.window);
	}

	gui.subwindow_drag = SUB_WINDOW_DRAG_MOVE;
	gui.subwindow_drag_from = get_mouse_position();
	gui.subwindow_drag_pos = sw.window->get_position();
	gui.currently_dragged_subwindow = sw.window;

	_sub_window_update(sw.window);
}

void Viewport::_window_start_resize(SubWindowResize p_edge, Window *p_window) {
	int index = _sub_window_find(p_window);
	ERR_FAIL_COND(index == -1);

	SubWindow sw = gui.sub_windows.write[index];
	Rect2i r = Rect2i(sw.window->get_position(), sw.window->get_size());

	if (gui.subwindow_focused != sw.window) {
		// Refocus.
		_sub_window_grab_focus(sw.window);
	}

	gui.subwindow_drag = SUB_WINDOW_DRAG_RESIZE;
	gui.subwindow_resize_mode = p_edge;
	gui.subwindow_resize_from_rect = r;
	gui.subwindow_drag_from = get_mouse_position();
	gui.subwindow_drag_pos = sw.window->get_position();
	gui.currently_dragged_subwindow = sw.window;

	_sub_window_update(sw.window);
}

void Viewport::_update_mouse_over() {
	// Update gui.mouse_over and gui.subwindow_over in all Viewports.
	// Send necessary mouse_enter/mouse_exit signals and the MOUSE_ENTER/MOUSE_EXIT notifications for every Viewport in the SceneTree.

	if (is_attached_in_viewport()) {
		// Execute this function only, when it is processed by a native Window or a SubViewport, that has no SubViewportContainer as parent.
		return;
	}

	if (get_tree()->get_root()->is_embedding_subwindows() || is_sub_viewport()) {
		// Use embedder logic for calculating mouse position.
		_update_mouse_over(gui.last_mouse_pos);
	} else {
		// Native Window: Use DisplayServer logic for calculating mouse position.
		Window *receiving_window = get_tree()->get_root()->gui.windowmanager_window_over;
		if (!receiving_window) {
			return;
		}

		Vector2 pos = DisplayServer::get_singleton()->mouse_get_position() - receiving_window->get_position();
		pos = receiving_window->get_final_transform().affine_inverse().xform(pos);

		receiving_window->_update_mouse_over(pos);
	}
}

void Viewport::_update_mouse_over(Vector2 p_pos) {
	gui.last_mouse_pos = p_pos; // Necessary, because mouse cursor can be over Viewports that are not reached by the InputEvent.
	// Look for embedded windows at mouse position.
	if (is_embedding_subwindows()) {
		for (int i = gui.sub_windows.size() - 1; i >= 0; i--) {
			Window *sw = gui.sub_windows[i].window;
			Rect2 swrect = Rect2(sw->get_position(), sw->get_size());
			Rect2 swrect_border = swrect;

			if (!sw->get_flag(Window::FLAG_BORDERLESS)) {
				int title_height = sw->theme_cache.title_height;
				int margin = sw->theme_cache.resize_margin;
				swrect_border.position.y -= title_height + margin;
				swrect_border.size.y += title_height + margin * 2;
				swrect_border.position.x -= margin;
				swrect_border.size.x += margin * 2;
			}

			if (swrect_border.has_point(p_pos)) {
				if (gui.mouse_over) {
					_drop_mouse_over();
				} else if (!gui.subwindow_over) {
					_drop_physics_mouseover();
				}
				if (swrect.has_point(p_pos)) {
					if (sw != gui.subwindow_over) {
						if (gui.subwindow_over) {
							gui.subwindow_over->_mouse_leave_viewport();
						}
						gui.subwindow_over = sw;
					}
					if (!sw->is_input_disabled()) {
						sw->_update_mouse_over(sw->get_final_transform().affine_inverse().xform(p_pos - sw->get_position()));
					}
				} else {
					if (gui.subwindow_over) {
						gui.subwindow_over->_mouse_leave_viewport();
						gui.subwindow_over = nullptr;
					}
				}
				return;
			}
		}

		if (gui.subwindow_over) {
			// Take care of moving mouse out of any embedded Window.
			gui.subwindow_over->_mouse_leave_viewport();
			gui.subwindow_over = nullptr;
		}
	}

	// Look for Controls at mouse position.
	Control *over = gui_find_control(p_pos);
	get_section_root_viewport()->gui.target_control = over;
	bool notify_embedded_viewports = false;
	if (over != gui.mouse_over || (!over && !gui.mouse_over_hierarchy.is_empty())) {
		// Find the common ancestor of `gui.mouse_over` and `over`.
		Control *common_ancestor = nullptr;
		LocalVector<Control *> over_ancestors;

		if (over) {
			// Get all ancestors that the mouse is currently over and need an enter signal.
			CanvasItem *ancestor = over;
			while (ancestor) {
				Control *ancestor_control = Object::cast_to<Control>(ancestor);
				if (ancestor_control) {
					if (ancestor_control->get_mouse_filter_with_override() != Control::MOUSE_FILTER_IGNORE) {
						int found = gui.mouse_over_hierarchy.find(ancestor_control);
						if (found >= 0) {
							common_ancestor = gui.mouse_over_hierarchy[found];
							break;
						}
						over_ancestors.push_back(ancestor_control);
					}
					if (ancestor_control->get_mouse_filter_with_override() == Control::MOUSE_FILTER_STOP) {
						// MOUSE_FILTER_STOP breaks the propagation chain.
						break;
					}
				}
				if (ancestor->is_set_as_top_level()) {
					// Top level breaks the propagation chain.
					break;
				}
				ancestor = ancestor->get_parent_item();
			}
		}

		if (gui.mouse_over || !gui.mouse_over_hierarchy.is_empty()) {
			// Send Mouse Exit Self and Mouse Exit notifications.
			_drop_mouse_over(common_ancestor);
		} else {
			_drop_physics_mouseover();
		}

		if (over) {
			gui.mouse_over = over;
			gui.mouse_over_hierarchy.reserve(gui.mouse_over_hierarchy.size() + over_ancestors.size());

			gui.sending_mouse_enter_exit_notifications = true;

			// Send Mouse Enter notifications to parents first.
			for (int i = over_ancestors.size() - 1; i >= 0; i--) {
				gui.mouse_over_hierarchy.push_back(over_ancestors[i]);
				over_ancestors[i]->notification(Control::NOTIFICATION_MOUSE_ENTER);
			}

			// Send Mouse Enter Self notification.
			if (gui.mouse_over) {
				gui.mouse_over->notification(Control::NOTIFICATION_MOUSE_ENTER_SELF);
			}

			gui.sending_mouse_enter_exit_notifications = false;

			notify_embedded_viewports = true;
		}
	}

	if (over) {
		SubViewportContainer *c = Object::cast_to<SubViewportContainer>(over);
		if (!c) {
			return;
		}
		Vector2 pos = c->get_global_transform_with_canvas().affine_inverse().xform(p_pos);
		if (c->is_stretch_enabled()) {
			pos /= c->get_stretch_shrink();
		}

		for (int i = 0; i < c->get_child_count(); i++) {
			SubViewport *v = Object::cast_to<SubViewport>(c->get_child(i));
			if (!v || v->is_input_disabled()) {
				continue;
			}
			if (notify_embedded_viewports) {
				v->notification(NOTIFICATION_VP_MOUSE_ENTER);
			}
			v->_update_mouse_over(v->get_final_transform().affine_inverse().xform(pos));
		}

		Viewport *section_root = get_section_root_viewport();
		if (section_root && c->is_mouse_target_enabled()) {
			// Evaluating `mouse_target` and adjusting target_control needs to happen
			// after `_update_mouse_over` in the SubViewports, because otherwise physics picking
			// would not work inside SubViewports.
			section_root->gui.target_control = over;
		}
	}
}

void Viewport::_mouse_leave_viewport() {
	if (!is_inside_tree() || is_input_disabled()) {
		return;
	}
	if (gui.subwindow_over) {
		gui.subwindow_over->_mouse_leave_viewport();
		gui.subwindow_over = nullptr;
	} else if (gui.mouse_over) {
		_drop_mouse_over();
	}
	notification(NOTIFICATION_VP_MOUSE_EXIT);
}

void Viewport::_drop_mouse_over(Control *p_until_control) {
	if (gui.sending_mouse_enter_exit_notifications) {
		// If notifications are already being sent, defer call.
		callable_mp(this, &Viewport::_drop_mouse_over).call_deferred(p_until_control);
		return;
	}

	_gui_cancel_tooltip();
	SubViewportContainer *c = Object::cast_to<SubViewportContainer>(gui.mouse_over);
	if (c) {
		for (int i = 0; i < c->get_child_count(); i++) {
			SubViewport *v = Object::cast_to<SubViewport>(c->get_child(i));
			if (!v) {
				continue;
			}
			v->_mouse_leave_viewport();
		}
	}

	gui.sending_mouse_enter_exit_notifications = true;
	if (gui.mouse_over && gui.mouse_over->is_inside_tree()) {
		gui.mouse_over->notification(Control::NOTIFICATION_MOUSE_EXIT_SELF);
	}
	Viewport *section_root = get_section_root_viewport();
	if (section_root && section_root->gui.target_control == gui.mouse_over) {
		section_root->gui.target_control = nullptr;
	}
	gui.mouse_over = nullptr;

	// Send Mouse Exit notifications to children first. Don't send to p_until_control or above.
	int notification_until = p_until_control ? gui.mouse_over_hierarchy.find(p_until_control) + 1 : 0;
	for (int i = gui.mouse_over_hierarchy.size() - 1; i >= notification_until; i--) {
		if (gui.mouse_over_hierarchy[i]->is_inside_tree()) {
			gui.mouse_over_hierarchy[i]->notification(Control::NOTIFICATION_MOUSE_EXIT);
		}
	}
	gui.mouse_over_hierarchy.resize(notification_until);
	gui.sending_mouse_enter_exit_notifications = false;
}

void Viewport::push_input(const Ref<InputEvent> &p_event, bool p_local_coords) {
	ERR_MAIN_THREAD_GUARD;
	ERR_FAIL_COND(!is_inside_tree());
	ERR_FAIL_COND(p_event.is_null());

	if (disable_input || disable_input_override) {
		return;
	}

	if (Engine::get_singleton()->is_editor_hint() && get_tree()->get_edited_scene_root() && get_tree()->get_edited_scene_root()->is_ancestor_of(this)) {
		return;
	}

	local_input_handled = false;
	if (!handle_input_locally) {
		Viewport *vp = this;
		while (true) {
			if (Object::cast_to<Window>(vp) || !vp->get_parent()) {
				break;
			}
			vp = vp->get_parent()->get_viewport();
		}
		vp->local_input_handled = false;
	}

	Ref<InputEvent> ev;
	if (!p_local_coords) {
		ev = _make_input_local(p_event);
	} else {
		ev = p_event;
	}

	Ref<InputEventMouse> me = ev;
	if (me.is_valid()) {
		gui.last_mouse_pos = me->get_position();

		_update_mouse_over();
	}

	if (is_embedding_subwindows() && _sub_windows_forward_input(ev)) {
		set_input_as_handled();
		return;
	}

	if (!_can_consume_input_events()) {
		return;
	}

	if (!is_input_handled()) {
		ERR_FAIL_COND(!is_inside_tree());
		get_tree()->_call_input_pause(input_group, SceneTree::CALL_INPUT_TYPE_INPUT, ev, this); //not a bug, must happen before GUI, order is _input -> gui input -> _unhandled input
	}

	if (!is_input_handled()) {
		ERR_FAIL_COND(!is_inside_tree());
		_gui_input_event(ev);
	} else {
		// Cleanup internal GUI state after accepting event during _input().
		_gui_cleanup_internal_state(ev);
	}

	if (!is_input_handled()) {
		_push_unhandled_input_internal(ev);
	}

	event_count++;
}

#ifndef DISABLE_DEPRECATED
void Viewport::push_unhandled_input(const Ref<InputEvent> &p_event, bool p_local_coords) {
	ERR_MAIN_THREAD_GUARD;
	WARN_DEPRECATED_MSG(R"*(The "push_unhandled_input()" method is deprecated, use "push_input()" instead.)*");
	ERR_FAIL_COND(!is_inside_tree());
	ERR_FAIL_COND(p_event.is_null());

	local_input_handled = false;

	if (disable_input || disable_input_override || !_can_consume_input_events()) {
		return;
	}

	if (Engine::get_singleton()->is_editor_hint() && get_tree()->get_edited_scene_root() && get_tree()->get_edited_scene_root()->is_ancestor_of(this)) {
		return;
	}

	Ref<InputEvent> ev;
	if (!p_local_coords) {
		ev = _make_input_local(p_event);
	} else {
		ev = p_event;
	}

	_push_unhandled_input_internal(ev);
}
#endif // DISABLE_DEPRECATED

void Viewport::_push_unhandled_input_internal(const Ref<InputEvent> &p_event) {
	// Shortcut Input.
	if (Object::cast_to<InputEventKey>(*p_event) != nullptr || Object::cast_to<InputEventShortcut>(*p_event) != nullptr || Object::cast_to<InputEventJoypadButton>(*p_event) != nullptr) {
		ERR_FAIL_COND(!is_inside_tree());
		get_tree()->_call_input_pause(shortcut_input_group, SceneTree::CALL_INPUT_TYPE_SHORTCUT_INPUT, p_event, this);
	}

	// Unhandled key Input - Used for performance reasons - This is called a lot less than _unhandled_input since it ignores MouseMotion, and to handle Unicode input with Alt / Ctrl modifiers after handling shortcuts.
	if (!is_input_handled() && (Object::cast_to<InputEventKey>(*p_event) != nullptr)) {
		ERR_FAIL_COND(!is_inside_tree());
		get_tree()->_call_input_pause(unhandled_key_input_group, SceneTree::CALL_INPUT_TYPE_UNHANDLED_KEY_INPUT, p_event, this);
	}

	// Unhandled Input.
	if (!is_input_handled()) {
		ERR_FAIL_COND(!is_inside_tree());
		get_tree()->_call_input_pause(unhandled_input_group, SceneTree::CALL_INPUT_TYPE_UNHANDLED_INPUT, p_event, this);
	}

#if !defined(PHYSICS_2D_DISABLED) || !defined(PHYSICS_3D_DISABLED)
	if (physics_object_picking && !is_input_handled()) {
		if (Input::get_singleton()->get_mouse_mode() != Input::MOUSE_MODE_CAPTURED &&
				(Object::cast_to<InputEventMouse>(*p_event) ||
						Object::cast_to<InputEventScreenDrag>(*p_event) ||
						Object::cast_to<InputEventScreenTouch>(*p_event)

								)) {
			physics_picking_events.push_back(p_event);
			set_input_as_handled();
		}
	}
#endif // !defined(PHYSICS_2D_DISABLED) || !defined(PHYSICS_3D_DISABLED)
}

void Viewport::notify_mouse_entered() {
	if (gui.mouse_in_viewport) {
		WARN_PRINT_ED("The Viewport was previously notified that the mouse is in its area. There is no need to notify it at this time.");
		return;
	}
	notification(NOTIFICATION_VP_MOUSE_ENTER);
}

void Viewport::notify_mouse_exited() {
	if (!gui.mouse_in_viewport) {
		WARN_PRINT_ED("The Viewport was previously notified that the mouse has left its area. There is no need to notify it at this time.");
		return;
	}
	_mouse_leave_viewport();
}

#if !defined(PHYSICS_2D_DISABLED) || !defined(PHYSICS_3D_DISABLED)
void Viewport::set_physics_object_picking(bool p_enable) {
	ERR_MAIN_THREAD_GUARD;
	physics_object_picking = p_enable;
	if (physics_object_picking) {
		add_to_group("_picking_viewports");
	} else {
		physics_picking_events.clear();
		if (is_in_group("_picking_viewports")) {
			remove_from_group("_picking_viewports");
		}
	}
}

bool Viewport::get_physics_object_picking() {
	ERR_READ_THREAD_GUARD_V(false);
	return physics_object_picking;
}

void Viewport::set_physics_object_picking_sort(bool p_enable) {
	ERR_MAIN_THREAD_GUARD;
	physics_object_picking_sort = p_enable;
}

bool Viewport::get_physics_object_picking_sort() {
	ERR_READ_THREAD_GUARD_V(false);
	return physics_object_picking_sort;
}

void Viewport::set_physics_object_picking_first_only(bool p_enable) {
	physics_object_picking_first_only = p_enable;
}

bool Viewport::get_physics_object_picking_first_only() {
	return physics_object_picking_first_only;
}
#endif // !defined(PHYSICS_2D_DISABLED) || !defined(PHYSICS_3D_DISABLED)

Vector2 Viewport::get_camera_coords(const Vector2 &p_viewport_coords) const {
	ERR_READ_THREAD_GUARD_V(Vector2());
	Transform2D xf = stretch_transform * global_canvas_transform;
	return xf.xform(p_viewport_coords);
}

Vector2 Viewport::get_camera_rect_size() const {
	ERR_READ_THREAD_GUARD_V(Vector2());
	return size;
}

void Viewport::set_disable_input(bool p_disable) {
	ERR_MAIN_THREAD_GUARD;
	if (p_disable == disable_input) {
		return;
	}
	if (p_disable && !disable_input_override) {
		_drop_mouse_focus();
		_mouse_leave_viewport();
		_gui_cancel_tooltip();
	}
	disable_input = p_disable;
}

bool Viewport::is_input_disabled() const {
	ERR_READ_THREAD_GUARD_V(false);
	return disable_input;
}

void Viewport::set_disable_input_override(bool p_disable) {
	ERR_MAIN_THREAD_GUARD;
	if (p_disable == disable_input_override) {
		return;
	}
	if (p_disable && !disable_input) {
		_drop_mouse_focus();
		_mouse_leave_viewport();
		_gui_cancel_tooltip();
	}
	disable_input_override = p_disable;
}

String Viewport::gui_get_drag_description() const {
	ERR_READ_THREAD_GUARD_V(String());
	if (get_section_root_viewport()->gui.drag_description.is_empty()) {
		return RTR("Drag-and-drop data");
	} else {
		return get_section_root_viewport()->gui.drag_description;
	}
}

void Viewport::gui_set_drag_description(const String &p_description) {
	gui.drag_description = p_description;
}

Variant Viewport::gui_get_drag_data() const {
	ERR_READ_THREAD_GUARD_V(Variant());
	return get_section_root_viewport()->gui.drag_data;
}

PackedStringArray Viewport::get_configuration_warnings() const {
	ERR_MAIN_THREAD_GUARD_V(PackedStringArray());
	PackedStringArray warnings = Node::get_configuration_warnings();

	if (size.x <= 1 || size.y <= 1) {
		warnings.push_back(RTR("The Viewport size must be greater than or equal to 2 pixels on both dimensions to render anything."));
	}
	return warnings;
}

void Viewport::gui_reset_canvas_sort_index() {
	ERR_MAIN_THREAD_GUARD;
	gui.canvas_sort_index = 0;
}

int Viewport::gui_get_canvas_sort_index() {
	ERR_MAIN_THREAD_GUARD_V(0);
	return gui.canvas_sort_index++;
}

void Viewport::gui_release_focus() {
	ERR_MAIN_THREAD_GUARD;
	if (gui.key_focus) {
		Control *f = gui.key_focus;
		gui.key_focus = nullptr;
		f->notification(Control::NOTIFICATION_FOCUS_EXIT, true);
		f->queue_redraw();
	}
}

Control *Viewport::gui_get_focus_owner() const {
	ERR_READ_THREAD_GUARD_V(nullptr);
	return gui.key_focus;
}

Control *Viewport::gui_get_hovered_control() const {
	ERR_READ_THREAD_GUARD_V(nullptr);
	return gui.mouse_over;
}

void Viewport::set_msaa_2d(MSAA p_msaa) {
	ERR_MAIN_THREAD_GUARD;
	ERR_FAIL_INDEX(p_msaa, MSAA_MAX);
	if (msaa_2d == p_msaa) {
		return;
	}
	msaa_2d = p_msaa;
	RS::get_singleton()->viewport_set_msaa_2d(viewport, RS::ViewportMSAA(p_msaa));
}

Viewport::MSAA Viewport::get_msaa_2d() const {
	ERR_READ_THREAD_GUARD_V(MSAA_DISABLED);
	return msaa_2d;
}

void Viewport::set_msaa_3d(MSAA p_msaa) {
	ERR_MAIN_THREAD_GUARD;
	ERR_FAIL_INDEX(p_msaa, MSAA_MAX);
	if (msaa_3d == p_msaa) {
		return;
	}
	msaa_3d = p_msaa;
	RS::get_singleton()->viewport_set_msaa_3d(viewport, RS::ViewportMSAA(p_msaa));
}

Viewport::MSAA Viewport::get_msaa_3d() const {
	ERR_READ_THREAD_GUARD_V(MSAA_DISABLED);
	return msaa_3d;
}

void Viewport::set_screen_space_aa(ScreenSpaceAA p_screen_space_aa) {
	ERR_MAIN_THREAD_GUARD;
	ERR_FAIL_INDEX(p_screen_space_aa, SCREEN_SPACE_AA_MAX);
	if (screen_space_aa == p_screen_space_aa) {
		return;
	}
	screen_space_aa = p_screen_space_aa;
	RS::get_singleton()->viewport_set_screen_space_aa(viewport, RS::ViewportScreenSpaceAA(p_screen_space_aa));
}

Viewport::ScreenSpaceAA Viewport::get_screen_space_aa() const {
	ERR_READ_THREAD_GUARD_V(SCREEN_SPACE_AA_DISABLED);
	return screen_space_aa;
}

void Viewport::set_use_taa(bool p_use_taa) {
	ERR_MAIN_THREAD_GUARD;
	if (use_taa == p_use_taa) {
		return;
	}
	use_taa = p_use_taa;
	RS::get_singleton()->viewport_set_use_taa(viewport, p_use_taa);
}

bool Viewport::is_using_taa() const {
	ERR_READ_THREAD_GUARD_V(false);
	return use_taa;
}

void Viewport::set_use_debanding(bool p_use_debanding) {
	ERR_MAIN_THREAD_GUARD;
	if (use_debanding == p_use_debanding) {
		return;
	}
	use_debanding = p_use_debanding;
	RS::get_singleton()->viewport_set_use_debanding(viewport, p_use_debanding);
}

bool Viewport::is_using_debanding() const {
	ERR_READ_THREAD_GUARD_V(false);
	return use_debanding;
}

void Viewport::set_mesh_lod_threshold(float p_pixels) {
	ERR_MAIN_THREAD_GUARD;
	mesh_lod_threshold = p_pixels;
	RS::get_singleton()->viewport_set_mesh_lod_threshold(viewport, mesh_lod_threshold);
}

float Viewport::get_mesh_lod_threshold() const {
	ERR_READ_THREAD_GUARD_V(0);
	return mesh_lod_threshold;
}

void Viewport::set_use_occlusion_culling(bool p_use_occlusion_culling) {
	ERR_MAIN_THREAD_GUARD;
	if (use_occlusion_culling == p_use_occlusion_culling) {
		return;
	}

	use_occlusion_culling = p_use_occlusion_culling;
	RS::get_singleton()->viewport_set_use_occlusion_culling(viewport, p_use_occlusion_culling);

	notify_property_list_changed();
}

bool Viewport::is_using_occlusion_culling() const {
	ERR_READ_THREAD_GUARD_V(false);
	return use_occlusion_culling;
}

void Viewport::set_debug_draw(DebugDraw p_debug_draw) {
	ERR_MAIN_THREAD_GUARD;
	debug_draw = p_debug_draw;
	RS::get_singleton()->viewport_set_debug_draw(viewport, RS::ViewportDebugDraw(p_debug_draw));
}

Viewport::DebugDraw Viewport::get_debug_draw() const {
	ERR_READ_THREAD_GUARD_V(DEBUG_DRAW_DISABLED);
	return debug_draw;
}

int Viewport::get_render_info(RenderInfoType p_type, RenderInfo p_info) {
	ERR_READ_THREAD_GUARD_V(0);
	return RS::get_singleton()->viewport_get_render_info(viewport, RS::ViewportRenderInfoType(p_type), RS::ViewportRenderInfo(p_info));
}

void Viewport::set_snap_controls_to_pixels(bool p_enable) {
	ERR_MAIN_THREAD_GUARD;
	snap_controls_to_pixels = p_enable;
}

bool Viewport::is_snap_controls_to_pixels_enabled() const {
	ERR_READ_THREAD_GUARD_V(false);
	return snap_controls_to_pixels;
}

void Viewport::set_snap_2d_transforms_to_pixel(bool p_enable) {
	ERR_MAIN_THREAD_GUARD;
	snap_2d_transforms_to_pixel = p_enable;
	RS::get_singleton()->viewport_set_snap_2d_transforms_to_pixel(viewport, snap_2d_transforms_to_pixel);
}

bool Viewport::is_snap_2d_transforms_to_pixel_enabled() const {
	ERR_READ_THREAD_GUARD_V(false);
	return snap_2d_transforms_to_pixel;
}

void Viewport::set_snap_2d_vertices_to_pixel(bool p_enable) {
	ERR_MAIN_THREAD_GUARD;
	snap_2d_vertices_to_pixel = p_enable;
	RS::get_singleton()->viewport_set_snap_2d_vertices_to_pixel(viewport, snap_2d_vertices_to_pixel);
}

bool Viewport::is_snap_2d_vertices_to_pixel_enabled() const {
	ERR_READ_THREAD_GUARD_V(false);
	return snap_2d_vertices_to_pixel;
}

bool Viewport::gui_is_dragging() const {
	ERR_READ_THREAD_GUARD_V(false);
	return get_section_root_viewport()->gui.global_dragging;
}

bool Viewport::gui_is_drag_successful() const {
	ERR_READ_THREAD_GUARD_V(false);
	return gui.drag_successful;
}

void Viewport::gui_cancel_drag() {
	ERR_MAIN_THREAD_GUARD;
	if (gui_is_dragging()) {
		_perform_drop();
	}
}

void Viewport::set_input_as_handled() {
	ERR_MAIN_THREAD_GUARD;
	if (!handle_input_locally) {
		ERR_FAIL_COND(!is_inside_tree());
		Viewport *vp = this;
		while (true) {
			if (Object::cast_to<Window>(vp)) {
				break;
			}
			if (!vp->get_parent()) {
				break;
			}
			vp = vp->get_parent()->get_viewport();
		}
		if (vp != this) {
			vp->set_input_as_handled();
			return;
		}
	}

	local_input_handled = true;
}

bool Viewport::is_input_handled() const {
	ERR_READ_THREAD_GUARD_V(false);
	if (!handle_input_locally) {
		ERR_FAIL_COND_V(!is_inside_tree(), false);
		const Viewport *vp = this;
		while (true) {
			if (Object::cast_to<Window>(vp)) {
				break;
			}
			if (!vp->get_parent()) {
				break;
			}
			vp = vp->get_parent()->get_viewport();
		}
		if (vp != this) {
			return vp->is_input_handled();
		}
	}
	return local_input_handled;
}

void Viewport::set_handle_input_locally(bool p_enable) {
	ERR_MAIN_THREAD_GUARD;
	handle_input_locally = p_enable;
}

bool Viewport::is_handling_input_locally() const {
	ERR_READ_THREAD_GUARD_V(false);
	return handle_input_locally;
}

void Viewport::set_default_canvas_item_texture_filter(DefaultCanvasItemTextureFilter p_filter) {
	ERR_MAIN_THREAD_GUARD;
	ERR_FAIL_INDEX(p_filter, DEFAULT_CANVAS_ITEM_TEXTURE_FILTER_MAX);

	if (default_canvas_item_texture_filter == p_filter) {
		return;
	}
	default_canvas_item_texture_filter = p_filter;
	switch (default_canvas_item_texture_filter) {
		case DEFAULT_CANVAS_ITEM_TEXTURE_FILTER_NEAREST:
			RS::get_singleton()->viewport_set_default_canvas_item_texture_filter(viewport, RS::CANVAS_ITEM_TEXTURE_FILTER_NEAREST);
			break;
		case DEFAULT_CANVAS_ITEM_TEXTURE_FILTER_LINEAR:
			RS::get_singleton()->viewport_set_default_canvas_item_texture_filter(viewport, RS::CANVAS_ITEM_TEXTURE_FILTER_LINEAR);
			break;
		case DEFAULT_CANVAS_ITEM_TEXTURE_FILTER_LINEAR_WITH_MIPMAPS:
			RS::get_singleton()->viewport_set_default_canvas_item_texture_filter(viewport, RS::CANVAS_ITEM_TEXTURE_FILTER_LINEAR_WITH_MIPMAPS);
			break;
		case DEFAULT_CANVAS_ITEM_TEXTURE_FILTER_NEAREST_WITH_MIPMAPS:
			RS::get_singleton()->viewport_set_default_canvas_item_texture_filter(viewport, RS::CANVAS_ITEM_TEXTURE_FILTER_NEAREST_WITH_MIPMAPS);
			break;
		default: {
		}
	}
}

Viewport::DefaultCanvasItemTextureFilter Viewport::get_default_canvas_item_texture_filter() const {
	ERR_READ_THREAD_GUARD_V(DEFAULT_CANVAS_ITEM_TEXTURE_FILTER_NEAREST);
	return default_canvas_item_texture_filter;
}

void Viewport::set_default_canvas_item_texture_repeat(DefaultCanvasItemTextureRepeat p_repeat) {
	ERR_MAIN_THREAD_GUARD;
	ERR_FAIL_INDEX(p_repeat, DEFAULT_CANVAS_ITEM_TEXTURE_REPEAT_MAX);

	if (default_canvas_item_texture_repeat == p_repeat) {
		return;
	}

	default_canvas_item_texture_repeat = p_repeat;

	switch (default_canvas_item_texture_repeat) {
		case DEFAULT_CANVAS_ITEM_TEXTURE_REPEAT_DISABLED:
			RS::get_singleton()->viewport_set_default_canvas_item_texture_repeat(viewport, RS::CANVAS_ITEM_TEXTURE_REPEAT_DISABLED);
			break;
		case DEFAULT_CANVAS_ITEM_TEXTURE_REPEAT_ENABLED:
			RS::get_singleton()->viewport_set_default_canvas_item_texture_repeat(viewport, RS::CANVAS_ITEM_TEXTURE_REPEAT_ENABLED);
			break;
		case DEFAULT_CANVAS_ITEM_TEXTURE_REPEAT_MIRROR:
			RS::get_singleton()->viewport_set_default_canvas_item_texture_repeat(viewport, RS::CANVAS_ITEM_TEXTURE_REPEAT_MIRROR);
			break;
		default: {
		}
	}
}

Viewport::DefaultCanvasItemTextureRepeat Viewport::get_default_canvas_item_texture_repeat() const {
	ERR_READ_THREAD_GUARD_V(DEFAULT_CANVAS_ITEM_TEXTURE_REPEAT_DISABLED);
	return default_canvas_item_texture_repeat;
}

void Viewport::set_vrs_mode(Viewport::VRSMode p_vrs_mode) {
	ERR_MAIN_THREAD_GUARD;
	// Note, set this even if not supported on this hardware, it will only be used if it is but we want to save the value as set by the user.
	vrs_mode = p_vrs_mode;

	switch (p_vrs_mode) {
		case VRS_TEXTURE: {
			RS::get_singleton()->viewport_set_vrs_mode(viewport, RS::VIEWPORT_VRS_TEXTURE);
		} break;
		case VRS_XR: {
			RS::get_singleton()->viewport_set_vrs_mode(viewport, RS::VIEWPORT_VRS_XR);
		} break;
		default: {
			RS::get_singleton()->viewport_set_vrs_mode(viewport, RS::VIEWPORT_VRS_DISABLED);
		} break;
	}

	notify_property_list_changed();
}

Viewport::VRSMode Viewport::get_vrs_mode() const {
	ERR_READ_THREAD_GUARD_V(VRS_DISABLED);
	return vrs_mode;
}

void Viewport::set_vrs_update_mode(VRSUpdateMode p_vrs_update_mode) {
	ERR_MAIN_THREAD_GUARD;

	vrs_update_mode = p_vrs_update_mode;
	switch (p_vrs_update_mode) {
		case VRS_UPDATE_ONCE: {
			RS::get_singleton()->viewport_set_vrs_update_mode(viewport, RS::VIEWPORT_VRS_UPDATE_ONCE);
		} break;
		case VRS_UPDATE_ALWAYS: {
			RS::get_singleton()->viewport_set_vrs_update_mode(viewport, RS::VIEWPORT_VRS_UPDATE_ALWAYS);
		} break;
		default: {
			RS::get_singleton()->viewport_set_vrs_update_mode(viewport, RS::VIEWPORT_VRS_UPDATE_DISABLED);
		} break;
	}
}

Viewport::VRSUpdateMode Viewport::get_vrs_update_mode() const {
	ERR_READ_THREAD_GUARD_V(VRS_UPDATE_DISABLED);
	return vrs_update_mode;
}

void Viewport::set_vrs_texture(Ref<Texture2D> p_texture) {
	ERR_MAIN_THREAD_GUARD;
	vrs_texture = p_texture;

	// TODO need to add something here in case the RID changes
	RID tex = p_texture.is_valid() ? p_texture->get_rid() : RID();
	RS::get_singleton()->viewport_set_vrs_texture(viewport, tex);
}

Ref<Texture2D> Viewport::get_vrs_texture() const {
	ERR_READ_THREAD_GUARD_V(Ref<Texture2D>());
	return vrs_texture;
}

DisplayServer::WindowID Viewport::get_window_id() const {
	ERR_READ_THREAD_GUARD_V(DisplayServer::INVALID_WINDOW_ID);
	return DisplayServer::MAIN_WINDOW_ID;
}

Viewport *Viewport::get_parent_viewport() const {
	ERR_READ_THREAD_GUARD_V(nullptr);
	ERR_FAIL_COND_V(!is_inside_tree(), nullptr);
	if (!get_parent()) {
		return nullptr; //root viewport
	}

	return get_parent()->get_viewport();
}

void Viewport::set_embedding_subwindows(bool p_embed) {
	ERR_THREAD_GUARD;
	if (gui.embed_subwindows_hint == p_embed) {
		return;
	}

	bool allow_change = true;

	if (!is_inside_tree()) {
		// Change can happen since no child window is displayed.
	} else if (gui.embed_subwindows_hint) {
		if (!gui.sub_windows.is_empty()) {
			// Prevent change when this viewport has embedded windows.
			allow_change = false;
		}
	} else {
		Viewport *vp = this;
		while (true) {
			if (!vp->get_parent()) {
				// Root window reached.
				break;
			}
			vp = vp->get_parent()->get_viewport();
			if (vp->is_embedding_subwindows()) {
				for (int i = 0; i < vp->gui.sub_windows.size(); i++) {
					if (is_ancestor_of(vp->gui.sub_windows[i].window)) {
						// Prevent change when this viewport has child windows that are displayed in an ancestor viewport.
						allow_change = false;
						break;
					}
				}
			}
		}

		if (allow_change) {
			Vector<DisplayServer::WindowID> wl = DisplayServer::get_singleton()->get_window_list();
			for (const DisplayServer::WindowID &window_id : wl) {
				const Window *w = Window::get_from_id(window_id);
				if (w && is_ancestor_of(w)) {
					// Prevent change when this viewport has child windows that are displayed as native windows.
					allow_change = false;
					break;
				}
			}
		}
	}

	if (allow_change) {
		gui.embed_subwindows_hint = p_embed;
	} else {
		WARN_PRINT("Can't change \"gui_embed_subwindows\" while a child window is displayed. Consider hiding all child windows before changing this value.");
	}
}

bool Viewport::is_embedding_subwindows() const {
	ERR_READ_THREAD_GUARD_V(false);
	return gui.embed_subwindows_hint;
}

TypedArray<Window> Viewport::get_embedded_subwindows() const {
	TypedArray<Window> windows;
	for (int i = 0; i < gui.sub_windows.size(); i++) {
		windows.append(gui.sub_windows[i].window);
	}

	return windows;
}

void Viewport::subwindow_set_popup_safe_rect(Window *p_window, const Rect2i &p_rect) {
	int index = _sub_window_find(p_window);
	ERR_FAIL_COND(index == -1);

	gui.sub_windows.write[index].parent_safe_rect = p_rect;
}

Rect2i Viewport::subwindow_get_popup_safe_rect(Window *p_window) const {
	int index = _sub_window_find(p_window);
	// FIXME: Re-enable ERR_FAIL_COND after rewriting embedded window popup closing.
	// Currently it is expected, that index == -1 can happen.
	if (index == -1) {
		return Rect2i();
	}
	// ERR_FAIL_COND_V(index == -1, Rect2i());

	return gui.sub_windows[index].parent_safe_rect;
}

void Viewport::set_sdf_oversize(SDFOversize p_sdf_oversize) {
	ERR_MAIN_THREAD_GUARD;
	ERR_FAIL_INDEX(p_sdf_oversize, SDF_OVERSIZE_MAX);
	sdf_oversize = p_sdf_oversize;
	RS::get_singleton()->viewport_set_sdf_oversize_and_scale(viewport, RS::ViewportSDFOversize(sdf_oversize), RS::ViewportSDFScale(sdf_scale));
}

Viewport::SDFOversize Viewport::get_sdf_oversize() const {
	ERR_READ_THREAD_GUARD_V(SDF_OVERSIZE_100_PERCENT);
	return sdf_oversize;
}

void Viewport::set_sdf_scale(SDFScale p_sdf_scale) {
	ERR_MAIN_THREAD_GUARD;
	ERR_FAIL_INDEX(p_sdf_scale, SDF_SCALE_MAX);
	sdf_scale = p_sdf_scale;
	RS::get_singleton()->viewport_set_sdf_oversize_and_scale(viewport, RS::ViewportSDFOversize(sdf_oversize), RS::ViewportSDFScale(sdf_scale));
}

Viewport::SDFScale Viewport::get_sdf_scale() const {
	ERR_READ_THREAD_GUARD_V(SDF_SCALE_100_PERCENT);
	return sdf_scale;
}

Transform2D Viewport::get_screen_transform() const {
	ERR_READ_THREAD_GUARD_V(Transform2D());
	return get_screen_transform_internal();
}

Transform2D Viewport::get_screen_transform_internal(bool p_absolute_position) const {
	ERR_READ_THREAD_GUARD_V(Transform2D());
	return get_final_transform();
}

void Viewport::update_mouse_cursor_state() {
	// Updates need to happen in Window, because SubViewportContainers might be hidden behind other Controls.
	Window *base_window = get_base_window();
	if (base_window) {
		base_window->update_mouse_cursor_state();
	}
}

void Viewport::set_canvas_cull_mask(uint32_t p_canvas_cull_mask) {
	ERR_MAIN_THREAD_GUARD;
	canvas_cull_mask = p_canvas_cull_mask;
	RenderingServer::get_singleton()->viewport_set_canvas_cull_mask(viewport, canvas_cull_mask);
}

uint32_t Viewport::get_canvas_cull_mask() const {
	ERR_READ_THREAD_GUARD_V(0);
	return canvas_cull_mask;
}

void Viewport::set_canvas_cull_mask_bit(uint32_t p_layer, bool p_enable) {
	ERR_MAIN_THREAD_GUARD;
	ERR_FAIL_UNSIGNED_INDEX(p_layer, 32);
	if (p_enable) {
		set_canvas_cull_mask(canvas_cull_mask | (1 << p_layer));
	} else {
		set_canvas_cull_mask(canvas_cull_mask & (~(1 << p_layer)));
	}
}

bool Viewport::get_canvas_cull_mask_bit(uint32_t p_layer) const {
	ERR_READ_THREAD_GUARD_V(false);
	ERR_FAIL_UNSIGNED_INDEX_V(p_layer, 32, false);
	return (canvas_cull_mask & (1 << p_layer));
}

#ifdef TOOLS_ENABLED
bool Viewport::is_visible_subviewport() const {
	if (!is_sub_viewport()) {
		return true;
	}
	SubViewportContainer *container = Object::cast_to<SubViewportContainer>(get_parent());
	return container && container->is_visible_in_tree();
}
#endif // TOOLS_ENABLED

void Viewport::_update_audio_listener_2d() {
	if (AudioServer::get_singleton()) {
		AudioServer::get_singleton()->notify_listener_changed();
	}
}

void Viewport::_audio_listener_2d_set(AudioListener2D *p_audio_listener) {
	if (audio_listener_2d == p_audio_listener) {
		return;
	} else if (audio_listener_2d) {
		audio_listener_2d->clear_current();
	}
	audio_listener_2d = p_audio_listener;
}

void Viewport::_audio_listener_2d_remove(AudioListener2D *p_audio_listener) {
	if (audio_listener_2d == p_audio_listener) {
		audio_listener_2d = nullptr;
	}
}

void Viewport::_camera_2d_set(Camera2D *p_camera_2d) {
	camera_2d = p_camera_2d;
}

#ifndef PHYSICS_2D_DISABLED
void Viewport::_cleanup_mouseover_colliders(bool p_clean_all_frames, bool p_paused_only, uint64_t p_frame_reference) {
	List<ObjectID> to_erase;
	List<ObjectID> to_mouse_exit;

	for (const KeyValue<ObjectID, uint64_t> &E : physics_2d_mouseover) {
		if (!p_clean_all_frames && E.value == p_frame_reference) {
			continue;
		}

		Object *o = ObjectDB::get_instance(E.key);
		if (o) {
			CollisionObject2D *co = Object::cast_to<CollisionObject2D>(o);
			if (co && co->is_inside_tree()) {
				if (p_clean_all_frames && p_paused_only && co->can_process()) {
					continue;
				}
				to_mouse_exit.push_back(E.key);
			}
		}
		to_erase.push_back(E.key);
	}

	while (to_erase.size()) {
		physics_2d_mouseover.erase(to_erase.front()->get());
		to_erase.pop_front();
	}

	// Per-shape.
	List<Pair<ObjectID, int>> shapes_to_erase;
	List<Pair<ObjectID, int>> shapes_to_mouse_exit;

	for (KeyValue<Pair<ObjectID, int>, uint64_t> &E : physics_2d_shape_mouseover) {
		if (!p_clean_all_frames && E.value == p_frame_reference) {
			continue;
		}

		Object *o = ObjectDB::get_instance(E.key.first);
		if (o) {
			CollisionObject2D *co = Object::cast_to<CollisionObject2D>(o);
			if (co && co->is_inside_tree()) {
				if (p_clean_all_frames && p_paused_only && co->can_process()) {
					continue;
				}
				shapes_to_mouse_exit.push_back(E.key);
			}
		}
		shapes_to_erase.push_back(E.key);
	}

	while (shapes_to_erase.size()) {
		physics_2d_shape_mouseover.erase(shapes_to_erase.front()->get());
		shapes_to_erase.pop_front();
	}

	while (to_mouse_exit.size()) {
		Object *o = ObjectDB::get_instance(to_mouse_exit.front()->get());
		CollisionObject2D *co = Object::cast_to<CollisionObject2D>(o);
		co->_mouse_exit();
		to_mouse_exit.pop_front();
	}

	while (shapes_to_mouse_exit.size()) {
		Pair<ObjectID, int> e = shapes_to_mouse_exit.front()->get();
		Object *o = ObjectDB::get_instance(e.first);
		CollisionObject2D *co = Object::cast_to<CollisionObject2D>(o);
		co->_mouse_shape_exit(e.second);
		shapes_to_mouse_exit.pop_front();
	}
}
#endif // PHYSICS_2D_DISABLED

AudioListener2D *Viewport::get_audio_listener_2d() const {
	ERR_READ_THREAD_GUARD_V(nullptr);
	return audio_listener_2d;
}

void Viewport::set_as_audio_listener_2d(bool p_enable) {
	ERR_MAIN_THREAD_GUARD;
	if (p_enable == is_audio_listener_2d_enabled) {
		return;
	}

	is_audio_listener_2d_enabled = p_enable;
	_update_audio_listener_2d();
}

bool Viewport::is_audio_listener_2d() const {
	ERR_READ_THREAD_GUARD_V(false);
	return is_audio_listener_2d_enabled;
}

Camera2D *Viewport::get_camera_2d() const {
	ERR_READ_THREAD_GUARD_V(nullptr);
	return camera_2d;
}

void Viewport::assign_next_enabled_camera_2d(const StringName &p_camera_group) {
	ERR_MAIN_THREAD_GUARD;
	List<Node *> camera_list;
	get_tree()->get_nodes_in_group(p_camera_group, &camera_list);

	Camera2D *new_camera = nullptr;
	for (Node *E : camera_list) {
		Camera2D *cam = Object::cast_to<Camera2D>(E);
		if (!cam) {
			continue; // Non-camera node (e.g. ParallaxBackground).
		}

		if (cam->is_enabled()) {
			new_camera = cam;
			break;
		}
	}

	_camera_2d_set(new_camera);
	if (!camera_2d) {
		set_canvas_transform(Transform2D());
	}
}

#ifndef _3D_DISABLED
AudioListener3D *Viewport::get_audio_listener_3d() const {
	ERR_READ_THREAD_GUARD_V(nullptr);
	return audio_listener_3d;
}

void Viewport::set_as_audio_listener_3d(bool p_enable) {
	ERR_MAIN_THREAD_GUARD;
	if (p_enable == is_audio_listener_3d_enabled) {
		return;
	}

	is_audio_listener_3d_enabled = p_enable;
	_update_audio_listener_3d();
}

bool Viewport::is_audio_listener_3d() const {
	ERR_READ_THREAD_GUARD_V(false);
	return is_audio_listener_3d_enabled;
}

void Viewport::_update_audio_listener_3d() {
	if (AudioServer::get_singleton()) {
		AudioServer::get_singleton()->notify_listener_changed();
	}
}

void Viewport::_listener_transform_3d_changed_notify() {
}

void Viewport::_audio_listener_3d_set(AudioListener3D *p_listener) {
	if (audio_listener_3d == p_listener) {
		return;
	}

	audio_listener_3d = p_listener;

	_update_audio_listener_3d();
	_listener_transform_3d_changed_notify();
}

bool Viewport::_audio_listener_3d_add(AudioListener3D *p_listener) {
	audio_listener_3d_set.insert(p_listener);
	return audio_listener_3d_set.size() == 1;
}

void Viewport::_audio_listener_3d_remove(AudioListener3D *p_listener) {
	audio_listener_3d_set.erase(p_listener);
	if (audio_listener_3d == p_listener) {
		audio_listener_3d = nullptr;
	}
}

void Viewport::_audio_listener_3d_make_next_current(AudioListener3D *p_exclude) {
	if (audio_listener_3d_set.size() > 0) {
		for (AudioListener3D *E : audio_listener_3d_set) {
			if (p_exclude == E) {
				continue;
			}
			if (!E->is_inside_tree()) {
				continue;
			}
			if (audio_listener_3d != nullptr) {
				return;
			}

			E->make_current();
		}
	} else {
		// Attempt to reset listener to the camera position.
		if (camera_3d != nullptr) {
			_update_audio_listener_3d();
			_camera_3d_transform_changed_notify();
		}
	}
}

#ifndef PHYSICS_3D_DISABLED
void Viewport::_collision_object_3d_input_event(CollisionObject3D *p_object, Camera3D *p_camera, const Ref<InputEvent> &p_input_event, const Vector3 &p_pos, const Vector3 &p_normal, int p_shape) {
	Transform3D object_transform = p_object->get_global_transform();
	Transform3D camera_transform = p_camera->get_global_transform();
	ObjectID id = p_object->get_instance_id();

	// Avoid sending the fake event unnecessarily if nothing really changed in the context.
	if (object_transform == physics_last_object_transform && camera_transform == physics_last_camera_transform && physics_last_id == id) {
		Ref<InputEventMouseMotion> mm = p_input_event;
		if (mm.is_valid() && mm->get_device() == InputEvent::DEVICE_ID_INTERNAL) {
			return; // Discarded.
		}
	}
	p_object->_input_event_call(camera_3d, p_input_event, p_pos, p_normal, p_shape);
	physics_last_object_transform = object_transform;
	physics_last_camera_transform = camera_transform;
	physics_last_id = id;
}
#endif // PHYSICS_3D_DISABLED

Camera3D *Viewport::get_camera_3d() const {
	ERR_READ_THREAD_GUARD_V(nullptr);
	return camera_3d;
}

void Viewport::_camera_3d_transform_changed_notify() {
}

void Viewport::_camera_3d_set(Camera3D *p_camera) {
	if (camera_3d == p_camera) {
		return;
	}

	if (camera_3d) {
		camera_3d->notification(Camera3D::NOTIFICATION_LOST_CURRENT);
	}

	camera_3d = p_camera;

	if (!camera_3d_override) {
		if (camera_3d) {
			RenderingServer::get_singleton()->viewport_attach_camera(viewport, camera_3d->get_camera());
		} else {
			RenderingServer::get_singleton()->viewport_attach_camera(viewport, RID());
		}
	}

	if (camera_3d) {
		camera_3d->notification(Camera3D::NOTIFICATION_BECAME_CURRENT);
	}

	_update_audio_listener_3d();
	_camera_3d_transform_changed_notify();
}

bool Viewport::_camera_3d_add(Camera3D *p_camera) {
	camera_3d_set.insert(p_camera);
	return camera_3d_set.size() == 1;
}

void Viewport::_camera_3d_remove(Camera3D *p_camera) {
	camera_3d_set.erase(p_camera);
	if (camera_3d == p_camera) {
		_camera_3d_set(nullptr);
	}
}

void Viewport::_camera_3d_make_next_current(Camera3D *p_exclude) {
	for (Camera3D *E : camera_3d_set) {
		if (p_exclude == E) {
			continue;
		}
		if (!E->is_inside_tree()) {
			continue;
		}
		if (camera_3d != nullptr) {
			return;
		}

		E->make_current();
	}
}

void Viewport::enable_camera_3d_override(bool p_enable) {
	ERR_MAIN_THREAD_GUARD;
	if (p_enable == camera_3d_override) {
		return;
	}

	if (p_enable) {
		camera_3d_override.rid = RenderingServer::get_singleton()->camera_create();
	} else {
		RenderingServer::get_singleton()->free(camera_3d_override.rid);
		camera_3d_override.rid = RID();
	}

	if (p_enable) {
		RenderingServer::get_singleton()->viewport_attach_camera(viewport, camera_3d_override.rid);
	} else if (camera_3d) {
		RenderingServer::get_singleton()->viewport_attach_camera(viewport, camera_3d->get_camera());
	} else {
		RenderingServer::get_singleton()->viewport_attach_camera(viewport, RID());
	}
}

void Viewport::set_camera_3d_override_perspective(real_t p_fovy_degrees, real_t p_z_near, real_t p_z_far) {
	ERR_MAIN_THREAD_GUARD;
	if (camera_3d_override) {
		if (camera_3d_override.fov == p_fovy_degrees && camera_3d_override.z_near == p_z_near &&
				camera_3d_override.z_far == p_z_far && camera_3d_override.projection == Camera3DOverrideData::PROJECTION_PERSPECTIVE) {
			return;
		}

		camera_3d_override.fov = p_fovy_degrees;
		camera_3d_override.z_near = p_z_near;
		camera_3d_override.z_far = p_z_far;
		camera_3d_override.projection = Camera3DOverrideData::PROJECTION_PERSPECTIVE;

		RenderingServer::get_singleton()->camera_set_perspective(camera_3d_override.rid, camera_3d_override.fov, camera_3d_override.z_near, camera_3d_override.z_far);
	}
}

void Viewport::set_camera_3d_override_orthogonal(real_t p_size, real_t p_z_near, real_t p_z_far) {
	ERR_MAIN_THREAD_GUARD;
	if (camera_3d_override) {
		if (camera_3d_override.size == p_size && camera_3d_override.z_near == p_z_near &&
				camera_3d_override.z_far == p_z_far && camera_3d_override.projection == Camera3DOverrideData::PROJECTION_ORTHOGONAL) {
			return;
		}

		camera_3d_override.size = p_size;
		camera_3d_override.z_near = p_z_near;
		camera_3d_override.z_far = p_z_far;
		camera_3d_override.projection = Camera3DOverrideData::PROJECTION_ORTHOGONAL;

		RenderingServer::get_singleton()->camera_set_orthogonal(camera_3d_override.rid, camera_3d_override.size, camera_3d_override.z_near, camera_3d_override.z_far);
	}
}

HashMap<StringName, real_t> Viewport::get_camera_3d_override_properties() const {
	HashMap<StringName, real_t> props;

	props["size"] = 0;
	props["fov"] = 0;
	props["z_near"] = 0;
	props["z_far"] = 0;
	ERR_READ_THREAD_GUARD_V(props);

	props["size"] = camera_3d_override.size;
	props["fov"] = camera_3d_override.fov;
	props["z_near"] = camera_3d_override.z_near;
	props["z_far"] = camera_3d_override.z_far;
	return props;
}

void Viewport::set_disable_3d(bool p_disable) {
	ERR_MAIN_THREAD_GUARD;
	disable_3d = p_disable;
	RenderingServer::get_singleton()->viewport_set_disable_3d(viewport, disable_3d);
}

bool Viewport::is_3d_disabled() const {
	ERR_READ_THREAD_GUARD_V(false);
	return disable_3d;
}

bool Viewport::is_camera_3d_override_enabled() const {
	ERR_READ_THREAD_GUARD_V(false);
	return camera_3d_override;
}

void Viewport::set_camera_3d_override_transform(const Transform3D &p_transform) {
	ERR_MAIN_THREAD_GUARD;
	if (camera_3d_override) {
		camera_3d_override.transform = p_transform;
		RenderingServer::get_singleton()->camera_set_transform(camera_3d_override.rid, p_transform);
	}
}

Transform3D Viewport::get_camera_3d_override_transform() const {
	ERR_READ_THREAD_GUARD_V(Transform3D());
	if (camera_3d_override) {
		return camera_3d_override.transform;
	}

	return Transform3D();
}

Vector3 Viewport::camera_3d_override_project_ray_normal(const Point2 &p_pos) const {
	ERR_READ_THREAD_GUARD_V(Vector3());
	Vector3 ray = camera_3d_override_project_local_ray_normal(p_pos);
	return camera_3d_override.transform.basis.xform(ray).normalized();
}

Vector3 Viewport::camera_3d_override_project_local_ray_normal(const Point2 &p_pos) const {
	ERR_READ_THREAD_GUARD_V(Vector3());
	Size2 viewport_size = get_camera_rect_size();
	Vector2 cpos = get_camera_coords(p_pos);
	Vector3 ray;

	if (camera_3d_override.projection == Camera3DOverrideData::PROJECTION_ORTHOGONAL) {
		ray = Vector3(0, 0, -1);
	} else {
		Projection cm;
		cm.set_perspective(camera_3d_override.fov, get_visible_rect().size.aspect(), camera_3d_override.z_near, camera_3d_override.z_far, false);

		Vector2 screen_he = cm.get_viewport_half_extents();
		ray = Vector3(((cpos.x / viewport_size.width) * 2.0 - 1.0) * screen_he.x, ((1.0 - (cpos.y / viewport_size.height)) * 2.0 - 1.0) * screen_he.y, -camera_3d_override.z_near).normalized();
	}

	return ray;
}

Vector3 Viewport::camera_3d_override_project_ray_origin(const Point2 &p_pos) const {
	ERR_READ_THREAD_GUARD_V(Vector3());
	Size2 viewport_size = get_camera_rect_size();
	Vector2 cpos = get_camera_coords(p_pos);
	ERR_FAIL_COND_V(viewport_size.y == 0, Vector3());

	if (camera_3d_override.projection == Camera3DOverrideData::PROJECTION_ORTHOGONAL) {
		Vector2 pos = cpos / viewport_size;
		real_t vsize, hsize;
		hsize = camera_3d_override.size * viewport_size.aspect();
		vsize = camera_3d_override.size;

		Vector3 ray;
		ray.x = pos.x * (hsize)-hsize / 2;
		ray.y = (1.0 - pos.y) * (vsize)-vsize / 2;
		ray.z = -camera_3d_override.z_near;
		ray = camera_3d_override.transform.xform(ray);
		return ray;
	} else {
		return camera_3d_override.transform.origin;
	};
}

Ref<World3D> Viewport::get_world_3d() const {
	ERR_READ_THREAD_GUARD_V(Ref<World3D>());
	return world_3d;
}

Ref<World3D> Viewport::find_world_3d() const {
	ERR_READ_THREAD_GUARD_V(Ref<World3D>());
	if (own_world_3d.is_valid()) {
		return own_world_3d;
	} else if (world_3d.is_valid()) {
		return world_3d;
	} else if (parent) {
		return parent->find_world_3d();
	} else {
		return Ref<World3D>();
	}
}

void Viewport::set_world_3d(const Ref<World3D> &p_world_3d) {
	ERR_MAIN_THREAD_GUARD;
	if (world_3d == p_world_3d) {
		return;
	}

	if (is_inside_tree()) {
		_propagate_exit_world_3d(this);
	}

	if (own_world_3d.is_valid() && world_3d.is_valid()) {
		world_3d->disconnect_changed(callable_mp(this, &Viewport::_own_world_3d_changed));
	}

	world_3d = p_world_3d;

	if (own_world_3d.is_valid()) {
		if (world_3d.is_valid()) {
			own_world_3d = world_3d->duplicate();
			world_3d->connect_changed(callable_mp(this, &Viewport::_own_world_3d_changed));
		} else {
			own_world_3d.instantiate();
		}
	}

	if (is_inside_tree()) {
		_propagate_enter_world_3d(this);
	}

	if (is_inside_tree()) {
		RenderingServer::get_singleton()->viewport_set_scenario(viewport, find_world_3d()->get_scenario());
	}

	_update_audio_listener_3d();
}

void Viewport::_own_world_3d_changed() {
	ERR_FAIL_COND(world_3d.is_null());
	ERR_FAIL_COND(own_world_3d.is_null());

	if (is_inside_tree()) {
		_propagate_exit_world_3d(this);
	}

	own_world_3d = world_3d->duplicate();

	if (is_inside_tree()) {
		_propagate_enter_world_3d(this);
	}

	if (is_inside_tree()) {
		RenderingServer::get_singleton()->viewport_set_scenario(viewport, find_world_3d()->get_scenario());
	}

	_update_audio_listener_3d();
}

void Viewport::set_use_own_world_3d(bool p_use_own_world_3d) {
	ERR_MAIN_THREAD_GUARD;
	if (p_use_own_world_3d == own_world_3d.is_valid()) {
		return;
	}

	if (is_inside_tree()) {
		_propagate_exit_world_3d(this);
	}

	if (p_use_own_world_3d) {
		if (world_3d.is_valid()) {
			own_world_3d = world_3d->duplicate();
			world_3d->connect_changed(callable_mp(this, &Viewport::_own_world_3d_changed));
		} else {
			own_world_3d.instantiate();
		}
	} else {
		own_world_3d = Ref<World3D>();
		if (world_3d.is_valid()) {
			world_3d->disconnect_changed(callable_mp(this, &Viewport::_own_world_3d_changed));
		}
	}

	if (is_inside_tree()) {
		_propagate_enter_world_3d(this);
	}

	if (is_inside_tree()) {
		RenderingServer::get_singleton()->viewport_set_scenario(viewport, find_world_3d()->get_scenario());
	}

	_update_audio_listener_3d();
}

bool Viewport::is_using_own_world_3d() const {
	ERR_READ_THREAD_GUARD_V(false);
	return own_world_3d.is_valid();
}

void Viewport::_propagate_enter_world_3d(Node *p_node) {
	if (p_node != this) {
		if (!p_node->is_inside_tree()) { //may not have entered scene yet
			return;
		}

		if (Object::cast_to<Node3D>(p_node) || Object::cast_to<WorldEnvironment>(p_node)) {
			p_node->notification(Node3D::NOTIFICATION_ENTER_WORLD);
		} else {
			Viewport *v = Object::cast_to<Viewport>(p_node);
			if (v) {
				if (v->world_3d.is_valid() || v->own_world_3d.is_valid()) {
					return;
				}
			}
		}
	}

	for (int i = 0; i < p_node->get_child_count(); i++) {
		_propagate_enter_world_3d(p_node->get_child(i));
	}
}

void Viewport::_propagate_exit_world_3d(Node *p_node) {
	if (p_node != this) {
		if (!p_node->is_inside_tree()) { //may have exited scene already
			return;
		}

		if (Object::cast_to<Node3D>(p_node) || Object::cast_to<WorldEnvironment>(p_node)) {
			p_node->notification(Node3D::NOTIFICATION_EXIT_WORLD);
		} else {
			Viewport *v = Object::cast_to<Viewport>(p_node);
			if (v) {
				if (v->world_3d.is_valid() || v->own_world_3d.is_valid()) {
					return;
				}
			}
		}
	}

	for (int i = 0; i < p_node->get_child_count(); i++) {
		_propagate_exit_world_3d(p_node->get_child(i));
	}
}

void Viewport::set_use_xr(bool p_use_xr) {
	ERR_MAIN_THREAD_GUARD;
	if (use_xr != p_use_xr) {
		use_xr = p_use_xr;

		RS::get_singleton()->viewport_set_use_xr(viewport, use_xr);

		if (!use_xr) {
			// Set viewport to previous size when exiting XR.
			if (size_allocated) {
				RS::get_singleton()->viewport_set_size(viewport, size.width, size.height);
			} else {
				RS::get_singleton()->viewport_set_size(viewport, 0, 0);
			}

			// Reset render target override textures.
			RID rt = RS::get_singleton()->viewport_get_render_target(viewport);
			RSG::texture_storage->render_target_set_override(rt, RID(), RID(), RID(), RID());
		}
	}
}

bool Viewport::is_using_xr() {
	ERR_READ_THREAD_GUARD_V(false);
	return use_xr;
}

void Viewport::set_scaling_3d_mode(Scaling3DMode p_scaling_3d_mode) {
	ERR_MAIN_THREAD_GUARD;
	if (scaling_3d_mode == p_scaling_3d_mode) {
		return;
	}

	scaling_3d_mode = p_scaling_3d_mode;
	RS::get_singleton()->viewport_set_scaling_3d_mode(viewport, (RS::ViewportScaling3DMode)(int)p_scaling_3d_mode);
}

Viewport::Scaling3DMode Viewport::get_scaling_3d_mode() const {
	ERR_READ_THREAD_GUARD_V(SCALING_3D_MODE_BILINEAR);
	return scaling_3d_mode;
}

void Viewport::set_scaling_3d_scale(float p_scaling_3d_scale) {
	ERR_MAIN_THREAD_GUARD;
	// Clamp to reasonable values that are actually useful.
	// Values above 2.0 don't serve a practical purpose since the viewport
	// isn't displayed with mipmaps.
	scaling_3d_scale = CLAMP(p_scaling_3d_scale, 0.1, 2.0);

	RS::get_singleton()->viewport_set_scaling_3d_scale(viewport, scaling_3d_scale);
}

float Viewport::get_scaling_3d_scale() const {
	ERR_READ_THREAD_GUARD_V(0);
	return scaling_3d_scale;
}

void Viewport::set_fsr_sharpness(float p_fsr_sharpness) {
	ERR_MAIN_THREAD_GUARD;
	if (fsr_sharpness == p_fsr_sharpness) {
		return;
	}

	if (p_fsr_sharpness < 0.0f) {
		p_fsr_sharpness = 0.0f;
	}

	fsr_sharpness = p_fsr_sharpness;
	RS::get_singleton()->viewport_set_fsr_sharpness(viewport, p_fsr_sharpness);
}

float Viewport::get_fsr_sharpness() const {
	ERR_READ_THREAD_GUARD_V(0);
	return fsr_sharpness;
}

void Viewport::set_texture_mipmap_bias(float p_texture_mipmap_bias) {
	ERR_MAIN_THREAD_GUARD;
	if (texture_mipmap_bias == p_texture_mipmap_bias) {
		return;
	}

	texture_mipmap_bias = p_texture_mipmap_bias;
	RS::get_singleton()->viewport_set_texture_mipmap_bias(viewport, p_texture_mipmap_bias);
}

float Viewport::get_texture_mipmap_bias() const {
	ERR_READ_THREAD_GUARD_V(0);
	return texture_mipmap_bias;
}

void Viewport::set_anisotropic_filtering_level(AnisotropicFiltering p_anisotropic_filtering_level) {
	ERR_MAIN_THREAD_GUARD;
	if (anisotropic_filtering_level == p_anisotropic_filtering_level) {
		return;
	}

	anisotropic_filtering_level = p_anisotropic_filtering_level;
	RS::get_singleton()->viewport_set_anisotropic_filtering_level(viewport, (RS::ViewportAnisotropicFiltering)(int)p_anisotropic_filtering_level);
}

Viewport::AnisotropicFiltering Viewport::get_anisotropic_filtering_level() const {
	ERR_READ_THREAD_GUARD_V(ANISOTROPY_DISABLED);
	return anisotropic_filtering_level;
}

#endif // _3D_DISABLED

void Viewport::_propagate_world_2d_changed(Node *p_node) {
	if (p_node != this) {
		if (Object::cast_to<CanvasItem>(p_node)) {
			p_node->notification(CanvasItem::NOTIFICATION_WORLD_2D_CHANGED);
		} else {
			Viewport *v = Object::cast_to<Viewport>(p_node);
			if (v) {
				if (v->world_2d.is_valid()) {
					return;
				}
			}
		}
	}

	for (int i = 0; i < p_node->get_child_count(); ++i) {
		_propagate_world_2d_changed(p_node->get_child(i));
	}
}

void Viewport::_bind_methods() {
	ClassDB::bind_method(D_METHOD("set_world_2d", "world_2d"), &Viewport::set_world_2d);
	ClassDB::bind_method(D_METHOD("get_world_2d"), &Viewport::get_world_2d);
	ClassDB::bind_method(D_METHOD("find_world_2d"), &Viewport::find_world_2d);

	ClassDB::bind_method(D_METHOD("set_canvas_transform", "xform"), &Viewport::set_canvas_transform);
	ClassDB::bind_method(D_METHOD("get_canvas_transform"), &Viewport::get_canvas_transform);

	ClassDB::bind_method(D_METHOD("set_global_canvas_transform", "xform"), &Viewport::set_global_canvas_transform);
	ClassDB::bind_method(D_METHOD("get_global_canvas_transform"), &Viewport::get_global_canvas_transform);
	ClassDB::bind_method(D_METHOD("get_stretch_transform"), &Viewport::get_stretch_transform);
	ClassDB::bind_method(D_METHOD("get_final_transform"), &Viewport::get_final_transform);
	ClassDB::bind_method(D_METHOD("get_screen_transform"), &Viewport::get_screen_transform);

	ClassDB::bind_method(D_METHOD("get_visible_rect"), &Viewport::get_visible_rect);
	ClassDB::bind_method(D_METHOD("set_transparent_background", "enable"), &Viewport::set_transparent_background);
	ClassDB::bind_method(D_METHOD("has_transparent_background"), &Viewport::has_transparent_background);
	ClassDB::bind_method(D_METHOD("set_use_hdr_2d", "enable"), &Viewport::set_use_hdr_2d);
	ClassDB::bind_method(D_METHOD("is_using_hdr_2d"), &Viewport::is_using_hdr_2d);

	ClassDB::bind_method(D_METHOD("set_msaa_2d", "msaa"), &Viewport::set_msaa_2d);
	ClassDB::bind_method(D_METHOD("get_msaa_2d"), &Viewport::get_msaa_2d);

	ClassDB::bind_method(D_METHOD("set_msaa_3d", "msaa"), &Viewport::set_msaa_3d);
	ClassDB::bind_method(D_METHOD("get_msaa_3d"), &Viewport::get_msaa_3d);

	ClassDB::bind_method(D_METHOD("set_screen_space_aa", "screen_space_aa"), &Viewport::set_screen_space_aa);
	ClassDB::bind_method(D_METHOD("get_screen_space_aa"), &Viewport::get_screen_space_aa);

	ClassDB::bind_method(D_METHOD("set_use_taa", "enable"), &Viewport::set_use_taa);
	ClassDB::bind_method(D_METHOD("is_using_taa"), &Viewport::is_using_taa);

	ClassDB::bind_method(D_METHOD("set_use_debanding", "enable"), &Viewport::set_use_debanding);
	ClassDB::bind_method(D_METHOD("is_using_debanding"), &Viewport::is_using_debanding);

	ClassDB::bind_method(D_METHOD("set_use_occlusion_culling", "enable"), &Viewport::set_use_occlusion_culling);
	ClassDB::bind_method(D_METHOD("is_using_occlusion_culling"), &Viewport::is_using_occlusion_culling);

	ClassDB::bind_method(D_METHOD("set_debug_draw", "debug_draw"), &Viewport::set_debug_draw);
	ClassDB::bind_method(D_METHOD("get_debug_draw"), &Viewport::get_debug_draw);

	ClassDB::bind_method(D_METHOD("set_use_oversampling", "enable"), &Viewport::set_use_oversampling);
	ClassDB::bind_method(D_METHOD("is_using_oversampling"), &Viewport::is_using_oversampling);

	ClassDB::bind_method(D_METHOD("set_oversampling_override", "oversampling"), &Viewport::set_oversampling_override);
	ClassDB::bind_method(D_METHOD("get_oversampling_override"), &Viewport::get_oversampling_override);

	ClassDB::bind_method(D_METHOD("get_oversampling"), &Viewport::get_oversampling);

	ClassDB::bind_method(D_METHOD("get_render_info", "type", "info"), &Viewport::get_render_info);

	ClassDB::bind_method(D_METHOD("get_texture"), &Viewport::get_texture);

#if !defined(PHYSICS_2D_DISABLED) || !defined(PHYSICS_3D_DISABLED)
	ClassDB::bind_method(D_METHOD("set_physics_object_picking", "enable"), &Viewport::set_physics_object_picking);
	ClassDB::bind_method(D_METHOD("get_physics_object_picking"), &Viewport::get_physics_object_picking);
	ClassDB::bind_method(D_METHOD("set_physics_object_picking_sort", "enable"), &Viewport::set_physics_object_picking_sort);
	ClassDB::bind_method(D_METHOD("get_physics_object_picking_sort"), &Viewport::get_physics_object_picking_sort);
	ClassDB::bind_method(D_METHOD("set_physics_object_picking_first_only", "enable"), &Viewport::set_physics_object_picking_first_only);
	ClassDB::bind_method(D_METHOD("get_physics_object_picking_first_only"), &Viewport::get_physics_object_picking_first_only);
#endif // !defined(PHYSICS_2D_DISABLED) || !defined(PHYSICS_3D_DISABLED)

	ClassDB::bind_method(D_METHOD("get_viewport_rid"), &Viewport::get_viewport_rid);
	ClassDB::bind_method(D_METHOD("push_text_input", "text"), &Viewport::push_text_input);
	ClassDB::bind_method(D_METHOD("push_input", "event", "in_local_coords"), &Viewport::push_input, DEFVAL(false));
#ifndef DISABLE_DEPRECATED
	ClassDB::bind_method(D_METHOD("push_unhandled_input", "event", "in_local_coords"), &Viewport::push_unhandled_input, DEFVAL(false));
#endif // DISABLE_DEPRECATED
	ClassDB::bind_method(D_METHOD("notify_mouse_entered"), &Viewport::notify_mouse_entered);
	ClassDB::bind_method(D_METHOD("notify_mouse_exited"), &Viewport::notify_mouse_exited);

	ClassDB::bind_method(D_METHOD("get_mouse_position"), &Viewport::get_mouse_position);
	ClassDB::bind_method(D_METHOD("warp_mouse", "position"), &Viewport::warp_mouse);
	ClassDB::bind_method(D_METHOD("update_mouse_cursor_state"), &Viewport::update_mouse_cursor_state);

	ClassDB::bind_method(D_METHOD("gui_cancel_drag"), &Viewport::gui_cancel_drag);
	ClassDB::bind_method(D_METHOD("gui_get_drag_data"), &Viewport::gui_get_drag_data);
	ClassDB::bind_method(D_METHOD("gui_get_drag_description"), &Viewport::gui_get_drag_description);
	ClassDB::bind_method(D_METHOD("gui_set_drag_description", "description"), &Viewport::gui_set_drag_description);
	ClassDB::bind_method(D_METHOD("gui_is_dragging"), &Viewport::gui_is_dragging);
	ClassDB::bind_method(D_METHOD("gui_is_drag_successful"), &Viewport::gui_is_drag_successful);

	ClassDB::bind_method(D_METHOD("gui_release_focus"), &Viewport::gui_release_focus);
	ClassDB::bind_method(D_METHOD("gui_get_focus_owner"), &Viewport::gui_get_focus_owner);
	ClassDB::bind_method(D_METHOD("gui_get_hovered_control"), &Viewport::gui_get_hovered_control);

	ClassDB::bind_method(D_METHOD("set_disable_input", "disable"), &Viewport::set_disable_input);
	ClassDB::bind_method(D_METHOD("is_input_disabled"), &Viewport::is_input_disabled);

	ClassDB::bind_method(D_METHOD("_gui_remove_focus_for_window"), &Viewport::_gui_remove_focus_for_window);

	ClassDB::bind_method(D_METHOD("set_positional_shadow_atlas_size", "size"), &Viewport::set_positional_shadow_atlas_size);
	ClassDB::bind_method(D_METHOD("get_positional_shadow_atlas_size"), &Viewport::get_positional_shadow_atlas_size);

	ClassDB::bind_method(D_METHOD("set_positional_shadow_atlas_16_bits", "enable"), &Viewport::set_positional_shadow_atlas_16_bits);
	ClassDB::bind_method(D_METHOD("get_positional_shadow_atlas_16_bits"), &Viewport::get_positional_shadow_atlas_16_bits);

	ClassDB::bind_method(D_METHOD("set_snap_controls_to_pixels", "enabled"), &Viewport::set_snap_controls_to_pixels);
	ClassDB::bind_method(D_METHOD("is_snap_controls_to_pixels_enabled"), &Viewport::is_snap_controls_to_pixels_enabled);

	ClassDB::bind_method(D_METHOD("set_snap_2d_transforms_to_pixel", "enabled"), &Viewport::set_snap_2d_transforms_to_pixel);
	ClassDB::bind_method(D_METHOD("is_snap_2d_transforms_to_pixel_enabled"), &Viewport::is_snap_2d_transforms_to_pixel_enabled);

	ClassDB::bind_method(D_METHOD("set_snap_2d_vertices_to_pixel", "enabled"), &Viewport::set_snap_2d_vertices_to_pixel);
	ClassDB::bind_method(D_METHOD("is_snap_2d_vertices_to_pixel_enabled"), &Viewport::is_snap_2d_vertices_to_pixel_enabled);

	ClassDB::bind_method(D_METHOD("set_positional_shadow_atlas_quadrant_subdiv", "quadrant", "subdiv"), &Viewport::set_positional_shadow_atlas_quadrant_subdiv);
	ClassDB::bind_method(D_METHOD("get_positional_shadow_atlas_quadrant_subdiv", "quadrant"), &Viewport::get_positional_shadow_atlas_quadrant_subdiv);

	ClassDB::bind_method(D_METHOD("set_input_as_handled"), &Viewport::set_input_as_handled);
	ClassDB::bind_method(D_METHOD("is_input_handled"), &Viewport::is_input_handled);

	ClassDB::bind_method(D_METHOD("set_handle_input_locally", "enable"), &Viewport::set_handle_input_locally);
	ClassDB::bind_method(D_METHOD("is_handling_input_locally"), &Viewport::is_handling_input_locally);

	ClassDB::bind_method(D_METHOD("set_default_canvas_item_texture_filter", "mode"), &Viewport::set_default_canvas_item_texture_filter);
	ClassDB::bind_method(D_METHOD("get_default_canvas_item_texture_filter"), &Viewport::get_default_canvas_item_texture_filter);

	ClassDB::bind_method(D_METHOD("set_embedding_subwindows", "enable"), &Viewport::set_embedding_subwindows);
	ClassDB::bind_method(D_METHOD("is_embedding_subwindows"), &Viewport::is_embedding_subwindows);
	ClassDB::bind_method(D_METHOD("get_embedded_subwindows"), &Viewport::get_embedded_subwindows);

	ClassDB::bind_method(D_METHOD("set_canvas_cull_mask", "mask"), &Viewport::set_canvas_cull_mask);
	ClassDB::bind_method(D_METHOD("get_canvas_cull_mask"), &Viewport::get_canvas_cull_mask);

	ClassDB::bind_method(D_METHOD("set_canvas_cull_mask_bit", "layer", "enable"), &Viewport::set_canvas_cull_mask_bit);
	ClassDB::bind_method(D_METHOD("get_canvas_cull_mask_bit", "layer"), &Viewport::get_canvas_cull_mask_bit);

	ClassDB::bind_method(D_METHOD("set_default_canvas_item_texture_repeat", "mode"), &Viewport::set_default_canvas_item_texture_repeat);
	ClassDB::bind_method(D_METHOD("get_default_canvas_item_texture_repeat"), &Viewport::get_default_canvas_item_texture_repeat);

	ClassDB::bind_method(D_METHOD("set_sdf_oversize", "oversize"), &Viewport::set_sdf_oversize);
	ClassDB::bind_method(D_METHOD("get_sdf_oversize"), &Viewport::get_sdf_oversize);

	ClassDB::bind_method(D_METHOD("set_sdf_scale", "scale"), &Viewport::set_sdf_scale);
	ClassDB::bind_method(D_METHOD("get_sdf_scale"), &Viewport::get_sdf_scale);

	ClassDB::bind_method(D_METHOD("set_mesh_lod_threshold", "pixels"), &Viewport::set_mesh_lod_threshold);
	ClassDB::bind_method(D_METHOD("get_mesh_lod_threshold"), &Viewport::get_mesh_lod_threshold);

#if !defined(PHYSICS_2D_DISABLED) || !defined(PHYSICS_3D_DISABLED)
	ClassDB::bind_method(D_METHOD("_process_picking"), &Viewport::_process_picking);
#endif // !defined(PHYSICS_2D_DISABLED) || !defined(PHYSICS_3D_DISABLED)

	ClassDB::bind_method(D_METHOD("set_as_audio_listener_2d", "enable"), &Viewport::set_as_audio_listener_2d);
	ClassDB::bind_method(D_METHOD("is_audio_listener_2d"), &Viewport::is_audio_listener_2d);
	ClassDB::bind_method(D_METHOD("get_audio_listener_2d"), &Viewport::get_audio_listener_2d);
	ClassDB::bind_method(D_METHOD("get_camera_2d"), &Viewport::get_camera_2d);

#ifndef _3D_DISABLED
	ClassDB::bind_method(D_METHOD("set_world_3d", "world_3d"), &Viewport::set_world_3d);
	ClassDB::bind_method(D_METHOD("get_world_3d"), &Viewport::get_world_3d);
	ClassDB::bind_method(D_METHOD("find_world_3d"), &Viewport::find_world_3d);

	ClassDB::bind_method(D_METHOD("set_use_own_world_3d", "enable"), &Viewport::set_use_own_world_3d);
	ClassDB::bind_method(D_METHOD("is_using_own_world_3d"), &Viewport::is_using_own_world_3d);

	ClassDB::bind_method(D_METHOD("get_audio_listener_3d"), &Viewport::get_audio_listener_3d);
	ClassDB::bind_method(D_METHOD("get_camera_3d"), &Viewport::get_camera_3d);
	ClassDB::bind_method(D_METHOD("set_as_audio_listener_3d", "enable"), &Viewport::set_as_audio_listener_3d);
	ClassDB::bind_method(D_METHOD("is_audio_listener_3d"), &Viewport::is_audio_listener_3d);

	ClassDB::bind_method(D_METHOD("set_disable_3d", "disable"), &Viewport::set_disable_3d);
	ClassDB::bind_method(D_METHOD("is_3d_disabled"), &Viewport::is_3d_disabled);

	ClassDB::bind_method(D_METHOD("set_use_xr", "use"), &Viewport::set_use_xr);
	ClassDB::bind_method(D_METHOD("is_using_xr"), &Viewport::is_using_xr);

	ClassDB::bind_method(D_METHOD("set_scaling_3d_mode", "scaling_3d_mode"), &Viewport::set_scaling_3d_mode);
	ClassDB::bind_method(D_METHOD("get_scaling_3d_mode"), &Viewport::get_scaling_3d_mode);

	ClassDB::bind_method(D_METHOD("set_scaling_3d_scale", "scale"), &Viewport::set_scaling_3d_scale);
	ClassDB::bind_method(D_METHOD("get_scaling_3d_scale"), &Viewport::get_scaling_3d_scale);

	ClassDB::bind_method(D_METHOD("set_fsr_sharpness", "fsr_sharpness"), &Viewport::set_fsr_sharpness);
	ClassDB::bind_method(D_METHOD("get_fsr_sharpness"), &Viewport::get_fsr_sharpness);

	ClassDB::bind_method(D_METHOD("set_texture_mipmap_bias", "texture_mipmap_bias"), &Viewport::set_texture_mipmap_bias);
	ClassDB::bind_method(D_METHOD("get_texture_mipmap_bias"), &Viewport::get_texture_mipmap_bias);

	ClassDB::bind_method(D_METHOD("set_anisotropic_filtering_level", "anisotropic_filtering_level"), &Viewport::set_anisotropic_filtering_level);
	ClassDB::bind_method(D_METHOD("get_anisotropic_filtering_level"), &Viewport::get_anisotropic_filtering_level);

	ClassDB::bind_method(D_METHOD("set_vrs_mode", "mode"), &Viewport::set_vrs_mode);
	ClassDB::bind_method(D_METHOD("get_vrs_mode"), &Viewport::get_vrs_mode);

	ClassDB::bind_method(D_METHOD("set_vrs_update_mode", "mode"), &Viewport::set_vrs_update_mode);
	ClassDB::bind_method(D_METHOD("get_vrs_update_mode"), &Viewport::get_vrs_update_mode);

	ClassDB::bind_method(D_METHOD("set_vrs_texture", "texture"), &Viewport::set_vrs_texture);
	ClassDB::bind_method(D_METHOD("get_vrs_texture"), &Viewport::get_vrs_texture);

	ADD_PROPERTY(PropertyInfo(Variant::BOOL, "disable_3d"), "set_disable_3d", "is_3d_disabled");
	ADD_PROPERTY(PropertyInfo(Variant::BOOL, "use_xr"), "set_use_xr", "is_using_xr");
	ADD_PROPERTY(PropertyInfo(Variant::BOOL, "own_world_3d"), "set_use_own_world_3d", "is_using_own_world_3d");
	ADD_PROPERTY(PropertyInfo(Variant::OBJECT, "world_3d", PROPERTY_HINT_RESOURCE_TYPE, "World3D"), "set_world_3d", "get_world_3d");
#endif // _3D_DISABLED
	ADD_PROPERTY(PropertyInfo(Variant::OBJECT, "world_2d", PROPERTY_HINT_RESOURCE_TYPE, "World2D", PROPERTY_USAGE_NONE), "set_world_2d", "get_world_2d");
	ADD_PROPERTY(PropertyInfo(Variant::BOOL, "transparent_bg"), "set_transparent_background", "has_transparent_background");
	ADD_PROPERTY(PropertyInfo(Variant::BOOL, "handle_input_locally"), "set_handle_input_locally", "is_handling_input_locally");
	ADD_PROPERTY(PropertyInfo(Variant::BOOL, "snap_2d_transforms_to_pixel"), "set_snap_2d_transforms_to_pixel", "is_snap_2d_transforms_to_pixel_enabled");
	ADD_PROPERTY(PropertyInfo(Variant::BOOL, "snap_2d_vertices_to_pixel"), "set_snap_2d_vertices_to_pixel", "is_snap_2d_vertices_to_pixel_enabled");
	ADD_GROUP("Rendering", "");
	ADD_PROPERTY(PropertyInfo(Variant::INT, "msaa_2d", PROPERTY_HINT_ENUM, String::utf8("Disabled (Fastest),2× (Average),4× (Slow),8× (Slowest)")), "set_msaa_2d", "get_msaa_2d");
	ADD_PROPERTY(PropertyInfo(Variant::INT, "msaa_3d", PROPERTY_HINT_ENUM, String::utf8("Disabled (Fastest),2× (Average),4× (Slow),8× (Slowest)")), "set_msaa_3d", "get_msaa_3d");
	ADD_PROPERTY(PropertyInfo(Variant::INT, "screen_space_aa", PROPERTY_HINT_ENUM, "Disabled (Fastest),FXAA (Fast)"), "set_screen_space_aa", "get_screen_space_aa");
	ADD_PROPERTY(PropertyInfo(Variant::BOOL, "use_taa"), "set_use_taa", "is_using_taa");
	ADD_PROPERTY(PropertyInfo(Variant::BOOL, "use_debanding"), "set_use_debanding", "is_using_debanding");
	ADD_PROPERTY(PropertyInfo(Variant::BOOL, "use_occlusion_culling"), "set_use_occlusion_culling", "is_using_occlusion_culling");
	ADD_PROPERTY(PropertyInfo(Variant::FLOAT, "mesh_lod_threshold", PROPERTY_HINT_RANGE, "0,1024,0.1"), "set_mesh_lod_threshold", "get_mesh_lod_threshold");
	ADD_PROPERTY(PropertyInfo(Variant::INT, "debug_draw", PROPERTY_HINT_ENUM, "Disabled,Unshaded,Lighting,Overdraw,Wireframe,Normal Buffer,VoxelGI Albedo,VoxelGI Lighting,VoxelGI Emission,Shadow Atlas,Directional Shadow Map,Scene Luminance,SSAO,SSIL,Directional Shadow Splits,Decal Atlas,SDFGI Cascades,SDFGI Probes,VoxelGI/SDFGI Buffer,Disable Mesh LOD,OmniLight3D Cluster,SpotLight3D Cluster,Decal Cluster,ReflectionProbe Cluster,Occlusion Culling Buffer,Motion Vectors,Internal Buffer"), "set_debug_draw", "get_debug_draw");
	ADD_PROPERTY(PropertyInfo(Variant::BOOL, "use_hdr_2d"), "set_use_hdr_2d", "is_using_hdr_2d");

#ifndef _3D_DISABLED
	ADD_GROUP("Scaling 3D", "");
	ADD_PROPERTY(PropertyInfo(Variant::INT, "scaling_3d_mode", PROPERTY_HINT_ENUM, "Bilinear (Fastest),FSR 1.0 (Fast),FSR 2.2 (Slow),MetalFX (Spatial),MetalFX (Temporal)"), "set_scaling_3d_mode", "get_scaling_3d_mode");
	ADD_PROPERTY(PropertyInfo(Variant::FLOAT, "scaling_3d_scale", PROPERTY_HINT_RANGE, "0.25,2.0,0.01"), "set_scaling_3d_scale", "get_scaling_3d_scale");
	ADD_PROPERTY(PropertyInfo(Variant::FLOAT, "texture_mipmap_bias", PROPERTY_HINT_RANGE, "-2,2,0.001"), "set_texture_mipmap_bias", "get_texture_mipmap_bias");
	ADD_PROPERTY(PropertyInfo(Variant::INT, "anisotropic_filtering_level", PROPERTY_HINT_ENUM, String::utf8("Disabled (Fastest),2× (Faster),4× (Fast),8× (Average),16x (Slow)")), "set_anisotropic_filtering_level", "get_anisotropic_filtering_level");
	ADD_PROPERTY(PropertyInfo(Variant::FLOAT, "fsr_sharpness", PROPERTY_HINT_RANGE, "0,2,0.1"), "set_fsr_sharpness", "get_fsr_sharpness");
	ADD_GROUP("Variable Rate Shading", "vrs_");
	ADD_PROPERTY(PropertyInfo(Variant::INT, "vrs_mode", PROPERTY_HINT_ENUM, "Disabled,Texture,Depth buffer,XR"), "set_vrs_mode", "get_vrs_mode");
	ADD_PROPERTY(PropertyInfo(Variant::INT, "vrs_update_mode", PROPERTY_HINT_ENUM, "Disabled,Once,Always"), "set_vrs_update_mode", "get_vrs_update_mode");
	ADD_PROPERTY(PropertyInfo(Variant::OBJECT, "vrs_texture", PROPERTY_HINT_RESOURCE_TYPE, "Texture2D"), "set_vrs_texture", "get_vrs_texture");
#endif
	ADD_GROUP("Canvas Items", "canvas_item_");
	ADD_PROPERTY(PropertyInfo(Variant::INT, "canvas_item_default_texture_filter", PROPERTY_HINT_ENUM, "Nearest,Linear,Linear Mipmap,Nearest Mipmap"), "set_default_canvas_item_texture_filter", "get_default_canvas_item_texture_filter");
	ADD_PROPERTY(PropertyInfo(Variant::INT, "canvas_item_default_texture_repeat", PROPERTY_HINT_ENUM, "Disabled,Enabled,Mirror"), "set_default_canvas_item_texture_repeat", "get_default_canvas_item_texture_repeat");
	ADD_GROUP("Audio Listener", "audio_listener_");
	ADD_PROPERTY(PropertyInfo(Variant::BOOL, "audio_listener_enable_2d"), "set_as_audio_listener_2d", "is_audio_listener_2d");
#ifndef _3D_DISABLED
	ADD_PROPERTY(PropertyInfo(Variant::BOOL, "audio_listener_enable_3d"), "set_as_audio_listener_3d", "is_audio_listener_3d");
#endif // _3D_DISABLED
#if !defined(PHYSICS_2D_DISABLED) || !defined(PHYSICS_3D_DISABLED)
	ADD_GROUP("Physics", "physics_");
	ADD_PROPERTY(PropertyInfo(Variant::BOOL, "physics_object_picking"), "set_physics_object_picking", "get_physics_object_picking");
	ADD_PROPERTY(PropertyInfo(Variant::BOOL, "physics_object_picking_sort"), "set_physics_object_picking_sort", "get_physics_object_picking_sort");
	ADD_PROPERTY(PropertyInfo(Variant::BOOL, "physics_object_picking_first_only"), "set_physics_object_picking_first_only", "get_physics_object_picking_first_only");
#endif // !defined(PHYSICS_2D_DISABLED) || !defined(PHYSICS_3D_DISABLED)
	ADD_GROUP("GUI", "gui_");
	ADD_PROPERTY(PropertyInfo(Variant::BOOL, "gui_disable_input"), "set_disable_input", "is_input_disabled");
	ADD_PROPERTY(PropertyInfo(Variant::BOOL, "gui_snap_controls_to_pixels"), "set_snap_controls_to_pixels", "is_snap_controls_to_pixels_enabled");
	ADD_PROPERTY(PropertyInfo(Variant::BOOL, "gui_embed_subwindows"), "set_embedding_subwindows", "is_embedding_subwindows");
	ADD_GROUP("SDF", "sdf_");
	ADD_PROPERTY(PropertyInfo(Variant::INT, "sdf_oversize", PROPERTY_HINT_ENUM, "100%,120%,150%,200%"), "set_sdf_oversize", "get_sdf_oversize");
	ADD_PROPERTY(PropertyInfo(Variant::INT, "sdf_scale", PROPERTY_HINT_ENUM, "100%,50%,25%"), "set_sdf_scale", "get_sdf_scale");
	ADD_GROUP("Positional Shadow Atlas", "positional_shadow_atlas_");
	ADD_PROPERTY(PropertyInfo(Variant::INT, "positional_shadow_atlas_size"), "set_positional_shadow_atlas_size", "get_positional_shadow_atlas_size");
	ADD_PROPERTY(PropertyInfo(Variant::BOOL, "positional_shadow_atlas_16_bits"), "set_positional_shadow_atlas_16_bits", "get_positional_shadow_atlas_16_bits");
	ADD_PROPERTYI(PropertyInfo(Variant::INT, "positional_shadow_atlas_quad_0", PROPERTY_HINT_ENUM, "Disabled,1 Shadow,4 Shadows,16 Shadows,64 Shadows,256 Shadows,1024 Shadows"), "set_positional_shadow_atlas_quadrant_subdiv", "get_positional_shadow_atlas_quadrant_subdiv", 0);
	ADD_PROPERTYI(PropertyInfo(Variant::INT, "positional_shadow_atlas_quad_1", PROPERTY_HINT_ENUM, "Disabled,1 Shadow,4 Shadows,16 Shadows,64 Shadows,256 Shadows,1024 Shadows"), "set_positional_shadow_atlas_quadrant_subdiv", "get_positional_shadow_atlas_quadrant_subdiv", 1);
	ADD_PROPERTYI(PropertyInfo(Variant::INT, "positional_shadow_atlas_quad_2", PROPERTY_HINT_ENUM, "Disabled,1 Shadow,4 Shadows,16 Shadows,64 Shadows,256 Shadows,1024 Shadows"), "set_positional_shadow_atlas_quadrant_subdiv", "get_positional_shadow_atlas_quadrant_subdiv", 2);
	ADD_PROPERTYI(PropertyInfo(Variant::INT, "positional_shadow_atlas_quad_3", PROPERTY_HINT_ENUM, "Disabled,1 Shadow,4 Shadows,16 Shadows,64 Shadows,256 Shadows,1024 Shadows"), "set_positional_shadow_atlas_quadrant_subdiv", "get_positional_shadow_atlas_quadrant_subdiv", 3);
	ADD_PROPERTY(PropertyInfo(Variant::TRANSFORM2D, "canvas_transform", PROPERTY_HINT_NONE, "", PROPERTY_USAGE_NONE), "set_canvas_transform", "get_canvas_transform");
	ADD_PROPERTY(PropertyInfo(Variant::TRANSFORM2D, "global_canvas_transform", PROPERTY_HINT_NONE, "", PROPERTY_USAGE_NONE), "set_global_canvas_transform", "get_global_canvas_transform");
	ADD_PROPERTY(PropertyInfo(Variant::INT, "canvas_cull_mask", PROPERTY_HINT_LAYERS_2D_RENDER), "set_canvas_cull_mask", "get_canvas_cull_mask");

	ADD_PROPERTY(PropertyInfo(Variant::BOOL, "oversampling"), "set_use_oversampling", "is_using_oversampling");
	ADD_PROPERTY(PropertyInfo(Variant::FLOAT, "oversampling_override"), "set_oversampling_override", "get_oversampling_override");

	ADD_SIGNAL(MethodInfo("size_changed"));
	ADD_SIGNAL(MethodInfo("gui_focus_changed", PropertyInfo(Variant::OBJECT, "node", PROPERTY_HINT_RESOURCE_TYPE, "Control")));

	BIND_ENUM_CONSTANT(SHADOW_ATLAS_QUADRANT_SUBDIV_DISABLED);
	BIND_ENUM_CONSTANT(SHADOW_ATLAS_QUADRANT_SUBDIV_1);
	BIND_ENUM_CONSTANT(SHADOW_ATLAS_QUADRANT_SUBDIV_4);
	BIND_ENUM_CONSTANT(SHADOW_ATLAS_QUADRANT_SUBDIV_16);
	BIND_ENUM_CONSTANT(SHADOW_ATLAS_QUADRANT_SUBDIV_64);
	BIND_ENUM_CONSTANT(SHADOW_ATLAS_QUADRANT_SUBDIV_256);
	BIND_ENUM_CONSTANT(SHADOW_ATLAS_QUADRANT_SUBDIV_1024);
	BIND_ENUM_CONSTANT(SHADOW_ATLAS_QUADRANT_SUBDIV_MAX);

	BIND_ENUM_CONSTANT(SCALING_3D_MODE_BILINEAR);
	BIND_ENUM_CONSTANT(SCALING_3D_MODE_FSR);
	BIND_ENUM_CONSTANT(SCALING_3D_MODE_FSR2);
	BIND_ENUM_CONSTANT(SCALING_3D_MODE_METALFX_SPATIAL);
	BIND_ENUM_CONSTANT(SCALING_3D_MODE_METALFX_TEMPORAL);
	BIND_ENUM_CONSTANT(SCALING_3D_MODE_MAX);

	BIND_ENUM_CONSTANT(MSAA_DISABLED);
	BIND_ENUM_CONSTANT(MSAA_2X);
	BIND_ENUM_CONSTANT(MSAA_4X);
	BIND_ENUM_CONSTANT(MSAA_8X);
	BIND_ENUM_CONSTANT(MSAA_MAX);

	BIND_ENUM_CONSTANT(ANISOTROPY_DISABLED);
	BIND_ENUM_CONSTANT(ANISOTROPY_2X);
	BIND_ENUM_CONSTANT(ANISOTROPY_4X);
	BIND_ENUM_CONSTANT(ANISOTROPY_8X);
	BIND_ENUM_CONSTANT(ANISOTROPY_16X);
	BIND_ENUM_CONSTANT(ANISOTROPY_MAX);

	BIND_ENUM_CONSTANT(SCREEN_SPACE_AA_DISABLED);
	BIND_ENUM_CONSTANT(SCREEN_SPACE_AA_FXAA);
	BIND_ENUM_CONSTANT(SCREEN_SPACE_AA_MAX);

	BIND_ENUM_CONSTANT(RENDER_INFO_OBJECTS_IN_FRAME);
	BIND_ENUM_CONSTANT(RENDER_INFO_PRIMITIVES_IN_FRAME);
	BIND_ENUM_CONSTANT(RENDER_INFO_DRAW_CALLS_IN_FRAME);
	BIND_ENUM_CONSTANT(RENDER_INFO_MAX);

	BIND_ENUM_CONSTANT(RENDER_INFO_TYPE_VISIBLE);
	BIND_ENUM_CONSTANT(RENDER_INFO_TYPE_SHADOW);
	BIND_ENUM_CONSTANT(RENDER_INFO_TYPE_CANVAS);
	BIND_ENUM_CONSTANT(RENDER_INFO_TYPE_MAX);

	BIND_ENUM_CONSTANT(DEBUG_DRAW_DISABLED);
	BIND_ENUM_CONSTANT(DEBUG_DRAW_UNSHADED);
	BIND_ENUM_CONSTANT(DEBUG_DRAW_LIGHTING);
	BIND_ENUM_CONSTANT(DEBUG_DRAW_OVERDRAW);
	BIND_ENUM_CONSTANT(DEBUG_DRAW_WIREFRAME);
	BIND_ENUM_CONSTANT(DEBUG_DRAW_NORMAL_BUFFER);
	BIND_ENUM_CONSTANT(DEBUG_DRAW_VOXEL_GI_ALBEDO);
	BIND_ENUM_CONSTANT(DEBUG_DRAW_VOXEL_GI_LIGHTING);
	BIND_ENUM_CONSTANT(DEBUG_DRAW_VOXEL_GI_EMISSION);
	BIND_ENUM_CONSTANT(DEBUG_DRAW_SHADOW_ATLAS);
	BIND_ENUM_CONSTANT(DEBUG_DRAW_DIRECTIONAL_SHADOW_ATLAS);
	BIND_ENUM_CONSTANT(DEBUG_DRAW_SCENE_LUMINANCE);
	BIND_ENUM_CONSTANT(DEBUG_DRAW_SSAO);
	BIND_ENUM_CONSTANT(DEBUG_DRAW_SSIL);
	BIND_ENUM_CONSTANT(DEBUG_DRAW_PSSM_SPLITS);
	BIND_ENUM_CONSTANT(DEBUG_DRAW_DECAL_ATLAS);
	BIND_ENUM_CONSTANT(DEBUG_DRAW_SDFGI);
	BIND_ENUM_CONSTANT(DEBUG_DRAW_SDFGI_PROBES);
	BIND_ENUM_CONSTANT(DEBUG_DRAW_GI_BUFFER);
	BIND_ENUM_CONSTANT(DEBUG_DRAW_DISABLE_LOD);
	BIND_ENUM_CONSTANT(DEBUG_DRAW_CLUSTER_OMNI_LIGHTS);
	BIND_ENUM_CONSTANT(DEBUG_DRAW_CLUSTER_SPOT_LIGHTS);
	BIND_ENUM_CONSTANT(DEBUG_DRAW_CLUSTER_DECALS);
	BIND_ENUM_CONSTANT(DEBUG_DRAW_CLUSTER_REFLECTION_PROBES);
	BIND_ENUM_CONSTANT(DEBUG_DRAW_OCCLUDERS)
	BIND_ENUM_CONSTANT(DEBUG_DRAW_MOTION_VECTORS)
	BIND_ENUM_CONSTANT(DEBUG_DRAW_INTERNAL_BUFFER);

	BIND_ENUM_CONSTANT(DEFAULT_CANVAS_ITEM_TEXTURE_FILTER_NEAREST);
	BIND_ENUM_CONSTANT(DEFAULT_CANVAS_ITEM_TEXTURE_FILTER_LINEAR);
	BIND_ENUM_CONSTANT(DEFAULT_CANVAS_ITEM_TEXTURE_FILTER_LINEAR_WITH_MIPMAPS);
	BIND_ENUM_CONSTANT(DEFAULT_CANVAS_ITEM_TEXTURE_FILTER_NEAREST_WITH_MIPMAPS);
	BIND_ENUM_CONSTANT(DEFAULT_CANVAS_ITEM_TEXTURE_FILTER_MAX);

	BIND_ENUM_CONSTANT(DEFAULT_CANVAS_ITEM_TEXTURE_REPEAT_DISABLED);
	BIND_ENUM_CONSTANT(DEFAULT_CANVAS_ITEM_TEXTURE_REPEAT_ENABLED);
	BIND_ENUM_CONSTANT(DEFAULT_CANVAS_ITEM_TEXTURE_REPEAT_MIRROR);
	BIND_ENUM_CONSTANT(DEFAULT_CANVAS_ITEM_TEXTURE_REPEAT_MAX);

	BIND_ENUM_CONSTANT(SDF_OVERSIZE_100_PERCENT);
	BIND_ENUM_CONSTANT(SDF_OVERSIZE_120_PERCENT);
	BIND_ENUM_CONSTANT(SDF_OVERSIZE_150_PERCENT);
	BIND_ENUM_CONSTANT(SDF_OVERSIZE_200_PERCENT);
	BIND_ENUM_CONSTANT(SDF_OVERSIZE_MAX);

	BIND_ENUM_CONSTANT(SDF_SCALE_100_PERCENT);
	BIND_ENUM_CONSTANT(SDF_SCALE_50_PERCENT);
	BIND_ENUM_CONSTANT(SDF_SCALE_25_PERCENT);
	BIND_ENUM_CONSTANT(SDF_SCALE_MAX);

	BIND_ENUM_CONSTANT(VRS_DISABLED);
	BIND_ENUM_CONSTANT(VRS_TEXTURE);
	BIND_ENUM_CONSTANT(VRS_XR);
	BIND_ENUM_CONSTANT(VRS_MAX);

	BIND_ENUM_CONSTANT(VRS_UPDATE_DISABLED);
	BIND_ENUM_CONSTANT(VRS_UPDATE_ONCE);
	BIND_ENUM_CONSTANT(VRS_UPDATE_ALWAYS);
	BIND_ENUM_CONSTANT(VRS_UPDATE_MAX);
}

void Viewport::_validate_property(PropertyInfo &p_property) const {
	if (vrs_mode != VRS_TEXTURE && (p_property.name == "vrs_texture")) {
		p_property.usage = PROPERTY_USAGE_NO_EDITOR;
	}

	if (vrs_mode == VRS_DISABLED && (p_property.name == "vrs_update_mode")) {
		p_property.usage = PROPERTY_USAGE_NO_EDITOR;
	}
}

Viewport::Viewport() {
	world_2d.instantiate();
	world_2d->register_viewport(this);

	viewport = RenderingServer::get_singleton()->viewport_create();
	texture_rid = RenderingServer::get_singleton()->viewport_get_texture(viewport);

	default_texture.instantiate();
	default_texture->vp = this;
	viewport_textures.insert(default_texture.ptr());
	default_texture->proxy = RS::get_singleton()->texture_proxy_create(texture_rid);

	canvas_layers.insert(nullptr); // This eases picking code (interpreted as the canvas of the Viewport).

	set_positional_shadow_atlas_size(positional_shadow_atlas_size);

	for (int i = 0; i < 4; i++) {
		positional_shadow_atlas_quadrant_subdiv[i] = SHADOW_ATLAS_QUADRANT_SUBDIV_MAX;
	}
	set_positional_shadow_atlas_quadrant_subdiv(0, SHADOW_ATLAS_QUADRANT_SUBDIV_4);
	set_positional_shadow_atlas_quadrant_subdiv(1, SHADOW_ATLAS_QUADRANT_SUBDIV_4);
	set_positional_shadow_atlas_quadrant_subdiv(2, SHADOW_ATLAS_QUADRANT_SUBDIV_16);
	set_positional_shadow_atlas_quadrant_subdiv(3, SHADOW_ATLAS_QUADRANT_SUBDIV_64);

	set_mesh_lod_threshold(mesh_lod_threshold);

	String id = itos(get_instance_id());
	input_group = "_vp_input" + id;
	unhandled_input_group = "_vp_unhandled_input" + id;
	shortcut_input_group = "_vp_shortcut_input" + id;
	unhandled_key_input_group = "_vp_unhandled_key_input" + id;
	unhandled_picking_input_group = "_vp_unhandled_picking_input" + id;

	// Window tooltip.
	gui.tooltip_delay = GLOBAL_GET("gui/timers/tooltip_delay_sec");

#ifndef _3D_DISABLED
	set_scaling_3d_mode((Viewport::Scaling3DMode)(int)GLOBAL_GET("rendering/scaling_3d/mode"));
	set_scaling_3d_scale(GLOBAL_GET("rendering/scaling_3d/scale"));
	set_fsr_sharpness((float)GLOBAL_GET("rendering/scaling_3d/fsr_sharpness"));
	set_texture_mipmap_bias((float)GLOBAL_GET("rendering/textures/default_filters/texture_mipmap_bias"));
	set_anisotropic_filtering_level((Viewport::AnisotropicFiltering)(int)GLOBAL_GET("rendering/textures/default_filters/anisotropic_filtering_level"));
#endif // _3D_DISABLED

	set_sdf_oversize(sdf_oversize); // Set to server.

	// Physics interpolation mode for viewports is a special case.
	// Typically viewports will be housed within Controls,
	// and Controls default to PHYSICS_INTERPOLATION_MODE_OFF.
	// Viewports can thus inherit physics interpolation OFF, which is unexpected.
	// Setting to ON allows each viewport to have a fresh interpolation state.
	set_physics_interpolation_mode(Node::PHYSICS_INTERPOLATION_MODE_ON);
}

Viewport::~Viewport() {
	// Erase itself from viewport textures.
	for (ViewportTexture *E : viewport_textures) {
		E->vp = nullptr;
	}
	if (world_2d.is_valid()) {
		world_2d->remove_viewport(this);
	}
	ERR_FAIL_NULL(RenderingServer::get_singleton());
	RenderingServer::get_singleton()->free(viewport);
}

/////////////////////////////////

void SubViewport::set_size(const Size2i &p_size) {
	ERR_MAIN_THREAD_GUARD;
	_internal_set_size(p_size);
}

void SubViewport::set_size_force(const Size2i &p_size) {
	ERR_MAIN_THREAD_GUARD;
	// Use only for setting the size from the parent SubViewportContainer with enabled stretch mode.
	// Don't expose function to scripting.
	_internal_set_size(p_size, true);
}

void SubViewport::_internal_set_size(const Size2i &p_size, bool p_force) {
	SubViewportContainer *c = Object::cast_to<SubViewportContainer>(get_parent());
	if (!p_force && c && c->is_stretch_enabled()) {
#ifdef DEBUG_ENABLED
		WARN_PRINT("Can't change the size of a `SubViewport` with a `SubViewportContainer` parent that has `stretch` enabled. Set `SubViewportContainer.stretch` to `false` to allow changing the size manually.");
#endif // DEBUG_ENABLED
		return;
	}

	_set_size(p_size, _get_size_2d_override(), true);

	if (c) {
		c->update_minimum_size();
		c->queue_redraw();
	}
}

Size2i SubViewport::get_size() const {
	ERR_READ_THREAD_GUARD_V(Size2());
	return _get_size();
}

void SubViewport::set_size_2d_override(const Size2i &p_size) {
	ERR_MAIN_THREAD_GUARD;
	_set_size(_get_size(), p_size, true);
}

Size2i SubViewport::get_size_2d_override() const {
	ERR_READ_THREAD_GUARD_V(Size2i());
	// Rounding will cause offset issues with the
	// exact positioning of subwindows, but changing the
	// type of size_2d_override would break compatibility.
	return Size2i((_get_size_2d_override() + Size2(0.5, 0.5)).floor());
}

void SubViewport::set_size_2d_override_stretch(bool p_enable) {
	ERR_MAIN_THREAD_GUARD;
	if (p_enable == size_2d_override_stretch) {
		return;
	}

	size_2d_override_stretch = p_enable;
	_set_size(_get_size(), _get_size_2d_override(), true);
}

bool SubViewport::is_size_2d_override_stretch_enabled() const {
	ERR_READ_THREAD_GUARD_V(false);
	return size_2d_override_stretch;
}

void SubViewport::set_update_mode(UpdateMode p_mode) {
	ERR_MAIN_THREAD_GUARD;
	update_mode = p_mode;
	RS::get_singleton()->viewport_set_update_mode(get_viewport_rid(), RS::ViewportUpdateMode(p_mode));
}

SubViewport::UpdateMode SubViewport::get_update_mode() const {
	ERR_READ_THREAD_GUARD_V(UPDATE_DISABLED);
	return update_mode;
}

void SubViewport::set_clear_mode(ClearMode p_mode) {
	ERR_MAIN_THREAD_GUARD;
	clear_mode = p_mode;
	RS::get_singleton()->viewport_set_clear_mode(get_viewport_rid(), RS::ViewportClearMode(p_mode));
}

SubViewport::ClearMode SubViewport::get_clear_mode() const {
	ERR_READ_THREAD_GUARD_V(CLEAR_MODE_ALWAYS);
	return clear_mode;
}

DisplayServer::WindowID SubViewport::get_window_id() const {
	ERR_READ_THREAD_GUARD_V(DisplayServer::INVALID_WINDOW_ID);
	return DisplayServer::INVALID_WINDOW_ID;
}

Transform2D SubViewport::get_screen_transform_internal(bool p_absolute_position) const {
	ERR_READ_THREAD_GUARD_V(Transform2D());
	Transform2D container_transform;
	SubViewportContainer *c = Object::cast_to<SubViewportContainer>(get_parent());
	if (c) {
		if (c->is_stretch_enabled()) {
			container_transform.scale(Vector2(c->get_stretch_shrink(), c->get_stretch_shrink()));
		}
		container_transform = c->get_viewport()->get_screen_transform_internal(p_absolute_position) * c->get_global_transform_with_canvas() * container_transform;
	} else {
		WARN_PRINT_ONCE("SubViewport is not a child of a SubViewportContainer. get_screen_transform doesn't return the actual screen position.");
	}
	return container_transform * get_final_transform();
}

Transform2D SubViewport::get_popup_base_transform() const {
	ERR_READ_THREAD_GUARD_V(Transform2D());
	if (is_embedding_subwindows()) {
		return Transform2D();
	}
	SubViewportContainer *c = Object::cast_to<SubViewportContainer>(get_parent());
	if (!c) {
		return get_final_transform();
	}
	Transform2D container_transform;
	if (c->is_stretch_enabled()) {
		container_transform.scale(Vector2(c->get_stretch_shrink(), c->get_stretch_shrink()));
	}
	return c->get_screen_transform() * container_transform * get_final_transform();
}

Viewport *SubViewport::get_section_root_viewport() const {
	if (Object::cast_to<SubViewportContainer>(get_parent()) && get_parent()->get_viewport()) {
		return get_parent()->get_viewport()->get_section_root_viewport();
	}
	SubViewport *vp = const_cast<SubViewport *>(this);
	return vp;
}

bool SubViewport::is_attached_in_viewport() const {
	return Object::cast_to<SubViewportContainer>(get_parent());
}

void SubViewport::_notification(int p_what) {
	ERR_MAIN_THREAD_GUARD;
	switch (p_what) {
		case NOTIFICATION_ENTER_TREE: {
			RS::get_singleton()->viewport_set_active(get_viewport_rid(), true);

			SubViewportContainer *parent_svc = Object::cast_to<SubViewportContainer>(get_parent());
			if (parent_svc) {
				parent_svc->recalc_force_viewport_sizes();
			}
		} break;

		case NOTIFICATION_EXIT_TREE: {
			RS::get_singleton()->viewport_set_active(get_viewport_rid(), false);
		} break;
	}
}

void SubViewport::_bind_methods() {
	ClassDB::bind_method(D_METHOD("set_size", "size"), &SubViewport::set_size);
	ClassDB::bind_method(D_METHOD("get_size"), &SubViewport::get_size);

	ClassDB::bind_method(D_METHOD("set_size_2d_override", "size"), &SubViewport::set_size_2d_override);
	ClassDB::bind_method(D_METHOD("get_size_2d_override"), &SubViewport::get_size_2d_override);

	ClassDB::bind_method(D_METHOD("set_size_2d_override_stretch", "enable"), &SubViewport::set_size_2d_override_stretch);
	ClassDB::bind_method(D_METHOD("is_size_2d_override_stretch_enabled"), &SubViewport::is_size_2d_override_stretch_enabled);

	ClassDB::bind_method(D_METHOD("set_update_mode", "mode"), &SubViewport::set_update_mode);
	ClassDB::bind_method(D_METHOD("get_update_mode"), &SubViewport::get_update_mode);

	ClassDB::bind_method(D_METHOD("set_clear_mode", "mode"), &SubViewport::set_clear_mode);
	ClassDB::bind_method(D_METHOD("get_clear_mode"), &SubViewport::get_clear_mode);

	ADD_PROPERTY(PropertyInfo(Variant::VECTOR2I, "size", PROPERTY_HINT_NONE, "suffix:px"), "set_size", "get_size");
	ADD_PROPERTY(PropertyInfo(Variant::VECTOR2I, "size_2d_override", PROPERTY_HINT_NONE, "suffix:px"), "set_size_2d_override", "get_size_2d_override");
	ADD_PROPERTY(PropertyInfo(Variant::BOOL, "size_2d_override_stretch"), "set_size_2d_override_stretch", "is_size_2d_override_stretch_enabled");
	ADD_GROUP("Render Target", "render_target_");
	ADD_PROPERTY(PropertyInfo(Variant::INT, "render_target_clear_mode", PROPERTY_HINT_ENUM, "Always,Never,Next Frame"), "set_clear_mode", "get_clear_mode");
	ADD_PROPERTY(PropertyInfo(Variant::INT, "render_target_update_mode", PROPERTY_HINT_ENUM, "Disabled,Once,When Visible,When Parent Visible,Always"), "set_update_mode", "get_update_mode");

	BIND_ENUM_CONSTANT(CLEAR_MODE_ALWAYS);
	BIND_ENUM_CONSTANT(CLEAR_MODE_NEVER);
	BIND_ENUM_CONSTANT(CLEAR_MODE_ONCE);

	BIND_ENUM_CONSTANT(UPDATE_DISABLED);
	BIND_ENUM_CONSTANT(UPDATE_ONCE);
	BIND_ENUM_CONSTANT(UPDATE_WHEN_VISIBLE);
	BIND_ENUM_CONSTANT(UPDATE_WHEN_PARENT_VISIBLE);
	BIND_ENUM_CONSTANT(UPDATE_ALWAYS);
}

void SubViewport::_validate_property(PropertyInfo &p_property) const {
	if (p_property.name == "size") {
		SubViewportContainer *parent_svc = Object::cast_to<SubViewportContainer>(get_parent());
		if (parent_svc && parent_svc->is_stretch_enabled()) {
			p_property.usage = PROPERTY_USAGE_DEFAULT | PROPERTY_USAGE_READ_ONLY;
		} else {
			p_property.usage = PROPERTY_USAGE_DEFAULT;
		}
	}
}

SubViewport::SubViewport() {
	RS::get_singleton()->viewport_set_size(get_viewport_rid(), get_size().width, get_size().height);
}

SubViewport::~SubViewport() {}<|MERGE_RESOLUTION|>--- conflicted
+++ resolved
@@ -1003,16 +1003,12 @@
 				last_pos = pos;
 			}
 		}
-<<<<<<< HEAD
-#endif // _3D_DISABLED
+#endif // PHYSICS_3D_DISABLED
 
 		if (!local_input_handled) {
 			ERR_FAIL_COND(!is_inside_tree());
 			get_tree()->_call_input_pause(unhandled_picking_input_group, SceneTree::CALL_INPUT_TYPE_UNHANDLED_PICKING_INPUT, ev, this);
 		}
-=======
-#endif // PHYSICS_3D_DISABLED
->>>>>>> 2d3bdcac
 	}
 }
 #endif // !defined(PHYSICS_2D_DISABLED) || !defined(PHYSICS_3D_DISABLED)
