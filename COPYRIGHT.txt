--- conflicted
+++ resolved
@@ -1,55 +1,11 @@
-<<<<<<< HEAD
-# Exhaustive licensing information for files in the Redot Engine repository
-# =========================================================================
-#
-# This file aims at documenting the copyright and license for every source
-# file in the Redot Engine repository, and especially outline the files
-# whose license differs from the MIT/Expat license used by Redot Engine.
-#
-# It is written as a machine-readable format following the debian/copyright
-# specification. Globbing patterns (e.g. "Files: *") mean that they affect
-# all corresponding files (also recursively in subfolders), apart from those
-# with a more explicit copyright statement.
-#
-# Licenses are given with their debian/copyright short name (or SPDX identifier
-# if no standard short name exists) and are all included in plain text at the
-# end of this file (in alphabetical order).
-#
-# Disclaimer for thirdparty libraries:
-# ------------------------------------
-#
-# Licensing details for thirdparty libraries in the 'thirdparty/' directory
-# are given in summarized form, i.e. with only the "main" license described
-# in the library's license statement. Different licenses of single files or
-# code snippets in thirdparty libraries are not documented here.
-# For example:
-#   Files: ./thirdparty/zlib/
-#   Copyright: 1995-2017, Jean-loup Gailly and Mark Adler
-#   License: Zlib
-# The exact copyright for each file in that library *may* differ, and some
-# files or code snippets might be distributed under other compatible licenses
-# (e.g. a public domain dedication), but as far as Redot Engine is concerned
-# the library is considered as a whole under the Zlib license.
-#
-# Note: When linking dynamically against thirdparty libraries instead of
-# building them into the Redot binary, you may remove the corresponding
-# license details from this file.
-
------------------------------------------------------------------------
-
-Format: https://www.debian.org/doc/packaging-manuals/copyright-format/1.0/
-Upstream-Name: Redot Engine
-Upstream-Contact: Andevrs <redotengine@gmail.com>
-Source: https://github.com/Redot-Engine/redot-engine
-=======
 Format: https://www.debian.org/doc/packaging-manuals/copyright-format/1.0/
 Comment:
- Exhaustive licensing information for files in the Godot Engine repository
+ Exhaustive licensing information for files in the Redot Engine repository
  =========================================================================
  .
  This file aims at documenting the copyright and license for every source
- file in the Godot Engine repository, and especially outline the files
- whose license differs from the MIT/Expat license used by Godot Engine.
+ file in the Redot Engine repository, and especially outline the files
+ whose license differs from the MIT/Expat license used by Redot Engine.
  .
  It is written as a machine-readable format following the debian/copyright
  specification. Globbing patterns (e.g. "Files: *") mean that they affect
@@ -73,16 +29,15 @@
    License: Zlib
  The exact copyright for each file in that library *may* differ, and some
  files or code snippets might be distributed under other compatible licenses
- (e.g. a public domain dedication), but as far as Godot Engine is concerned
+ (e.g. a public domain dedication), but as far as Redot Engine is concerned
  the library is considered as a whole under the Zlib license.
  .
  Note: When linking dynamically against thirdparty libraries instead of
- building them into the Godot binary, you may remove the corresponding
+ building them into the Redot binary, you may remove the corresponding
  license details from this file.
-Upstream-Name: Godot Engine
-Upstream-Contact: Rémi Verschelde <contact@godotengine.org>
-Source: https://github.com/godotengine/godot
->>>>>>> a7146ef8
+Upstream-Name: Redot Engine
+Upstream-Contact: Andevrs <redotengine@gmail.com>
+Source: https://github.com/Redot-Engine/redot-engine
 
 Files: *
 Comment: Redot Engine
@@ -91,24 +46,15 @@
  2007-2014, Juan Linietsky, Ariel Manzur
 License: Expat
 
-<<<<<<< HEAD
-Files: ./logo.png
- ./logo.svg
- ./logo_outlined.png
- ./logo_outlined.svg
- ./editor/icons/TitleBarLogo.svg
- ./icon.png
- ./icon.svg
+Files: logo.png
+ logo.svg
+ logo_outlined.png
+ logo_outlined.svg
+ editor/icons/TitleBarLogo.svg
+ icon.png
+ icon.svg
 Comment: Redot Engine Logos and Icons
 Copyright: 2024, Asrorul Irsyad
-=======
-Files: icon.png
- icon.svg
- logo.png
- logo.svg
-Comment: Godot Engine logo
-Copyright: 2017, Andrea Calabró
->>>>>>> a7146ef8
 License: CC-BY-4.0
 
 Files: core/math/convex_hull.cpp
