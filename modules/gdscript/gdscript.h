--- conflicted
+++ resolved
@@ -533,21 +533,12 @@
 			return;
 		}
 
-<<<<<<< HEAD
-		_call_stack.levels[_call_stack.stack_pos].stack = p_stack;
-		_call_stack.levels[_call_stack.stack_pos].instance = p_instance;
-		_call_stack.levels[_call_stack.stack_pos].function = p_function;
-		_call_stack.levels[_call_stack.stack_pos].ip = p_ip;
-		_call_stack.levels[_call_stack.stack_pos].line = p_line;
-		_call_stack.levels[_call_stack.stack_pos].external_source = "";
-=======
 		CallLevel &call_level = _call_stack.levels[_call_stack.stack_pos];
 		call_level.stack = p_stack;
 		call_level.instance = p_instance;
 		call_level.function = p_function;
 		call_level.ip = p_ip;
 		call_level.line = p_line;
->>>>>>> 11abc0b9
 		_call_stack.stack_pos++;
 	}
 
