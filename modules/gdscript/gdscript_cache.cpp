/**************************************************************************/
/*  gdscript_cache.cpp                                                    */
/**************************************************************************/
/*                         This file is part of:                          */
/*                             REDOT ENGINE                               */
/*                        https://redotengine.org                         */
/**************************************************************************/
/* Copyright (c) 2024-present Redot Engine contributors                   */
/*                                          (see REDOT_AUTHORS.md)        */
/* Copyright (c) 2014-present Godot Engine contributors (see AUTHORS.md). */
/* Copyright (c) 2007-2014 Juan Linietsky, Ariel Manzur.                  */
/*                                                                        */
/* Permission is hereby granted, free of charge, to any person obtaining  */
/* a copy of this software and associated documentation files (the        */
/* "Software"), to deal in the Software without restriction, including    */
/* without limitation the rights to use, copy, modify, merge, publish,    */
/* distribute, sublicense, and/or sell copies of the Software, and to     */
/* permit persons to whom the Software is furnished to do so, subject to  */
/* the following conditions:                                              */
/*                                                                        */
/* The above copyright notice and this permission notice shall be         */
/* included in all copies or substantial portions of the Software.        */
/*                                                                        */
/* THE SOFTWARE IS PROVIDED "AS IS", WITHOUT WARRANTY OF ANY KIND,        */
/* EXPRESS OR IMPLIED, INCLUDING BUT NOT LIMITED TO THE WARRANTIES OF     */
/* MERCHANTABILITY, FITNESS FOR A PARTICULAR PURPOSE AND NONINFRINGEMENT. */
/* IN NO EVENT SHALL THE AUTHORS OR COPYRIGHT HOLDERS BE LIABLE FOR ANY   */
/* CLAIM, DAMAGES OR OTHER LIABILITY, WHETHER IN AN ACTION OF CONTRACT,   */
/* TORT OR OTHERWISE, ARISING FROM, OUT OF OR IN CONNECTION WITH THE      */
/* SOFTWARE OR THE USE OR OTHER DEALINGS IN THE SOFTWARE.                 */
/**************************************************************************/

#include "gdscript_cache.h"

#include "gdscript.h"
#include "gdscript_analyzer.h"
#include "gdscript_compiler.h"
#include "gdscript_parser.h"

#include "core/io/file_access.h"
#include "core/templates/vector.h"

GDScriptParserRef::Status GDScriptParserRef::get_status() const {
	return status;
}

String GDScriptParserRef::get_path() const {
	return path;
}

uint32_t GDScriptParserRef::get_source_hash() const {
	return source_hash;
}

GDScriptParser *GDScriptParserRef::get_parser() {
	if (parser == nullptr) {
		parser = memnew(GDScriptParser);
	}
	return parser;
}

GDScriptAnalyzer *GDScriptParserRef::get_analyzer() {
	if (analyzer == nullptr) {
		analyzer = memnew(GDScriptAnalyzer(get_parser()));
	}
	return analyzer;
}

Error GDScriptParserRef::raise_status(Status p_new_status) {
	ERR_FAIL_COND_V(clearing, ERR_BUG);
	ERR_FAIL_COND_V(parser == nullptr && status != EMPTY, ERR_BUG);

	while (result == OK && p_new_status > status) {
		switch (status) {
			case EMPTY: {
				// Calling parse will clear the parser, which can destruct another GDScriptParserRef which can clear the last reference to the script with this path, calling remove_script, which clears this GDScriptParserRef.
				// It's ok if its the first thing done here.
				get_parser()->clear();
				status = PARSED;
				String remapped_path = ResourceLoader::path_remap(path);
				if (remapped_path.get_extension().to_lower() == "gdc") {
					Vector<uint8_t> tokens = GDScriptCache::get_binary_tokens(remapped_path);
					source_hash = hash_djb2_buffer(tokens.ptr(), tokens.size());
					result = get_parser()->parse_binary(tokens, path);
				} else {
					String source = GDScriptCache::get_source_code(remapped_path);
					source_hash = source.hash();
					result = get_parser()->parse(source, path, false);
				}
			} break;
			case PARSED: {
				status = INHERITANCE_SOLVED;
				result = get_analyzer()->resolve_inheritance();
			} break;
			case INHERITANCE_SOLVED: {
				status = USES_SOLVED;
				result = get_analyzer()->resolve_uses();
			} break;
			case USES_SOLVED: {
				status = INTERFACE_SOLVED;
				result = get_analyzer()->resolve_interface();
			} break;
			case INTERFACE_SOLVED: {
				status = BODY_SOLVED;
				result = get_analyzer()->resolve_body();
			} break;
			case BODY_SOLVED: {
				status = FULLY_SOLVED;
				result = get_analyzer()->resolve_dependencies();
			} break;
			case FULLY_SOLVED: {
				return result;
			}
		}
	}

	return result;
}

void GDScriptParserRef::clear() {
	if (clearing) {
		return;
	}
	clearing = true;

	GDScriptParser *lparser = parser;
	GDScriptAnalyzer *lanalyzer = analyzer;

	parser = nullptr;
	analyzer = nullptr;
	status = EMPTY;
	result = OK;
	source_hash = 0;

	clearing = false;

	if (lanalyzer != nullptr) {
		memdelete(lanalyzer);
	}

	if (lparser != nullptr) {
		memdelete(lparser);
	}
}

GDScriptParserRef::~GDScriptParserRef() {
	clear();

	if (!abandoned) {
		MutexLock lock(GDScriptCache::singleton->mutex);
		GDScriptCache::singleton->parser_map.erase(path);
	}
}

GDScriptCache *GDScriptCache::singleton = nullptr;

SafeBinaryMutex<GDScriptCache::BINARY_MUTEX_TAG> &_get_gdscript_cache_mutex() {
	return GDScriptCache::mutex;
}

template <>
thread_local SafeBinaryMutex<GDScriptCache::BINARY_MUTEX_TAG>::TLSData SafeBinaryMutex<GDScriptCache::BINARY_MUTEX_TAG>::tls_data(_get_gdscript_cache_mutex());
SafeBinaryMutex<GDScriptCache::BINARY_MUTEX_TAG> GDScriptCache::mutex;

void GDScriptCache::move_script(const String &p_from, const String &p_to) {
	if (singleton == nullptr || p_from == p_to) {
		return;
	}

	MutexLock lock(singleton->mutex);

	if (singleton->cleared) {
		return;
	}

	remove_parser(p_from);

	if (singleton->shallow_gdscript_cache.has(p_from) && !p_from.is_empty()) {
		singleton->shallow_gdscript_cache[p_to] = singleton->shallow_gdscript_cache[p_from];
	}
	singleton->shallow_gdscript_cache.erase(p_from);

	if (singleton->full_gdscript_cache.has(p_from) && !p_from.is_empty()) {
		singleton->full_gdscript_cache[p_to] = singleton->full_gdscript_cache[p_from];
	}
	singleton->full_gdscript_cache.erase(p_from);
}

void GDScriptCache::remove_script(const String &p_path) {
	if (singleton == nullptr) {
		return;
	}

	MutexLock lock(singleton->mutex);

	if (singleton->cleared) {
		return;
	}

	if (HashMap<String, Vector<ObjectID>>::Iterator E = singleton->abandoned_parser_map.find(p_path)) {
		for (ObjectID parser_ref_id : E->value) {
			Ref<GDScriptParserRef> parser_ref{ ObjectDB::get_instance(parser_ref_id) };
			if (parser_ref.is_valid()) {
				parser_ref->clear();
			}
		}
	}

	singleton->abandoned_parser_map.erase(p_path);

	if (singleton->parser_map.has(p_path)) {
		singleton->parser_map[p_path]->clear();
	}

	remove_parser(p_path);

	singleton->dependencies.erase(p_path);
	singleton->shallow_gdscript_cache.erase(p_path);
	singleton->full_gdscript_cache.erase(p_path);
}

Ref<GDScriptParserRef> GDScriptCache::get_parser(const String &p_path, GDScriptParserRef::Status p_status, Error &r_error, const String &p_owner) {
	MutexLock lock(singleton->mutex);
	Ref<GDScriptParserRef> ref;
	if (!p_owner.is_empty()) {
		singleton->dependencies[p_owner].insert(p_path);
		singleton->parser_inverse_dependencies[p_path].insert(p_owner);
	}
	if (singleton->parser_map.has(p_path)) {
		ref = Ref<GDScriptParserRef>(singleton->parser_map[p_path]);
		if (ref.is_null()) {
			r_error = ERR_INVALID_DATA;
			return ref;
		}
	} else {
		String remapped_path = ResourceLoader::path_remap(p_path);
		if (!FileAccess::exists(remapped_path)) {
			r_error = ERR_FILE_NOT_FOUND;
			return ref;
		}
		ref.instantiate();
		ref->path = p_path;
		singleton->parser_map[p_path] = ref.ptr();
	}
	r_error = ref->raise_status(p_status);

	return ref;
}

bool GDScriptCache::has_parser(const String &p_path) {
	MutexLock lock(singleton->mutex);
	return singleton->parser_map.has(p_path);
}

void GDScriptCache::remove_parser(const String &p_path) {
	MutexLock lock(singleton->mutex);

	if (singleton->parser_map.has(p_path)) {
		GDScriptParserRef *parser_ref = singleton->parser_map[p_path];
		parser_ref->abandoned = true;
		singleton->abandoned_parser_map[p_path].push_back(parser_ref->get_instance_id());
	}

	// Can't clear the parser because some other parser might be currently using it in the chain of calls.
	singleton->parser_map.erase(p_path);

	// Have to copy while iterating, because parser_inverse_dependencies is modified.
	HashSet<String> ideps = singleton->parser_inverse_dependencies[p_path];
	singleton->parser_inverse_dependencies.erase(p_path);
	for (String idep_path : ideps) {
		remove_parser(idep_path);
	}
}

String GDScriptCache::get_source_code(const String &p_path) {
	Vector<uint8_t> source_file;
	Error err;
	Ref<FileAccess> f = FileAccess::open(p_path, FileAccess::READ, &err);
	ERR_FAIL_COND_V(err, "");

	uint64_t len = f->get_length();
	source_file.resize(len + 1);
	uint64_t r = f->get_buffer(source_file.ptrw(), len);
	ERR_FAIL_COND_V(r != len, "");
	source_file.write[len] = 0;

	String source;
	if (source.parse_utf8((const char *)source_file.ptr(), len) != OK) {
		ERR_FAIL_V_MSG("", "Script '" + p_path + "' contains invalid unicode (UTF-8), so it was not loaded. Please ensure that scripts are saved in valid UTF-8 unicode.");
	}
	return source;
}

Vector<uint8_t> GDScriptCache::get_binary_tokens(const String &p_path) {
	Vector<uint8_t> buffer;
	Error err = OK;
	Ref<FileAccess> f = FileAccess::open(p_path, FileAccess::READ, &err);
	ERR_FAIL_COND_V_MSG(err != OK, buffer, "Failed to open binary GDScript file '" + p_path + "'.");

	uint64_t len = f->get_length();
	buffer.resize(len);
	uint64_t read = f->get_buffer(buffer.ptrw(), buffer.size());
	ERR_FAIL_COND_V_MSG(read != len, Vector<uint8_t>(), "Failed to read binary GDScript file '" + p_path + "'.");

	return buffer;
}

Ref<GDScript> GDScriptCache::get_shallow_script(const String &p_path, Error &r_error, const String &p_owner) {
	MutexLock lock(singleton->mutex);

	if (!p_owner.is_empty()) {
		singleton->dependencies[p_owner].insert(p_path);
	}
	if (singleton->full_gdscript_cache.has(p_path)) {
		return singleton->full_gdscript_cache[p_path];
	}
	if (singleton->shallow_gdscript_cache.has(p_path)) {
		return singleton->shallow_gdscript_cache[p_path];
	}

	const String remapped_path = ResourceLoader::path_remap(p_path);

	Ref<GDScript> script;
<<<<<<< HEAD
	if (p_path.get_extension().to_lower() == "gdt") {
		// Affects Icon appearing on script editor tab.
		Ref<GDScriptTrait> trait_script;
		trait_script.instantiate();
		trait_script->set_path_cache(p_path);
		script = trait_script;
	} else {
		script.instantiate();
		script->set_path_cache(p_path);
	}
=======
	script.instantiate();
	script->set_path(p_path, true);
>>>>>>> e13e4612
	if (remapped_path.get_extension().to_lower() == "gdc") {
		Vector<uint8_t> buffer = get_binary_tokens(remapped_path);
		if (buffer.is_empty()) {
			r_error = ERR_FILE_CANT_READ;
		}
		script->set_binary_tokens_source(buffer);
	} else {
		r_error = script->load_source_code(remapped_path);
	}

	if (r_error) {
		if (p_path.get_extension().to_lower() == "gdt") {
			return Ref<GDScriptTrait>();
		}
		return Ref<GDScript>(); // Returns null and does not cache when the script fails to load.
	}

	Ref<GDScriptParserRef> parser_ref = get_parser(p_path, GDScriptParserRef::PARSED, r_error);
	if (r_error == OK) {
		GDScriptCompiler::make_scripts(script.ptr(), parser_ref->get_parser()->get_tree(), true);
	}

	singleton->shallow_gdscript_cache[p_path] = script;

	return script;
}

Ref<GDScript> GDScriptCache::get_full_script(const String &p_path, Error &r_error, const String &p_owner, bool p_update_from_disk) {
	MutexLock lock(singleton->mutex);

	if (!p_owner.is_empty()) {
		singleton->dependencies[p_owner].insert(p_path);
	}

	Ref<GDScript> script;
	r_error = OK;
	if (singleton->full_gdscript_cache.has(p_path)) {
		script = singleton->full_gdscript_cache[p_path];
		if (!p_update_from_disk) {
			return script;
		}
	}

	if (script.is_null()) {
		script = get_shallow_script(p_path, r_error);
		// Only exit early if script failed to load, otherwise let reload report errors.
		if (script.is_null()) {
			return script;
		}
	}

	const String remapped_path = ResourceLoader::path_remap(p_path);

	if (p_update_from_disk) {
		if (remapped_path.get_extension().to_lower() == "gdc") {
			Vector<uint8_t> buffer = get_binary_tokens(remapped_path);
			if (buffer.is_empty()) {
				r_error = ERR_FILE_CANT_READ;
				return script;
			}
			script->set_binary_tokens_source(buffer);
		} else {
			r_error = script->load_source_code(remapped_path);
			if (r_error) {
				return script;
			}
		}
	}

	// Allowing lifting the lock might cause a script to be reloaded multiple times,
	// which, as a last resort deadlock prevention strategy, is a good tradeoff.
	uint32_t allowance_id = WorkerThreadPool::thread_enter_unlock_allowance_zone(singleton->mutex);
	r_error = script->reload(true);
	WorkerThreadPool::thread_exit_unlock_allowance_zone(allowance_id);
	if (r_error) {
		return script;
	}

	singleton->full_gdscript_cache[p_path] = script;
	singleton->shallow_gdscript_cache.erase(p_path);

	return script;
}

Ref<GDScript> GDScriptCache::get_cached_script(const String &p_path) {
	MutexLock lock(singleton->mutex);

	if (singleton->full_gdscript_cache.has(p_path)) {
		return singleton->full_gdscript_cache[p_path];
	}

	if (singleton->shallow_gdscript_cache.has(p_path)) {
		return singleton->shallow_gdscript_cache[p_path];
	}

	return Ref<GDScript>();
}

Error GDScriptCache::finish_compiling(const String &p_owner) {
	MutexLock lock(singleton->mutex);

	// Mark this as compiled.
	Ref<GDScript> script = get_cached_script(p_owner);
	singleton->full_gdscript_cache[p_owner] = script;
	singleton->shallow_gdscript_cache.erase(p_owner);

	HashSet<String> depends = singleton->dependencies[p_owner];

	Error err = OK;
	for (const String &E : depends) {
		Error this_err = OK;
		// No need to save the script. We assume it's already referenced in the owner.
		get_full_script(E, this_err);

		if (this_err != OK) {
			err = this_err;
		}
	}

	singleton->dependencies.erase(p_owner);

	return err;
}

void GDScriptCache::add_static_script(Ref<GDScript> p_script) {
	ERR_FAIL_COND_MSG(p_script.is_null(), "Trying to cache empty script as static.");
	ERR_FAIL_COND_MSG(!p_script->is_valid(), "Trying to cache non-compiled script as static.");
	singleton->static_gdscript_cache[p_script->get_fully_qualified_name()] = p_script;
}

void GDScriptCache::remove_static_script(const String &p_fqcn) {
	singleton->static_gdscript_cache.erase(p_fqcn);
}

void GDScriptCache::clear() {
	if (singleton == nullptr) {
		return;
	}

	MutexLock lock(singleton->mutex);

	if (singleton->cleared) {
		return;
	}
	singleton->cleared = true;

	singleton->parser_inverse_dependencies.clear();

	for (const KeyValue<String, Vector<ObjectID>> &KV : singleton->abandoned_parser_map) {
		for (ObjectID parser_ref_id : KV.value) {
			Ref<GDScriptParserRef> parser_ref{ ObjectDB::get_instance(parser_ref_id) };
			if (parser_ref.is_valid()) {
				parser_ref->clear();
			}
		}
	}

	singleton->abandoned_parser_map.clear();

	RBSet<Ref<GDScriptParserRef>> parser_map_refs;
	for (KeyValue<String, GDScriptParserRef *> &E : singleton->parser_map) {
		parser_map_refs.insert(E.value);
	}

	singleton->parser_map.clear();

	for (Ref<GDScriptParserRef> &E : parser_map_refs) {
		if (E.is_valid()) {
			E->clear();
		}
	}

	parser_map_refs.clear();
	singleton->shallow_gdscript_cache.clear();
	singleton->full_gdscript_cache.clear();
}

GDScriptCache::GDScriptCache() {
	singleton = this;
}

GDScriptCache::~GDScriptCache() {
	if (!cleared) {
		clear();
	}
	singleton = nullptr;
}<|MERGE_RESOLUTION|>--- conflicted
+++ resolved
@@ -321,7 +321,6 @@
 	const String remapped_path = ResourceLoader::path_remap(p_path);
 
 	Ref<GDScript> script;
-<<<<<<< HEAD
 	if (p_path.get_extension().to_lower() == "gdt") {
 		// Affects Icon appearing on script editor tab.
 		Ref<GDScriptTrait> trait_script;
@@ -332,10 +331,6 @@
 		script.instantiate();
 		script->set_path_cache(p_path);
 	}
-=======
-	script.instantiate();
-	script->set_path(p_path, true);
->>>>>>> e13e4612
 	if (remapped_path.get_extension().to_lower() == "gdc") {
 		Vector<uint8_t> buffer = get_binary_tokens(remapped_path);
 		if (buffer.is_empty()) {
@@ -347,9 +342,6 @@
 	}
 
 	if (r_error) {
-		if (p_path.get_extension().to_lower() == "gdt") {
-			return Ref<GDScriptTrait>();
-		}
 		return Ref<GDScript>(); // Returns null and does not cache when the script fails to load.
 	}
 
@@ -386,6 +378,7 @@
 			return script;
 		}
 	}
+	script->set_path(p_path, true);
 
 	const String remapped_path = ResourceLoader::path_remap(p_path);
 
