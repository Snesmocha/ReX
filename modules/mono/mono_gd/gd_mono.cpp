/**************************************************************************/
/*  gd_mono.cpp                                                           */
/**************************************************************************/
/*                         This file is part of:                          */
/*                             REDOT ENGINE                               */
/*                        https://redotengine.org                         */
/**************************************************************************/
/* Copyright (c) 2024-present Redot Engine contributors                   */
/*                                          (see REDOT_AUTHORS.md)        */
/* Copyright (c) 2014-present Godot Engine contributors (see AUTHORS.md). */
/* Copyright (c) 2007-2014 Juan Linietsky, Ariel Manzur.                  */
/*                                                                        */
/* Permission is hereby granted, free of charge, to any person obtaining  */
/* a copy of this software and associated documentation files (the        */
/* "Software"), to deal in the Software without restriction, including    */
/* without limitation the rights to use, copy, modify, merge, publish,    */
/* distribute, sublicense, and/or sell copies of the Software, and to     */
/* permit persons to whom the Software is furnished to do so, subject to  */
/* the following conditions:                                              */
/*                                                                        */
/* The above copyright notice and this permission notice shall be         */
/* included in all copies or substantial portions of the Software.        */
/*                                                                        */
/* THE SOFTWARE IS PROVIDED "AS IS", WITHOUT WARRANTY OF ANY KIND,        */
/* EXPRESS OR IMPLIED, INCLUDING BUT NOT LIMITED TO THE WARRANTIES OF     */
/* MERCHANTABILITY, FITNESS FOR A PARTICULAR PURPOSE AND NONINFRINGEMENT. */
/* IN NO EVENT SHALL THE AUTHORS OR COPYRIGHT HOLDERS BE LIABLE FOR ANY   */
/* CLAIM, DAMAGES OR OTHER LIABILITY, WHETHER IN AN ACTION OF CONTRACT,   */
/* TORT OR OTHERWISE, ARISING FROM, OUT OF OR IN CONNECTION WITH THE      */
/* SOFTWARE OR THE USE OR OTHER DEALINGS IN THE SOFTWARE.                 */
/**************************************************************************/

#include "gd_mono.h"

#include "../csharp_script.h"
#include "../glue/runtime_interop.h"
#include "../godotsharp_dirs.h"
#include "../thirdparty/coreclr_delegates.h"
#include "../thirdparty/hostfxr.h"
#include "../utils/path_utils.h"
#include "gd_mono_cache.h"

#ifdef TOOLS_ENABLED
#include "../editor/hostfxr_resolver.h"
#endif

#include "core/config/project_settings.h"
#include "core/debugger/engine_debugger.h"
#include "core/io/dir_access.h"
#include "core/io/file_access.h"
#include "core/os/os.h"
#include "core/os/thread.h"

#ifdef UNIX_ENABLED
#include <dlfcn.h>
#endif

GDMono *GDMono::singleton = nullptr;

namespace {
hostfxr_initialize_for_dotnet_command_line_fn hostfxr_initialize_for_dotnet_command_line = nullptr;
hostfxr_initialize_for_runtime_config_fn hostfxr_initialize_for_runtime_config = nullptr;
hostfxr_get_runtime_delegate_fn hostfxr_get_runtime_delegate = nullptr;
hostfxr_close_fn hostfxr_close = nullptr;

#ifndef TOOLS_ENABLED
typedef int(CORECLR_DELEGATE_CALLTYPE *coreclr_create_delegate_fn)(void *hostHandle, unsigned int domainId, const char *entryPointAssemblyName, const char *entryPointTypeName, const char *entryPointMethodName, void **delegate);
typedef int(CORECLR_DELEGATE_CALLTYPE *coreclr_initialize_fn)(const char *exePath, const char *appDomainFriendlyName, int propertyCount, const char **propertyKeys, const char **propertyValues, void **hostHandle, unsigned int *domainId);

coreclr_create_delegate_fn coreclr_create_delegate = nullptr;
coreclr_initialize_fn coreclr_initialize = nullptr;
#endif

#ifdef _WIN32
static_assert(sizeof(char_t) == sizeof(char16_t));
using HostFxrCharString = Char16String;
#define HOSTFXR_STR(m_str) L##m_str
#else
static_assert(sizeof(char_t) == sizeof(char));
using HostFxrCharString = CharString;
#define HOSTFXR_STR(m_str) m_str
#endif

HostFxrCharString str_to_hostfxr(const String &p_str) {
#ifdef _WIN32
	return p_str.utf16();
#else
	return p_str.utf8();
#endif
}

const char_t *get_data(const HostFxrCharString &p_char_str) {
	return (const char_t *)p_char_str.get_data();
}

String find_hostfxr() {
#ifdef TOOLS_ENABLED
	String dotnet_root;
	String fxr_path;
	if (godotsharp::hostfxr_resolver::try_get_path(dotnet_root, fxr_path)) {
		return fxr_path;
	}

	// hostfxr_resolver doesn't look for dotnet in `PATH`. If it fails, we try to find the dotnet
	// executable in `PATH` here and pass its location as `dotnet_root` to `get_hostfxr_path`.
	String dotnet_exe = path::find_executable("dotnet");

	if (!dotnet_exe.is_empty()) {
		// The file found in PATH may be a symlink
		dotnet_exe = path::abspath(path::realpath(dotnet_exe));

		// TODO:
		// Sometimes, the symlink may not point to the dotnet executable in the dotnet root.
		// That's the case with snaps. The snap install should have been found with the
		// previous `get_hostfxr_path`, but it would still be better to do this properly
		// and use something like `dotnet --list-sdks/runtimes` to find the actual location.
		// This way we could also check if the proper sdk or runtime is installed. This would
		// allow us to fail gracefully and show some helpful information in the editor.

		dotnet_root = dotnet_exe.get_base_dir();
		if (godotsharp::hostfxr_resolver::try_get_path_from_dotnet_root(dotnet_root, fxr_path)) {
			return fxr_path;
		}
	}

	ERR_PRINT(String() + ".NET: One of the dependent libraries is missing. " +
			"Typically when the `hostfxr`, `hostpolicy` or `coreclr` dynamic " +
			"libraries are not present in the expected locations.");

	return String();
#else

#if defined(WINDOWS_ENABLED)
	String probe_path = GodotSharpDirs::get_api_assemblies_dir()
								.path_join("hostfxr.dll");
#elif defined(MACOS_ENABLED)
	String probe_path = GodotSharpDirs::get_api_assemblies_dir()
								.path_join("libhostfxr.dylib");
#elif defined(UNIX_ENABLED)
	String probe_path = GodotSharpDirs::get_api_assemblies_dir()
								.path_join("libhostfxr.so");
#else
#error "Platform not supported (yet?)"
#endif

	if (FileAccess::exists(probe_path)) {
		return probe_path;
	}

	return String();

#endif
}

#ifndef TOOLS_ENABLED
String find_monosgen() {
#if defined(ANDROID_ENABLED)
	// Android includes all native libraries in the libs directory of the APK
	// so we assume it exists and use only the name to dlopen it.
	return "libmonosgen-2.0.so";
#else
#if defined(WINDOWS_ENABLED)
	String probe_path = GodotSharpDirs::get_api_assemblies_dir()
								.path_join("monosgen-2.0.dll");
#elif defined(MACOS_ENABLED)
	String probe_path = GodotSharpDirs::get_api_assemblies_dir()
								.path_join("libmonosgen-2.0.dylib");
#elif defined(UNIX_ENABLED)
	String probe_path = GodotSharpDirs::get_api_assemblies_dir()
								.path_join("libmonosgen-2.0.so");
#else
#error "Platform not supported (yet?)"
#endif

	if (FileAccess::exists(probe_path)) {
		return probe_path;
	}

	return String();
#endif
}

String find_coreclr() {
#if defined(WINDOWS_ENABLED)
	String probe_path = GodotSharpDirs::get_api_assemblies_dir()
								.path_join("coreclr.dll");
#elif defined(MACOS_ENABLED)
	String probe_path = GodotSharpDirs::get_api_assemblies_dir()
								.path_join("libcoreclr.dylib");
#elif defined(UNIX_ENABLED)
	String probe_path = GodotSharpDirs::get_api_assemblies_dir()
								.path_join("libcoreclr.so");
#else
#error "Platform not supported (yet?)"
#endif

	if (FileAccess::exists(probe_path)) {
		return probe_path;
	}

	return String();
}
#endif

bool load_hostfxr(void *&r_hostfxr_dll_handle) {
	String hostfxr_path = find_hostfxr();

	if (hostfxr_path.is_empty()) {
		return false;
	}

	print_verbose("Found hostfxr: " + hostfxr_path);

	Error err = OS::get_singleton()->open_dynamic_library(hostfxr_path, r_hostfxr_dll_handle);

	if (err != OK) {
		return false;
	}

	void *lib = r_hostfxr_dll_handle;

	void *symbol = nullptr;

	err = OS::get_singleton()->get_dynamic_library_symbol_handle(lib, "hostfxr_initialize_for_dotnet_command_line", symbol);
	ERR_FAIL_COND_V(err != OK, false);
	hostfxr_initialize_for_dotnet_command_line = (hostfxr_initialize_for_dotnet_command_line_fn)symbol;

	err = OS::get_singleton()->get_dynamic_library_symbol_handle(lib, "hostfxr_initialize_for_runtime_config", symbol);
	ERR_FAIL_COND_V(err != OK, false);
	hostfxr_initialize_for_runtime_config = (hostfxr_initialize_for_runtime_config_fn)symbol;

	err = OS::get_singleton()->get_dynamic_library_symbol_handle(lib, "hostfxr_get_runtime_delegate", symbol);
	ERR_FAIL_COND_V(err != OK, false);
	hostfxr_get_runtime_delegate = (hostfxr_get_runtime_delegate_fn)symbol;

	err = OS::get_singleton()->get_dynamic_library_symbol_handle(lib, "hostfxr_close", symbol);
	ERR_FAIL_COND_V(err != OK, false);
	hostfxr_close = (hostfxr_close_fn)symbol;

	return (hostfxr_initialize_for_runtime_config &&
			hostfxr_get_runtime_delegate &&
			hostfxr_close);
}

#ifndef TOOLS_ENABLED
bool load_coreclr(void *&r_coreclr_dll_handle) {
	String coreclr_path = find_coreclr();

	bool is_monovm = false;
	if (coreclr_path.is_empty()) {
		// Fallback to MonoVM (should have the same API as CoreCLR).
		coreclr_path = find_monosgen();
		is_monovm = true;
	}

	if (coreclr_path.is_empty()) {
		return false;
	}

	const String coreclr_name = is_monovm ? "monosgen" : "coreclr";
	print_verbose("Found " + coreclr_name + ": " + coreclr_path);

	Error err = OS::get_singleton()->open_dynamic_library(coreclr_path, r_coreclr_dll_handle);

	if (err != OK) {
		return false;
	}

	void *lib = r_coreclr_dll_handle;

	void *symbol = nullptr;

	err = OS::get_singleton()->get_dynamic_library_symbol_handle(lib, "coreclr_initialize", symbol);
	ERR_FAIL_COND_V(err != OK, false);
	coreclr_initialize = (coreclr_initialize_fn)symbol;

	err = OS::get_singleton()->get_dynamic_library_symbol_handle(lib, "coreclr_create_delegate", symbol);
	ERR_FAIL_COND_V(err != OK, false);
	coreclr_create_delegate = (coreclr_create_delegate_fn)symbol;

	return (coreclr_initialize &&
			coreclr_create_delegate);
}
#endif

#ifdef TOOLS_ENABLED
load_assembly_and_get_function_pointer_fn initialize_hostfxr_for_config(const char_t *p_config_path) {
	hostfxr_handle cxt = nullptr;
	int rc = hostfxr_initialize_for_runtime_config(p_config_path, nullptr, &cxt);
	if (rc != 0 || cxt == nullptr) {
		hostfxr_close(cxt);
		ERR_FAIL_V_MSG(nullptr, "hostfxr_initialize_for_runtime_config failed with code: " + itos(rc));
	}

	void *load_assembly_and_get_function_pointer = nullptr;

	rc = hostfxr_get_runtime_delegate(cxt,
			hdt_load_assembly_and_get_function_pointer, &load_assembly_and_get_function_pointer);
	if (rc != 0 || load_assembly_and_get_function_pointer == nullptr) {
		ERR_FAIL_V_MSG(nullptr, "hostfxr_get_runtime_delegate failed with code: " + itos(rc));
	}

	hostfxr_close(cxt);

	return (load_assembly_and_get_function_pointer_fn)load_assembly_and_get_function_pointer;
}
#else
load_assembly_and_get_function_pointer_fn initialize_hostfxr_self_contained(
		const char_t *p_main_assembly_path) {
	hostfxr_handle cxt = nullptr;

	List<String> cmdline_args = OS::get_singleton()->get_cmdline_args();

	List<HostFxrCharString> argv_store;
	Vector<const char_t *> argv;
	argv.resize(cmdline_args.size() + 1);

	argv.write[0] = p_main_assembly_path;

	int i = 1;
	for (const String &E : cmdline_args) {
		HostFxrCharString &stored = argv_store.push_back(str_to_hostfxr(E))->get();
		argv.write[i] = get_data(stored);
		i++;
	}

	int rc = hostfxr_initialize_for_dotnet_command_line(argv.size(), argv.ptrw(), nullptr, &cxt);
	if (rc != 0 || cxt == nullptr) {
		hostfxr_close(cxt);
		ERR_FAIL_V_MSG(nullptr, "hostfxr_initialize_for_dotnet_command_line failed with code: " + itos(rc));
	}

	void *load_assembly_and_get_function_pointer = nullptr;

	rc = hostfxr_get_runtime_delegate(cxt,
			hdt_load_assembly_and_get_function_pointer, &load_assembly_and_get_function_pointer);
	if (rc != 0 || load_assembly_and_get_function_pointer == nullptr) {
		ERR_FAIL_V_MSG(nullptr, "hostfxr_get_runtime_delegate failed with code: " + itos(rc));
	}

	hostfxr_close(cxt);

	return (load_assembly_and_get_function_pointer_fn)load_assembly_and_get_function_pointer;
}
#endif

#ifdef TOOLS_ENABLED
using godot_plugins_initialize_fn = bool (*)(void *, bool, gdmono::PluginCallbacks *, GDMonoCache::ManagedCallbacks *, const void **, int32_t);
#else
using godot_plugins_initialize_fn = bool (*)(void *, GDMonoCache::ManagedCallbacks *, const void **, int32_t);
#endif

#ifdef TOOLS_ENABLED
godot_plugins_initialize_fn initialize_hostfxr_and_godot_plugins(bool &r_runtime_initialized) {
	godot_plugins_initialize_fn godot_plugins_initialize = nullptr;

	HostFxrCharString godot_plugins_path = str_to_hostfxr(
			GodotSharpDirs::get_api_assemblies_dir().path_join("GodotPlugins.dll"));

	HostFxrCharString config_path = str_to_hostfxr(
			GodotSharpDirs::get_api_assemblies_dir().path_join("GodotPlugins.runtimeconfig.json"));

	load_assembly_and_get_function_pointer_fn load_assembly_and_get_function_pointer =
			initialize_hostfxr_for_config(get_data(config_path));

	if (load_assembly_and_get_function_pointer == nullptr) {
		// Show a message box to the user to make the problem explicit (and explain a potential crash).
<<<<<<< HEAD
		OS::get_singleton()->alert(TTR("Unable to load .NET runtime, no compatible version was found.\nAttempting to create/edit a project will lead to a crash.\n\nPlease install the .NET SDK 6.0 or later from https://dotnet.microsoft.com/en-us/download and restart Redot."), TTR("Failed to load .NET runtime"));
=======
		OS::get_singleton()->alert(TTR("Unable to load .NET runtime, no compatible version was found.\nAttempting to create/edit a project will lead to a crash.\n\nPlease install the .NET SDK 8.0 or later from https://get.dot.net and restart Godot."), TTR("Failed to load .NET runtime"));
>>>>>>> a7a2a12b
		ERR_FAIL_V_MSG(nullptr, ".NET: Failed to load compatible .NET runtime");
	}

	r_runtime_initialized = true;

	print_verbose(".NET: hostfxr initialized");

	int rc = load_assembly_and_get_function_pointer(get_data(godot_plugins_path),
			HOSTFXR_STR("GodotPlugins.Main, GodotPlugins"),
			HOSTFXR_STR("InitializeFromEngine"),
			UNMANAGEDCALLERSONLY_METHOD,
			nullptr,
			(void **)&godot_plugins_initialize);
	ERR_FAIL_COND_V_MSG(rc != 0, nullptr, ".NET: Failed to get GodotPlugins initialization function pointer");

	return godot_plugins_initialize;
}
#else
godot_plugins_initialize_fn initialize_hostfxr_and_godot_plugins(bool &r_runtime_initialized) {
	godot_plugins_initialize_fn godot_plugins_initialize = nullptr;

	String assembly_name = path::get_csharp_project_name();

	HostFxrCharString assembly_path = str_to_hostfxr(GodotSharpDirs::get_api_assemblies_dir()
					.path_join(assembly_name + ".dll"));

	load_assembly_and_get_function_pointer_fn load_assembly_and_get_function_pointer =
			initialize_hostfxr_self_contained(get_data(assembly_path));
	ERR_FAIL_NULL_V(load_assembly_and_get_function_pointer, nullptr);

	r_runtime_initialized = true;

	print_verbose(".NET: hostfxr initialized");

	int rc = load_assembly_and_get_function_pointer(get_data(assembly_path),
			get_data(str_to_hostfxr("GodotPlugins.Game.Main, " + assembly_name)),
			HOSTFXR_STR("InitializeFromGameProject"),
			UNMANAGEDCALLERSONLY_METHOD,
			nullptr,
			(void **)&godot_plugins_initialize);
	ERR_FAIL_COND_V_MSG(rc != 0, nullptr, ".NET: Failed to get GodotPlugins initialization function pointer");

	return godot_plugins_initialize;
}

godot_plugins_initialize_fn try_load_native_aot_library(void *&r_aot_dll_handle) {
	String assembly_name = path::get_csharp_project_name();

#if defined(WINDOWS_ENABLED)
	String native_aot_so_path = GodotSharpDirs::get_api_assemblies_dir().path_join(assembly_name + ".dll");
#elif defined(MACOS_ENABLED) || defined(IOS_ENABLED)
	String native_aot_so_path = GodotSharpDirs::get_api_assemblies_dir().path_join(assembly_name + ".dylib");
#elif defined(UNIX_ENABLED)
	String native_aot_so_path = GodotSharpDirs::get_api_assemblies_dir().path_join(assembly_name + ".so");
#else
#error "Platform not supported (yet?)"
#endif

	Error err = OS::get_singleton()->open_dynamic_library(native_aot_so_path, r_aot_dll_handle);

	if (err != OK) {
		return nullptr;
	}

	void *lib = r_aot_dll_handle;

	void *symbol = nullptr;

	err = OS::get_singleton()->get_dynamic_library_symbol_handle(lib, "godotsharp_game_main_init", symbol);
	ERR_FAIL_COND_V(err != OK, nullptr);
	return (godot_plugins_initialize_fn)symbol;
}
#endif

#ifndef TOOLS_ENABLED
String make_tpa_list() {
	String tpa_list;

#if defined(WINDOWS_ENABLED)
	String separator = ";";
#else
	String separator = ":";
#endif

	String assemblies_dir = GodotSharpDirs::get_api_assemblies_dir();
	PackedStringArray files = DirAccess::get_files_at(assemblies_dir);
	for (const String &file : files) {
		tpa_list += assemblies_dir.path_join(file);
		tpa_list += separator;
	}

	return tpa_list;
}

godot_plugins_initialize_fn initialize_coreclr_and_godot_plugins(bool &r_runtime_initialized) {
	godot_plugins_initialize_fn godot_plugins_initialize = nullptr;

	String assembly_name = path::get_csharp_project_name();

	String tpa_list = make_tpa_list();
	const char *prop_keys[] = { "TRUSTED_PLATFORM_ASSEMBLIES" };
	const char *prop_values[] = { tpa_list.utf8().get_data() };
	int nprops = sizeof(prop_keys) / sizeof(prop_keys[0]);

	void *coreclr_handle = nullptr;
	unsigned int domain_id = 0;
	int rc = coreclr_initialize(nullptr, nullptr, nprops, (const char **)&prop_keys, (const char **)&prop_values, &coreclr_handle, &domain_id);
	ERR_FAIL_COND_V_MSG(rc != 0, nullptr, ".NET: Failed to initialize CoreCLR.");

	r_runtime_initialized = true;

	print_verbose(".NET: CoreCLR initialized");

	coreclr_create_delegate(coreclr_handle, domain_id,
			assembly_name.utf8().get_data(),
			"GodotPlugins.Game.Main",
			"InitializeFromGameProject",
			(void **)&godot_plugins_initialize);
	ERR_FAIL_NULL_V_MSG(godot_plugins_initialize, nullptr, ".NET: Failed to get GodotPlugins initialization function pointer");

	return godot_plugins_initialize;
}
#endif

} // namespace

bool GDMono::should_initialize() {
#ifdef TOOLS_ENABLED
	// The editor always needs to initialize the .NET module for now.
	return true;
#else
	return OS::get_singleton()->has_feature("dotnet");
#endif
}

static bool _on_core_api_assembly_loaded() {
	if (!GDMonoCache::godot_api_cache_updated) {
		return false;
	}

	bool debug;
#ifdef DEBUG_ENABLED
	debug = true;
#else
	debug = false;
#endif

	GDMonoCache::managed_callbacks.GD_OnCoreApiAssemblyLoaded(debug);

	return true;
}

void GDMono::initialize() {
	print_verbose(".NET: Initializing module...");

	_init_godot_api_hashes();

	godot_plugins_initialize_fn godot_plugins_initialize = nullptr;

#if !defined(IOS_ENABLED)
	// Check that the .NET assemblies directory exists before trying to use it.
	if (!DirAccess::exists(GodotSharpDirs::get_api_assemblies_dir())) {
		OS::get_singleton()->alert(vformat(RTR("Unable to find the .NET assemblies directory.\nMake sure the '%s' directory exists and contains the .NET assemblies."), GodotSharpDirs::get_api_assemblies_dir()), RTR(".NET assemblies not found"));
		ERR_FAIL_MSG(".NET: Assemblies not found");
	}
#endif

	if (load_hostfxr(hostfxr_dll_handle)) {
		godot_plugins_initialize = initialize_hostfxr_and_godot_plugins(runtime_initialized);
		ERR_FAIL_NULL(godot_plugins_initialize);
	} else {
#if !defined(TOOLS_ENABLED)
		if (load_coreclr(coreclr_dll_handle)) {
			godot_plugins_initialize = initialize_coreclr_and_godot_plugins(runtime_initialized);
		} else {
			godot_plugins_initialize = try_load_native_aot_library(hostfxr_dll_handle);
			if (godot_plugins_initialize != nullptr) {
				runtime_initialized = true;
			}
		}

		if (godot_plugins_initialize == nullptr) {
			ERR_FAIL_MSG(".NET: Failed to load hostfxr");
		}
#else

		// Show a message box to the user to make the problem explicit (and explain a potential crash).
<<<<<<< HEAD
		OS::get_singleton()->alert(TTR("Unable to load .NET runtime, specifically hostfxr.\nAttempting to create/edit a project will lead to a crash.\n\nPlease install the .NET SDK 6.0 or later from https://dotnet.microsoft.com/en-us/download and restart Redot."), TTR("Failed to load .NET runtime"));
=======
		OS::get_singleton()->alert(TTR("Unable to load .NET runtime, specifically hostfxr.\nAttempting to create/edit a project will lead to a crash.\n\nPlease install the .NET SDK 8.0 or later from https://get.dot.net and restart Godot."), TTR("Failed to load .NET runtime"));
>>>>>>> a7a2a12b
		ERR_FAIL_MSG(".NET: Failed to load hostfxr");
#endif
	}

	int32_t interop_funcs_size = 0;
	const void **interop_funcs = godotsharp::get_runtime_interop_funcs(interop_funcs_size);

	GDMonoCache::ManagedCallbacks managed_callbacks{};

	void *godot_dll_handle = nullptr;

#if defined(UNIX_ENABLED) && !defined(MACOS_ENABLED) && !defined(IOS_ENABLED)
	// Managed code can access it on its own on other platforms
	godot_dll_handle = dlopen(nullptr, RTLD_NOW);
#endif

#ifdef TOOLS_ENABLED
	gdmono::PluginCallbacks plugin_callbacks_res;
	bool init_ok = godot_plugins_initialize(godot_dll_handle,
			Engine::get_singleton()->is_editor_hint(),
			&plugin_callbacks_res, &managed_callbacks,
			interop_funcs, interop_funcs_size);
	ERR_FAIL_COND_MSG(!init_ok, ".NET: GodotPlugins initialization failed");

	plugin_callbacks = plugin_callbacks_res;
#else
	bool init_ok = godot_plugins_initialize(godot_dll_handle, &managed_callbacks,
			interop_funcs, interop_funcs_size);
	ERR_FAIL_COND_MSG(!init_ok, ".NET: GodotPlugins initialization failed");
#endif

	GDMonoCache::update_godot_api_cache(managed_callbacks);

	print_verbose(".NET: GodotPlugins initialized");

	_on_core_api_assembly_loaded();

#ifdef TOOLS_ENABLED
	_try_load_project_assembly();
#endif

	initialized = true;
}

#ifdef TOOLS_ENABLED
void GDMono::_try_load_project_assembly() {
	if (Engine::get_singleton()->is_project_manager_hint()) {
		return;
	}

	// Load the project's main assembly. This doesn't necessarily need to succeed.
	// The game may not be using .NET at all, or if the project does use .NET and
	// we're running in the editor, it may just happen to be it wasn't built yet.
	if (!_load_project_assembly()) {
		if (OS::get_singleton()->is_stdout_verbose()) {
			print_error(".NET: Failed to load project assembly");
		}
	}
}
#endif

void GDMono::_init_godot_api_hashes() {
#ifdef DEBUG_METHODS_ENABLED
	get_api_core_hash();

#ifdef TOOLS_ENABLED
	get_api_editor_hash();
#endif // TOOLS_ENABLED
#endif // DEBUG_METHODS_ENABLED
}

#ifdef TOOLS_ENABLED
bool GDMono::_load_project_assembly() {
	String assembly_name = path::get_csharp_project_name();

	String assembly_path = GodotSharpDirs::get_res_temp_assemblies_dir()
								   .path_join(assembly_name + ".dll");
	assembly_path = ProjectSettings::get_singleton()->globalize_path(assembly_path);

	if (!FileAccess::exists(assembly_path)) {
		return false;
	}

	String loaded_assembly_path;
	bool success = plugin_callbacks.LoadProjectAssemblyCallback(assembly_path.utf16(), &loaded_assembly_path);

	if (success) {
		project_assembly_path = loaded_assembly_path.simplify_path();
		project_assembly_modified_time = FileAccess::get_modified_time(loaded_assembly_path);
	}

	return success;
}
#endif

#ifdef GD_MONO_HOT_RELOAD
void GDMono::reload_failure() {
	if (++project_load_failure_count >= (int)GLOBAL_GET("dotnet/project/assembly_reload_attempts")) {
		// After reloading a project has failed n times in a row, update the path and modification time
		// to stop any further attempts at loading this assembly, which probably is never going to work anyways.
		project_load_failure_count = 0;

		ERR_PRINT_ED(".NET: Giving up on assembly reloading. Please restart the editor if unloading was failing.");

		String assembly_name = path::get_csharp_project_name();
		String assembly_path = GodotSharpDirs::get_res_temp_assemblies_dir().path_join(assembly_name + ".dll");
		assembly_path = ProjectSettings::get_singleton()->globalize_path(assembly_path);
		project_assembly_path = assembly_path.simplify_path();
		project_assembly_modified_time = FileAccess::get_modified_time(assembly_path);
	}
}

Error GDMono::reload_project_assemblies() {
	ERR_FAIL_COND_V(!runtime_initialized, ERR_BUG);

	finalizing_scripts_domain = true;

	if (!get_plugin_callbacks().UnloadProjectPluginCallback()) {
		ERR_PRINT_ED(".NET: Failed to unload assemblies. Please check https://github.com/godotengine/godot/issues/78513 for more information.");
		reload_failure();
		return FAILED;
	}

	finalizing_scripts_domain = false;

	// Load the project's main assembly. Here, during hot-reloading, we do
	// consider failing to load the project's main assembly to be an error.
	if (!_load_project_assembly()) {
		ERR_PRINT_ED(".NET: Failed to load project assembly.");
		reload_failure();
		return ERR_CANT_OPEN;
	}

	if (project_load_failure_count > 0) {
		project_load_failure_count = 0;
		ERR_PRINT_ED(".NET: Assembly reloading succeeded after failures.");
	}

	return OK;
}
#endif

GDMono::GDMono() {
	singleton = this;
}

GDMono::~GDMono() {
	finalizing_scripts_domain = true;

	if (hostfxr_dll_handle) {
		OS::get_singleton()->close_dynamic_library(hostfxr_dll_handle);
	}
	if (coreclr_dll_handle) {
		OS::get_singleton()->close_dynamic_library(coreclr_dll_handle);
	}

	finalizing_scripts_domain = false;
	runtime_initialized = false;

	singleton = nullptr;
}

namespace mono_bind {

GodotSharp *GodotSharp::singleton = nullptr;

void GodotSharp::reload_assemblies(bool p_soft_reload) {
#ifdef GD_MONO_HOT_RELOAD
	CRASH_COND(CSharpLanguage::get_singleton() == nullptr);
	// This method may be called more than once with `call_deferred`, so we need to check
	// again if reloading is needed to avoid reloading multiple times unnecessarily.
	if (CSharpLanguage::get_singleton()->is_assembly_reloading_needed()) {
		CSharpLanguage::get_singleton()->reload_assemblies(p_soft_reload);
	}
#endif
}

GodotSharp::GodotSharp() {
	singleton = this;
}

GodotSharp::~GodotSharp() {
	singleton = nullptr;
}

} // namespace mono_bind<|MERGE_RESOLUTION|>--- conflicted
+++ resolved
@@ -365,11 +365,7 @@
 
 	if (load_assembly_and_get_function_pointer == nullptr) {
 		// Show a message box to the user to make the problem explicit (and explain a potential crash).
-<<<<<<< HEAD
-		OS::get_singleton()->alert(TTR("Unable to load .NET runtime, no compatible version was found.\nAttempting to create/edit a project will lead to a crash.\n\nPlease install the .NET SDK 6.0 or later from https://dotnet.microsoft.com/en-us/download and restart Redot."), TTR("Failed to load .NET runtime"));
-=======
-		OS::get_singleton()->alert(TTR("Unable to load .NET runtime, no compatible version was found.\nAttempting to create/edit a project will lead to a crash.\n\nPlease install the .NET SDK 8.0 or later from https://get.dot.net and restart Godot."), TTR("Failed to load .NET runtime"));
->>>>>>> a7a2a12b
+		OS::get_singleton()->alert(TTR("Unable to load .NET runtime, no compatible version was found.\nAttempting to create/edit a project will lead to a crash.\n\nPlease install the .NET SDK 8.0 or later from https://get.dot.net and restart Redot."), TTR("Failed to load .NET runtime"));
 		ERR_FAIL_V_MSG(nullptr, ".NET: Failed to load compatible .NET runtime");
 	}
 
@@ -557,11 +553,7 @@
 #else
 
 		// Show a message box to the user to make the problem explicit (and explain a potential crash).
-<<<<<<< HEAD
-		OS::get_singleton()->alert(TTR("Unable to load .NET runtime, specifically hostfxr.\nAttempting to create/edit a project will lead to a crash.\n\nPlease install the .NET SDK 6.0 or later from https://dotnet.microsoft.com/en-us/download and restart Redot."), TTR("Failed to load .NET runtime"));
-=======
-		OS::get_singleton()->alert(TTR("Unable to load .NET runtime, specifically hostfxr.\nAttempting to create/edit a project will lead to a crash.\n\nPlease install the .NET SDK 8.0 or later from https://get.dot.net and restart Godot."), TTR("Failed to load .NET runtime"));
->>>>>>> a7a2a12b
+		OS::get_singleton()->alert(TTR("Unable to load .NET runtime, specifically hostfxr.\nAttempting to create/edit a project will lead to a crash.\n\nPlease install the .NET SDK 8.0 or later from https://get.dot.net and restart Redot."), TTR("Failed to load .NET runtime"));
 		ERR_FAIL_MSG(".NET: Failed to load hostfxr");
 #endif
 	}
