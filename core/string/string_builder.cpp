/**************************************************************************/
/*  string_builder.cpp                                                    */
/**************************************************************************/
/*                         This file is part of:                          */
/*                             REDOT ENGINE                               */
/*                        https://redotengine.org                         */
/**************************************************************************/
/* Copyright (c) 2024-present Redot Engine contributors                   */
/*                                          (see REDOT_AUTHORS.md)        */
/* Copyright (c) 2014-present Godot Engine contributors (see AUTHORS.md). */
/* Copyright (c) 2007-2014 Juan Linietsky, Ariel Manzur.                  */
/*                                                                        */
/* Permission is hereby granted, free of charge, to any person obtaining  */
/* a copy of this software and associated documentation files (the        */
/* "Software"), to deal in the Software without restriction, including    */
/* without limitation the rights to use, copy, modify, merge, publish,    */
/* distribute, sublicense, and/or sell copies of the Software, and to     */
/* permit persons to whom the Software is furnished to do so, subject to  */
/* the following conditions:                                              */
/*                                                                        */
/* The above copyright notice and this permission notice shall be         */
/* included in all copies or substantial portions of the Software.        */
/*                                                                        */
/* THE SOFTWARE IS PROVIDED "AS IS", WITHOUT WARRANTY OF ANY KIND,        */
/* EXPRESS OR IMPLIED, INCLUDING BUT NOT LIMITED TO THE WARRANTIES OF     */
/* MERCHANTABILITY, FITNESS FOR A PARTICULAR PURPOSE AND NONINFRINGEMENT. */
/* IN NO EVENT SHALL THE AUTHORS OR COPYRIGHT HOLDERS BE LIABLE FOR ANY   */
/* CLAIM, DAMAGES OR OTHER LIABILITY, WHETHER IN AN ACTION OF CONTRACT,   */
/* TORT OR OTHERWISE, ARISING FROM, OUT OF OR IN CONNECTION WITH THE      */
/* SOFTWARE OR THE USE OR OTHER DEALINGS IN THE SOFTWARE.                 */
/**************************************************************************/

#include "string_builder.h"

#include <string.h>

StringBuilder &StringBuilder::append(const String &p_string) {
	if (p_string.is_empty()) {
		return *this;
	}

	strings.push_back(p_string);
	appended_strings.push_back(-1);

	string_length += p_string.length();

	return *this;
}

StringBuilder &StringBuilder::append(const char *p_cstring) {
	int32_t len = strlen(p_cstring);

	c_strings.push_back(p_cstring);
	appended_strings.push_back(len);

	string_length += len;

	return *this;
}

String StringBuilder::as_string() const {
	if (string_length == 0) {
		return "";
	}

	String string;
	string.resize(string_length + 1);
	char32_t *buffer = string.ptrw();

	int current_position = 0;

	int godot_string_elem = 0;
	int c_string_elem = 0;

<<<<<<< HEAD
	for (int i = 0; i < appended_strings.size(); i++) {
		if (appended_strings[i] == -1) {
			// Redot string
=======
	for (uint32_t i = 0; i < appended_strings.size(); i++) {
		const int32_t str_len = appended_strings[i];

		if (str_len == -1) {
			// Godot string
>>>>>>> b9437c39
			const String &s = strings[godot_string_elem];

			memcpy(buffer + current_position, s.ptr(), s.length() * sizeof(char32_t));

			current_position += s.length();

			godot_string_elem++;
		} else {
			const char *s = c_strings[c_string_elem];

			for (int32_t j = 0; j < str_len; j++) {
				buffer[current_position + j] = s[j];
			}

			current_position += str_len;

			c_string_elem++;
		}
	}
	buffer[current_position] = 0;

	return string;
}<|MERGE_RESOLUTION|>--- conflicted
+++ resolved
@@ -72,17 +72,11 @@
 	int godot_string_elem = 0;
 	int c_string_elem = 0;
 
-<<<<<<< HEAD
-	for (int i = 0; i < appended_strings.size(); i++) {
-		if (appended_strings[i] == -1) {
-			// Redot string
-=======
 	for (uint32_t i = 0; i < appended_strings.size(); i++) {
 		const int32_t str_len = appended_strings[i];
 
 		if (str_len == -1) {
 			// Godot string
->>>>>>> b9437c39
 			const String &s = strings[godot_string_elem];
 
 			memcpy(buffer + current_position, s.ptr(), s.length() * sizeof(char32_t));
