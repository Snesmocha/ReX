/**************************************************************************/
/*  doc_data.h                                                            */
/**************************************************************************/
/*                         This file is part of:                          */
/*                             REDOT ENGINE                               */
/*                        https://redotengine.org                         */
/**************************************************************************/
/* Copyright (c) 2024-present Redot Engine contributors                   */
/*                                          (see REDOT_AUTHORS.md)        */
/* Copyright (c) 2014-present Godot Engine contributors (see AUTHORS.md). */
/* Copyright (c) 2007-2014 Juan Linietsky, Ariel Manzur.                  */
/*                                                                        */
/* Permission is hereby granted, free of charge, to any person obtaining  */
/* a copy of this software and associated documentation files (the        */
/* "Software"), to deal in the Software without restriction, including    */
/* without limitation the rights to use, copy, modify, merge, publish,    */
/* distribute, sublicense, and/or sell copies of the Software, and to     */
/* permit persons to whom the Software is furnished to do so, subject to  */
/* the following conditions:                                              */
/*                                                                        */
/* The above copyright notice and this permission notice shall be         */
/* included in all copies or substantial portions of the Software.        */
/*                                                                        */
/* THE SOFTWARE IS PROVIDED "AS IS", WITHOUT WARRANTY OF ANY KIND,        */
/* EXPRESS OR IMPLIED, INCLUDING BUT NOT LIMITED TO THE WARRANTIES OF     */
/* MERCHANTABILITY, FITNESS FOR A PARTICULAR PURPOSE AND NONINFRINGEMENT. */
/* IN NO EVENT SHALL THE AUTHORS OR COPYRIGHT HOLDERS BE LIABLE FOR ANY   */
/* CLAIM, DAMAGES OR OTHER LIABILITY, WHETHER IN AN ACTION OF CONTRACT,   */
/* TORT OR OTHERWISE, ARISING FROM, OUT OF OR IN CONNECTION WITH THE      */
/* SOFTWARE OR THE USE OR OTHER DEALINGS IN THE SOFTWARE.                 */
/**************************************************************************/

#pragma once

#include "core/io/xml_parser.h"
#include "core/variant/variant.h"

class DocData {
public:
	struct ArgumentDoc {
		String name;
		String type;
		String enumeration;
		bool is_bitfield = false;
		String default_value;
		bool operator<(const ArgumentDoc &p_arg) const {
			if (name == p_arg.name) {
				return type < p_arg.type;
			}
			return name < p_arg.name;
		}
		static ArgumentDoc from_dict(const Dictionary &p_dict) {
			ArgumentDoc doc;

			if (p_dict.has("name")) {
				doc.name = p_dict["name"];
			}

			if (p_dict.has("type")) {
				doc.type = p_dict["type"];
			}

			if (p_dict.has("enumeration")) {
				doc.enumeration = p_dict["enumeration"];
				if (p_dict.has("is_bitfield")) {
					doc.is_bitfield = p_dict["is_bitfield"];
				}
			}

			if (p_dict.has("default_value")) {
				doc.default_value = p_dict["default_value"];
			}

			return doc;
		}
		static Dictionary to_dict(const ArgumentDoc &p_doc) {
			Dictionary dict;

			if (!p_doc.name.is_empty()) {
				dict["name"] = p_doc.name;
			}

			if (!p_doc.type.is_empty()) {
				dict["type"] = p_doc.type;
			}

			if (!p_doc.enumeration.is_empty()) {
				dict["enumeration"] = p_doc.enumeration;
				dict["is_bitfield"] = p_doc.is_bitfield;
			}

			if (!p_doc.default_value.is_empty()) {
				dict["default_value"] = p_doc.default_value;
			}

			return dict;
		}
	};

	struct MethodDoc {
		String name;
		String return_type;
		String return_enum;
		bool return_is_bitfield = false;
		String qualifiers;
		String description;
		bool is_deprecated = false;
		String deprecated_message;
		bool is_experimental = false;
		String experimental_message;
		Vector<ArgumentDoc> arguments;
		Vector<int> errors_returned;
		String keywords;
		bool operator<(const MethodDoc &p_method) const {
			if (name == p_method.name) {
				// Must be an operator or a constructor since there is no other overloading
				if (name.left(8) == "operator") {
					if (arguments.size() == p_method.arguments.size()) {
						if (arguments.is_empty()) {
							return false;
						}
						return arguments[0].type < p_method.arguments[0].type;
					}
					return arguments.size() < p_method.arguments.size();
				} else {
					// Must be a constructor
					// We want this arbitrary order for a class "Foo":
					// - 1. Default constructor: Foo()
					// - 2. Copy constructor: Foo(Foo)
					// - 3+. Other constructors Foo(Bar, ...) based on first argument's name
					if (arguments.is_empty() || p_method.arguments.is_empty()) { // 1.
						return arguments.size() < p_method.arguments.size();
					}
					if (arguments[0].type == return_type || p_method.arguments[0].type == p_method.return_type) { // 2.
						return (arguments[0].type == return_type) || (p_method.arguments[0].type != p_method.return_type);
					}
					return arguments[0] < p_method.arguments[0];
				}
			}
			return name.naturalcasecmp_to(p_method.name) < 0;
		}
		static MethodDoc from_dict(const Dictionary &p_dict) {
			MethodDoc doc;

			if (p_dict.has("name")) {
				doc.name = p_dict["name"];
			}

			if (p_dict.has("return_type")) {
				doc.return_type = p_dict["return_type"];
			}

			if (p_dict.has("return_enum")) {
				doc.return_enum = p_dict["return_enum"];
				if (p_dict.has("return_is_bitfield")) {
					doc.return_is_bitfield = p_dict["return_is_bitfield"];
				}
			}

			if (p_dict.has("qualifiers")) {
				doc.qualifiers = p_dict["qualifiers"];
			}

			if (p_dict.has("description")) {
				doc.description = p_dict["description"];
			}

#ifndef DISABLE_DEPRECATED
			if (p_dict.has("is_deprecated")) {
				doc.is_deprecated = p_dict["is_deprecated"];
			}

			if (p_dict.has("is_experimental")) {
				doc.is_experimental = p_dict["is_experimental"];
			}
#endif

			if (p_dict.has("deprecated")) {
				doc.is_deprecated = true;
				doc.deprecated_message = p_dict["deprecated"];
			}

			if (p_dict.has("experimental")) {
				doc.is_experimental = true;
				doc.experimental_message = p_dict["experimental"];
			}

			Array arguments;
			if (p_dict.has("arguments")) {
				arguments = p_dict["arguments"];
				size_t arguments_size = arguments.size();
				doc.arguments.resize(arguments_size);
				for (size_t i = 0; i < arguments_size; i++) {
					doc.arguments.write[i] = ArgumentDoc::from_dict(arguments[i]);
				}
			}

			Array errors_returned;
			if (p_dict.has("errors_returned")) {
				errors_returned = p_dict["errors_returned"];
				size_t errors_returned_size = errors_returned.size();
				doc.errors_returned.resize(errors_returned_size);
				for (size_t i = 0; i < errors_returned_size; i++) {
					doc.errors_returned.write[i] = errors_returned[i];
				}
			}

			if (p_dict.has("keywords")) {
				doc.keywords = p_dict["keywords"];
			}

			return doc;
		}
		static Dictionary to_dict(const MethodDoc &p_doc) {
			Dictionary dict;

			if (!p_doc.name.is_empty()) {
				dict["name"] = p_doc.name;
			}

			if (!p_doc.return_type.is_empty()) {
				dict["return_type"] = p_doc.return_type;
			}

			if (!p_doc.return_enum.is_empty()) {
				dict["return_enum"] = p_doc.return_enum;
				dict["return_is_bitfield"] = p_doc.return_is_bitfield;
			}

			if (!p_doc.qualifiers.is_empty()) {
				dict["qualifiers"] = p_doc.qualifiers;
			}

			if (!p_doc.description.is_empty()) {
				dict["description"] = p_doc.description;
			}

			if (p_doc.is_deprecated) {
				dict["deprecated"] = p_doc.deprecated_message;
			}

			if (p_doc.is_experimental) {
				dict["experimental"] = p_doc.experimental_message;
			}

			if (!p_doc.keywords.is_empty()) {
				dict["keywords"] = p_doc.keywords;
			}

			if (!p_doc.arguments.is_empty()) {
				Array arguments;
				size_t p_doc_arguments_size = p_doc.arguments.size();
				arguments.resize(p_doc_arguments_size);
				for (size_t i = 0; i < p_doc_arguments_size; i++) {
					arguments[i] = ArgumentDoc::to_dict(p_doc.arguments[i]);
				}
				dict["arguments"] = arguments;
			}

			if (!p_doc.errors_returned.is_empty()) {
				Array errors_returned;
				size_t p_doc_errors_returned_size = p_doc.errors_returned.size();
				errors_returned.resize(p_doc_errors_returned_size);
				for (size_t i = 0; i < p_doc_errors_returned_size; i++) {
					errors_returned[i] = p_doc.errors_returned[i];
				}
				dict["errors_returned"] = errors_returned;
			}

			return dict;
		}
	};

	struct ConstantDoc {
		String name;
		String value;
		bool is_value_valid = false;
		String type;
		String enumeration;
		bool is_bitfield = false;
		String description;
		bool is_deprecated = false;
		String deprecated_message;
		bool is_experimental = false;
		String experimental_message;
		String keywords;
		bool operator<(const ConstantDoc &p_const) const {
			return name < p_const.name;
		}
		static ConstantDoc from_dict(const Dictionary &p_dict) {
			ConstantDoc doc;

			if (p_dict.has("name")) {
				doc.name = p_dict["name"];
			}

			if (p_dict.has("value")) {
				doc.value = p_dict["value"];
			}

			if (p_dict.has("is_value_valid")) {
				doc.is_value_valid = p_dict["is_value_valid"];
			}

			if (p_dict.has("type")) {
				doc.type = p_dict["type"];
			}

			if (p_dict.has("enumeration")) {
				doc.enumeration = p_dict["enumeration"];
				if (p_dict.has("is_bitfield")) {
					doc.is_bitfield = p_dict["is_bitfield"];
				}
			}

			if (p_dict.has("description")) {
				doc.description = p_dict["description"];
			}

#ifndef DISABLE_DEPRECATED
			if (p_dict.has("is_deprecated")) {
				doc.is_deprecated = p_dict["is_deprecated"];
			}

			if (p_dict.has("is_experimental")) {
				doc.is_experimental = p_dict["is_experimental"];
			}
#endif

			if (p_dict.has("deprecated")) {
				doc.is_deprecated = true;
				doc.deprecated_message = p_dict["deprecated"];
			}

			if (p_dict.has("experimental")) {
				doc.is_experimental = true;
				doc.experimental_message = p_dict["experimental"];
			}

			if (p_dict.has("keywords")) {
				doc.keywords = p_dict["keywords"];
			}

			return doc;
		}
		static Dictionary to_dict(const ConstantDoc &p_doc) {
			Dictionary dict;

			if (!p_doc.name.is_empty()) {
				dict["name"] = p_doc.name;
			}

			if (!p_doc.value.is_empty()) {
				dict["value"] = p_doc.value;
			}

			dict["is_value_valid"] = p_doc.is_value_valid;

			dict["type"] = p_doc.type;

			if (!p_doc.enumeration.is_empty()) {
				dict["enumeration"] = p_doc.enumeration;
				dict["is_bitfield"] = p_doc.is_bitfield;
			}

			if (!p_doc.description.is_empty()) {
				dict["description"] = p_doc.description;
			}

			if (p_doc.is_deprecated) {
				dict["deprecated"] = p_doc.deprecated_message;
			}

			if (p_doc.is_experimental) {
				dict["experimental"] = p_doc.experimental_message;
			}

			if (!p_doc.keywords.is_empty()) {
				dict["keywords"] = p_doc.keywords;
			}

			return dict;
		}
	};

	struct PropertyDoc {
		String name;
		String type;
		String enumeration;
		bool is_bitfield = false;
		String description;
		String setter, getter;
		String default_value;
		bool overridden = false;
		String overrides;
		bool is_deprecated = false;
		String deprecated_message;
		bool is_experimental = false;
		String experimental_message;
		String keywords;
		bool operator<(const PropertyDoc &p_prop) const {
			return name.naturalcasecmp_to(p_prop.name) < 0;
		}
		static PropertyDoc from_dict(const Dictionary &p_dict) {
			PropertyDoc doc;

			if (p_dict.has("name")) {
				doc.name = p_dict["name"];
			}

			if (p_dict.has("type")) {
				doc.type = p_dict["type"];
			}

			if (p_dict.has("enumeration")) {
				doc.enumeration = p_dict["enumeration"];
				if (p_dict.has("is_bitfield")) {
					doc.is_bitfield = p_dict["is_bitfield"];
				}
			}

			if (p_dict.has("description")) {
				doc.description = p_dict["description"];
			}

			if (p_dict.has("setter")) {
				doc.setter = p_dict["setter"];
			}

			if (p_dict.has("getter")) {
				doc.getter = p_dict["getter"];
			}

			if (p_dict.has("default_value")) {
				doc.default_value = p_dict["default_value"];
			}

			if (p_dict.has("overridden")) {
				doc.overridden = p_dict["overridden"];
			}

			if (p_dict.has("overrides")) {
				doc.overrides = p_dict["overrides"];
			}

#ifndef DISABLE_DEPRECATED
			if (p_dict.has("is_deprecated")) {
				doc.is_deprecated = p_dict["is_deprecated"];
			}

			if (p_dict.has("is_experimental")) {
				doc.is_experimental = p_dict["is_experimental"];
			}
#endif

			if (p_dict.has("deprecated")) {
				doc.is_deprecated = true;
				doc.deprecated_message = p_dict["deprecated"];
			}

			if (p_dict.has("experimental")) {
				doc.is_experimental = true;
				doc.experimental_message = p_dict["experimental"];
			}

			if (p_dict.has("keywords")) {
				doc.keywords = p_dict["keywords"];
			}

			return doc;
		}
		static Dictionary to_dict(const PropertyDoc &p_doc) {
			Dictionary dict;

			if (!p_doc.name.is_empty()) {
				dict["name"] = p_doc.name;
			}

			if (!p_doc.type.is_empty()) {
				dict["type"] = p_doc.type;
			}

			if (!p_doc.enumeration.is_empty()) {
				dict["enumeration"] = p_doc.enumeration;
				dict["is_bitfield"] = p_doc.is_bitfield;
			}

			if (!p_doc.description.is_empty()) {
				dict["description"] = p_doc.description;
			}

			if (!p_doc.setter.is_empty()) {
				dict["setter"] = p_doc.setter;
			}

			if (!p_doc.getter.is_empty()) {
				dict["getter"] = p_doc.getter;
			}

			if (!p_doc.default_value.is_empty()) {
				dict["default_value"] = p_doc.default_value;
			}

			dict["overridden"] = p_doc.overridden;

			if (!p_doc.overrides.is_empty()) {
				dict["overrides"] = p_doc.overrides;
			}

			if (p_doc.is_deprecated) {
				dict["deprecated"] = p_doc.deprecated_message;
			}

			if (p_doc.is_experimental) {
				dict["experimental"] = p_doc.experimental_message;
			}

			if (!p_doc.keywords.is_empty()) {
				dict["keywords"] = p_doc.keywords;
			}

			return dict;
		}
	};

	struct ThemeItemDoc {
		String name;
		String type;
		String data_type;
		String description;
		bool is_deprecated = false;
		String deprecated_message;
		bool is_experimental = false;
		String experimental_message;
		String default_value;
		String keywords;
		bool operator<(const ThemeItemDoc &p_theme_item) const {
			// First sort by the data type, then by name.
			if (data_type == p_theme_item.data_type) {
				return name.naturalcasecmp_to(p_theme_item.name) < 0;
			}
			return data_type < p_theme_item.data_type;
		}
		static ThemeItemDoc from_dict(const Dictionary &p_dict) {
			ThemeItemDoc doc;

			if (p_dict.has("name")) {
				doc.name = p_dict["name"];
			}

			if (p_dict.has("type")) {
				doc.type = p_dict["type"];
			}

			if (p_dict.has("data_type")) {
				doc.data_type = p_dict["data_type"];
			}

			if (p_dict.has("description")) {
				doc.description = p_dict["description"];
			}

			if (p_dict.has("deprecated")) {
				doc.is_deprecated = true;
				doc.deprecated_message = p_dict["deprecated"];
			}

			if (p_dict.has("experimental")) {
				doc.is_experimental = true;
				doc.experimental_message = p_dict["experimental"];
			}

			if (p_dict.has("default_value")) {
				doc.default_value = p_dict["default_value"];
			}

			if (p_dict.has("keywords")) {
				doc.keywords = p_dict["keywords"];
			}

			return doc;
		}
		static Dictionary to_dict(const ThemeItemDoc &p_doc) {
			Dictionary dict;

			if (!p_doc.name.is_empty()) {
				dict["name"] = p_doc.name;
			}

			if (!p_doc.type.is_empty()) {
				dict["type"] = p_doc.type;
			}

			if (!p_doc.data_type.is_empty()) {
				dict["data_type"] = p_doc.data_type;
			}

			if (!p_doc.description.is_empty()) {
				dict["description"] = p_doc.description;
			}

			if (p_doc.is_deprecated) {
				dict["deprecated"] = p_doc.deprecated_message;
			}

			if (p_doc.is_experimental) {
				dict["experimental"] = p_doc.experimental_message;
			}

			if (!p_doc.default_value.is_empty()) {
				dict["default_value"] = p_doc.default_value;
			}

			if (!p_doc.keywords.is_empty()) {
				dict["keywords"] = p_doc.keywords;
			}

			return dict;
		}
	};

	struct TutorialDoc {
		String link;
		String title;
		static TutorialDoc from_dict(const Dictionary &p_dict) {
			TutorialDoc doc;

			if (p_dict.has("link")) {
				doc.link = p_dict["link"];
			}

			if (p_dict.has("title")) {
				doc.title = p_dict["title"];
			}

			return doc;
		}
		static Dictionary to_dict(const TutorialDoc &p_doc) {
			Dictionary dict;

			if (!p_doc.link.is_empty()) {
				dict["link"] = p_doc.link;
			}

			if (!p_doc.title.is_empty()) {
				dict["title"] = p_doc.title;
			}

			return dict;
		}
	};

	struct EnumDoc {
		String description;
		bool is_deprecated = false;
		String deprecated_message;
		bool is_experimental = false;
		String experimental_message;
		static EnumDoc from_dict(const Dictionary &p_dict) {
			EnumDoc doc;

			if (p_dict.has("description")) {
				doc.description = p_dict["description"];
			}

#ifndef DISABLE_DEPRECATED
			if (p_dict.has("is_deprecated")) {
				doc.is_deprecated = p_dict["is_deprecated"];
			}

			if (p_dict.has("is_experimental")) {
				doc.is_experimental = p_dict["is_experimental"];
			}
#endif

			if (p_dict.has("deprecated")) {
				doc.is_deprecated = true;
				doc.deprecated_message = p_dict["deprecated"];
			}

			if (p_dict.has("experimental")) {
				doc.is_experimental = true;
				doc.experimental_message = p_dict["experimental"];
			}

			return doc;
		}
		static Dictionary to_dict(const EnumDoc &p_doc) {
			Dictionary dict;

			if (!p_doc.description.is_empty()) {
				dict["description"] = p_doc.description;
			}

			if (p_doc.is_deprecated) {
				dict["deprecated"] = p_doc.deprecated_message;
			}

			if (p_doc.is_experimental) {
				dict["experimental"] = p_doc.experimental_message;
			}

			return dict;
		}
	};

	struct ClassDoc {
		String name;
		String inherits;
		String brief_description;
		String description;
		String keywords;
		Vector<TutorialDoc> tutorials;
		Vector<MethodDoc> constructors;
		Vector<MethodDoc> methods;
		Vector<MethodDoc> operators;
		Vector<MethodDoc> signals;
		Vector<ConstantDoc> constants;
		HashMap<String, EnumDoc> enums;
		Vector<PropertyDoc> properties;
		Vector<MethodDoc> annotations;
		Vector<ThemeItemDoc> theme_properties;
		bool is_deprecated = false;
		String deprecated_message;
		bool is_experimental = false;
		String experimental_message;
		bool is_script_doc = false;
		String script_path;
		bool operator<(const ClassDoc &p_class) const {
			return name < p_class.name;
		}
		static ClassDoc from_dict(const Dictionary &p_dict) {
			ClassDoc doc;

			if (p_dict.has("name")) {
				doc.name = p_dict["name"];
			}

			if (p_dict.has("inherits")) {
				doc.inherits = p_dict["inherits"];
			}

			if (p_dict.has("brief_description")) {
				doc.brief_description = p_dict["brief_description"];
			}

			if (p_dict.has("description")) {
				doc.description = p_dict["description"];
			}

			if (p_dict.has("keywords")) {
				doc.keywords = p_dict["keywords"];
			}

			Array tutorials;
			if (p_dict.has("tutorials")) {
				tutorials = p_dict["tutorials"];
				size_t tutorials_size = tutorials.size();
				doc.tutorials.resize(tutorials_size);
				for (size_t i = 0; i < tutorials_size; i++) {
					doc.tutorials.write[i] = TutorialDoc::from_dict(tutorials[i]);
				}
			}

			Array constructors;
			if (p_dict.has("constructors")) {
				constructors = p_dict["constructors"];
				size_t constructors_size = constructors.size();
				doc.constructors.resize(constructors_size);
				for (size_t i = 0; i < constructors_size; i++) {
					doc.constructors.write[i] = MethodDoc::from_dict(constructors[i]);
				}
			}

			Array methods;
			if (p_dict.has("methods")) {
				methods = p_dict["methods"];
				size_t methods_size = methods.size();
				doc.methods.resize(methods_size);
				for (size_t i = 0; i < methods_size; i++) {
					doc.methods.write[i] = MethodDoc::from_dict(methods[i]);
				}
			}

			Array operators;
			if (p_dict.has("operators")) {
				operators = p_dict["operators"];
				size_t operators_size = operators.size();
				doc.operators.resize(operators_size);
				for (size_t i = 0; i < operators_size; i++) {
					doc.operators.write[i] = MethodDoc::from_dict(operators[i]);
				}
			}

			Array signals;
			if (p_dict.has("signals")) {
				signals = p_dict["signals"];
				size_t signals_size = signals.size();
				doc.signals.resize(signals_size);
				for (size_t i = 0; i < signals_size; i++) {
					doc.signals.write[i] = MethodDoc::from_dict(signals[i]);
				}
			}

			Array constants;
			if (p_dict.has("constants")) {
				constants = p_dict["constants"];
				size_t constants_size = constants.size();
				doc.constants.resize(constants_size);
				for (size_t i = 0; i < constants_size; i++) {
					doc.constants.write[i] = ConstantDoc::from_dict(constants[i]);
				}
			}

			Dictionary enums;
			if (p_dict.has("enums")) {
				enums = p_dict["enums"];
<<<<<<< HEAD
				for (int i = 0; i < enums.size(); i++) {
					doc.enums[enums.get_key_at_index(i)] = EnumDoc::from_dict(enums.get_value_at_index(i));
				}
=======
			}
			for (const KeyValue<Variant, Variant> &kv : enums) {
				doc.enums[kv.key] = EnumDoc::from_dict(kv.value);
>>>>>>> 11abc0b9
			}

			Array properties;
			if (p_dict.has("properties")) {
				properties = p_dict["properties"];
				size_t properties_size = properties.size();
				doc.properties.resize(properties_size);
				for (size_t i = 0; i < properties_size; i++) {
					doc.properties.write[i] = PropertyDoc::from_dict(properties[i]);
				}
			}

			Array annotations;
			if (p_dict.has("annotations")) {
				annotations = p_dict["annotations"];
				size_t annotations_size = annotations.size();
				doc.annotations.resize(annotations_size);
				for (size_t i = 0; i < annotations_size; i++) {
					doc.annotations.write[i] = MethodDoc::from_dict(annotations[i]);
				}
			}

			Array theme_properties;
			if (p_dict.has("theme_properties")) {
				theme_properties = p_dict["theme_properties"];
				size_t theme_properties_size = theme_properties.size();
				doc.theme_properties.resize(theme_properties_size);
				for (size_t i = 0; i < theme_properties_size; i++) {
					doc.theme_properties.write[i] = ThemeItemDoc::from_dict(theme_properties[i]);
				}
			}

#ifndef DISABLE_DEPRECATED
			if (p_dict.has("is_deprecated")) {
				doc.is_deprecated = p_dict["is_deprecated"];
			}

			if (p_dict.has("is_experimental")) {
				doc.is_experimental = p_dict["is_experimental"];
			}
#endif

			if (p_dict.has("deprecated")) {
				doc.is_deprecated = true;
				doc.deprecated_message = p_dict["deprecated"];
			}

			if (p_dict.has("experimental")) {
				doc.is_experimental = true;
				doc.experimental_message = p_dict["experimental"];
			}

			if (p_dict.has("is_script_doc")) {
				doc.is_script_doc = p_dict["is_script_doc"];
			}

			if (p_dict.has("script_path")) {
				doc.script_path = p_dict["script_path"];
			}

			return doc;
		}
		static Dictionary to_dict(const ClassDoc &p_doc) {
			Dictionary dict;

			if (!p_doc.name.is_empty()) {
				dict["name"] = p_doc.name;
			}

			if (!p_doc.inherits.is_empty()) {
				dict["inherits"] = p_doc.inherits;
			}

			if (!p_doc.brief_description.is_empty()) {
				dict["brief_description"] = p_doc.brief_description;
			}

			if (!p_doc.description.is_empty()) {
				dict["description"] = p_doc.description;
			}

			if (!p_doc.tutorials.is_empty()) {
				Array tutorials;
				size_t p_doc_tutorials_size = p_doc.tutorials.size();
				tutorials.resize(p_doc_tutorials_size);
				for (size_t i = 0; i < p_doc_tutorials_size; i++) {
					tutorials[i] = TutorialDoc::to_dict(p_doc.tutorials[i]);
				}
				dict["tutorials"] = tutorials;
			}

			if (!p_doc.constructors.is_empty()) {
				Array constructors;
				size_t p_doc_constructors_size = p_doc.constructors.size();
				constructors.resize(p_doc_constructors_size);
				for (size_t i = 0; i < p_doc_constructors_size; i++) {
					constructors[i] = MethodDoc::to_dict(p_doc.constructors[i]);
				}
				dict["constructors"] = constructors;
			}

			if (!p_doc.methods.is_empty()) {
				Array methods;
				size_t p_doc_methods_size = p_doc.methods.size();
				methods.resize(p_doc_methods_size);
				for (size_t i = 0; i < p_doc_methods_size; i++) {
					methods[i] = MethodDoc::to_dict(p_doc.methods[i]);
				}
				dict["methods"] = methods;
			}

			if (!p_doc.operators.is_empty()) {
				Array operators;
				size_t p_doc_operators_size = p_doc.operators.size();
				operators.resize(p_doc_operators_size);
				for (size_t i = 0; i < p_doc_operators_size; i++) {
					operators[i] = MethodDoc::to_dict(p_doc.operators[i]);
				}
				dict["operators"] = operators;
			}

			if (!p_doc.signals.is_empty()) {
				Array signals;
				size_t p_doc_signals_size = p_doc.signals.size();
				signals.resize(p_doc_signals_size);
				for (size_t i = 0; i < p_doc_signals_size; i++) {
					signals[i] = MethodDoc::to_dict(p_doc.signals[i]);
				}
				dict["signals"] = signals;
			}

			if (!p_doc.constants.is_empty()) {
				Array constants;
				size_t p_doc_constants_size = p_doc.constants.size();
				constants.resize(p_doc_constants_size);
				for (size_t i = 0; i < p_doc_constants_size; i++) {
					constants[i] = ConstantDoc::to_dict(p_doc.constants[i]);
				}
				dict["constants"] = constants;
			}

			if (!p_doc.enums.is_empty()) {
				Dictionary enums;
				for (const KeyValue<String, EnumDoc> &E : p_doc.enums) {
					enums[E.key] = EnumDoc::to_dict(E.value);
				}
				dict["enums"] = enums;
			}

			if (!p_doc.properties.is_empty()) {
				Array properties;
				size_t p_doc_properties_size = p_doc.properties.size();
				properties.resize(p_doc_properties_size);
				for (size_t i = 0; i < p_doc_properties_size; i++) {
					properties[i] = PropertyDoc::to_dict(p_doc.properties[i]);
				}
				dict["properties"] = properties;
			}

			if (!p_doc.annotations.is_empty()) {
				Array annotations;
				size_t p_doc_annotations_size = p_doc.annotations.size();
				annotations.resize(p_doc_annotations_size);
				for (size_t i = 0; i < p_doc_annotations_size; i++) {
					annotations[i] = MethodDoc::to_dict(p_doc.annotations[i]);
				}
				dict["annotations"] = annotations;
			}

			if (!p_doc.theme_properties.is_empty()) {
				Array theme_properties;
				size_t p_doc_theme_properties_size = p_doc.theme_properties.size();
				theme_properties.resize(p_doc_theme_properties_size);
				for (size_t i = 0; i < p_doc_theme_properties_size; i++) {
					theme_properties[i] = ThemeItemDoc::to_dict(p_doc.theme_properties[i]);
				}
				dict["theme_properties"] = theme_properties;
			}

			if (p_doc.is_deprecated) {
				dict["deprecated"] = p_doc.deprecated_message;
			}

			if (p_doc.is_experimental) {
				dict["experimental"] = p_doc.experimental_message;
			}

			dict["is_script_doc"] = p_doc.is_script_doc;

			if (!p_doc.script_path.is_empty()) {
				dict["script_path"] = p_doc.script_path;
			}

			if (!p_doc.keywords.is_empty()) {
				dict["keywords"] = p_doc.keywords;
			}

			return dict;
		}
	};

	static String get_default_value_string(const Variant &p_value);

	static void return_doc_from_retinfo(DocData::MethodDoc &p_method, const PropertyInfo &p_retinfo);
	static void argument_doc_from_arginfo(DocData::ArgumentDoc &p_argument, const PropertyInfo &p_arginfo);
	static void method_doc_from_methodinfo(DocData::MethodDoc &p_method, const MethodInfo &p_methodinfo, const String &p_desc);
};<|MERGE_RESOLUTION|>--- conflicted
+++ resolved
@@ -815,15 +815,9 @@
 			Dictionary enums;
 			if (p_dict.has("enums")) {
 				enums = p_dict["enums"];
-<<<<<<< HEAD
-				for (int i = 0; i < enums.size(); i++) {
-					doc.enums[enums.get_key_at_index(i)] = EnumDoc::from_dict(enums.get_value_at_index(i));
-				}
-=======
 			}
 			for (const KeyValue<Variant, Variant> &kv : enums) {
 				doc.enums[kv.key] = EnumDoc::from_dict(kv.value);
->>>>>>> 11abc0b9
 			}
 
 			Array properties;
