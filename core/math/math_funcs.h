--- conflicted
+++ resolved
@@ -874,25 +874,21 @@
 		}
 		return (abs(p_target - a) < abs(p_target - b)) ? a : b;
 	}
-<<<<<<< HEAD
-
-	static _ALWAYS_INLINE_ double sigmoid_affine(double p_x, double p_amplitude, double p_y_translation) {
-		return p_amplitude / (1.0 + ::exp(-p_x)) + p_y_translation;
-	}
-	static _ALWAYS_INLINE_ float sigmoid_affine(float p_x, float p_amplitude, float p_y_translation) {
-		return p_amplitude / (1.0f + expf(-p_x)) + p_y_translation;
-	}
-
-	static _ALWAYS_INLINE_ double sigmoid_affine_approx(double p_x, double p_amplitude, double p_y_translation) {
-		return p_amplitude * (0.5 + p_x / (4.0 + fabs(p_x))) + p_y_translation;
-	}
-	static _ALWAYS_INLINE_ float sigmoid_affine_approx(float p_x, float p_amplitude, float p_y_translation) {
-		return p_amplitude * (0.5f + p_x / (4.0f + fabsf(p_x))) + p_y_translation;
-	}
-};
-=======
 	return p_target;
 }
->>>>>>> 2d3bdcac
+
+static _ALWAYS_INLINE_ double sigmoid_affine(double p_x, double p_amplitude, double p_y_translation) {
+	return p_amplitude / (1.0 + ::exp(-p_x)) + p_y_translation;
+}
+static _ALWAYS_INLINE_ float sigmoid_affine(float p_x, float p_amplitude, float p_y_translation) {
+	return p_amplitude / (1.0f + expf(-p_x)) + p_y_translation;
+}
+
+static _ALWAYS_INLINE_ double sigmoid_affine_approx(double p_x, double p_amplitude, double p_y_translation) {
+	return p_amplitude * (0.5 + p_x / (4.0 + fabs(p_x))) + p_y_translation;
+}
+static _ALWAYS_INLINE_ float sigmoid_affine_approx(float p_x, float p_amplitude, float p_y_translation) {
+	return p_amplitude * (0.5f + p_x / (4.0f + fabsf(p_x))) + p_y_translation;
+}
 
 }; // namespace Math