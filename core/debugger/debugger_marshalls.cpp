--- conflicted
+++ resolved
@@ -97,30 +97,6 @@
 }
 
 Array DebuggerMarshalls::OutputError::serialize() {
-<<<<<<< HEAD
-	Array arr;
-	const ScriptLanguage::StackInfo *r = callstack.ptr();
-	unsigned int callstack_size = callstack.size();
-	unsigned int w_index = 11; // A friendly write index.
-	arr.resize(callstack_size + w_index); // callstack.size() + the next 11 headers.
-
-	arr[0] = hr;
-	arr[1] = min;
-	arr[2] = sec;
-	arr[3] = msec;
-	arr[4] = source_file;
-	arr[5] = source_func;
-	arr[6] = source_line;
-	arr[7] = error;
-	arr[8] = error_descr;
-	arr[9] = warning;
-	arr[10] = callstack_size * 3;
-
-	for (unsigned int i = 0; i < callstack_size; i++) {
-		arr[w_index++] = (r[i].file);
-		arr[w_index++] = (r[i].func);
-		arr[w_index++] = (r[i].line);
-=======
 	unsigned int size = callstack.size();
 	Array arr = {
 		hr,
@@ -139,7 +115,6 @@
 		arr.push_back(r[i].file);
 		arr.push_back(r[i].func);
 		arr.push_back(r[i].line);
->>>>>>> 11abc0b9
 	}
 
 	return arr;
