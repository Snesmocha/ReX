--- conflicted
+++ resolved
@@ -8,8 +8,8 @@
 1 RT_MANIFEST "godot.manifest"
 
 1 VERSIONINFO
-FILEVERSION     GODOT_VERSION_MAJOR,GODOT_VERSION_MINOR,GODOT_VERSION_PATCH,0
-PRODUCTVERSION  GODOT_VERSION_MAJOR,GODOT_VERSION_MINOR,GODOT_VERSION_PATCH,0
+FILEVERSION     REDOT_VERSION_MAJOR,REDOT_VERSION_MINOR,REDOT_VERSION_PATCH,0
+PRODUCTVERSION  REDOT_VERSION_MAJOR,REDOT_VERSION_MINOR,REDOT_VERSION_PATCH,0
 FILEOS          4
 FILETYPE        1
 BEGIN
@@ -17,25 +17,14 @@
     BEGIN
         BLOCK "040904b0"
         BEGIN
-<<<<<<< HEAD
             VALUE "CompanyName",            "Redot Engine"
-            VALUE "FileDescription",        VERSION_NAME
-            VALUE "FileVersion",            VERSION_NUMBER
-            VALUE "ProductName",            VERSION_NAME
+            VALUE "FileDescription",        REDOT_VERSION_NAME
+            VALUE "FileVersion",            REDOT_VERSION_NUMBER
+            VALUE "ProductName",            REDOT_VERSION_NAME
             VALUE "Licence",                "MIT"
             VALUE "LegalCopyright",         "(c) 2007-present Juan Linietsky, Ariel Manzur and Redot Engine and Godot Engine contributors"
             VALUE "Info",                   "https://redotengine.org"
-            VALUE "ProductVersion",         VERSION_FULL_BUILD
-=======
-            VALUE "CompanyName",            "Godot Engine"
-            VALUE "FileDescription",        GODOT_VERSION_NAME
-            VALUE "FileVersion",            GODOT_VERSION_NUMBER
-            VALUE "ProductName",            GODOT_VERSION_NAME
-            VALUE "Licence",                "MIT"
-            VALUE "LegalCopyright",         "(c) 2007-present Juan Linietsky, Ariel Manzur and Godot Engine contributors"
-            VALUE "Info",                   "https://godotengine.org"
-            VALUE "ProductVersion",         GODOT_VERSION_FULL_BUILD
->>>>>>> 2d3bdcac
+            VALUE "ProductVersion",         REDOT_VERSION_FULL_BUILD
         END
     END
     BLOCK "VarFileInfo"
