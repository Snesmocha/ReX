/**************************************************************************/
/*  GodotEditor.kt                                                        */
/**************************************************************************/
/*                         This file is part of:                          */
/*                             GODOT ENGINE                               */
/*                        https://godotengine.org                         */
/**************************************************************************/
/* Copyright (c) 2014-present Godot Engine contributors (see AUTHORS.md). */
/* Copyright (c) 2007-2014 Juan Linietsky, Ariel Manzur.                  */
/*                                                                        */
/* Permission is hereby granted, free of charge, to any person obtaining  */
/* a copy of this software and associated documentation files (the        */
/* "Software"), to deal in the Software without restriction, including    */
/* without limitation the rights to use, copy, modify, merge, publish,    */
/* distribute, sublicense, and/or sell copies of the Software, and to     */
/* permit persons to whom the Software is furnished to do so, subject to  */
/* the following conditions:                                              */
/*                                                                        */
/* The above copyright notice and this permission notice shall be         */
/* included in all copies or substantial portions of the Software.        */
/*                                                                        */
/* THE SOFTWARE IS PROVIDED "AS IS", WITHOUT WARRANTY OF ANY KIND,        */
/* EXPRESS OR IMPLIED, INCLUDING BUT NOT LIMITED TO THE WARRANTIES OF     */
/* MERCHANTABILITY, FITNESS FOR A PARTICULAR PURPOSE AND NONINFRINGEMENT. */
/* IN NO EVENT SHALL THE AUTHORS OR COPYRIGHT HOLDERS BE LIABLE FOR ANY   */
/* CLAIM, DAMAGES OR OTHER LIABILITY, WHETHER IN AN ACTION OF CONTRACT,   */
/* TORT OR OTHERWISE, ARISING FROM, OUT OF OR IN CONNECTION WITH THE      */
/* SOFTWARE OR THE USE OR OTHER DEALINGS IN THE SOFTWARE.                 */
/**************************************************************************/

package org.redotengine.editor

<<<<<<< HEAD
import org.redotengine.godot.GodotLib
import org.redotengine.godot.utils.isNativeXRDevice

=======
>>>>>>> 9630d4e2
/**
 * Primary window of the Godot Editor.
 *
 * This is the implementation of the editor used when running on PicoOS devices.
 */
open class GodotEditor : BaseGodotEditor()<|MERGE_RESOLUTION|>--- conflicted
+++ resolved
@@ -30,12 +30,6 @@
 
 package org.redotengine.editor
 
-<<<<<<< HEAD
-import org.redotengine.godot.GodotLib
-import org.redotengine.godot.utils.isNativeXRDevice
-
-=======
->>>>>>> 9630d4e2
 /**
  * Primary window of the Godot Editor.
  *
