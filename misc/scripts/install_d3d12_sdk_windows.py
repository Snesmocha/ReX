#!/usr/bin/env python

import os
import shutil
import subprocess
import sys
import urllib.request

sys.path.insert(0, os.path.join(os.path.dirname(os.path.abspath(__file__)), "../../"))

from methods import Ansi

# Base Redot dependencies path
# If cross-compiling (no LOCALAPPDATA), we install in `bin`
deps_folder = os.getenv("LOCALAPPDATA")
if deps_folder:
    deps_folder = os.path.join(deps_folder, "Godot", "build_deps")
else:
    deps_folder = os.path.join("bin", "build_deps")

# Mesa NIR
# Check for latest version: https://github.com/godotengine/godot-nir-static/releases/latest
mesa_version = "23.1.9"
mesa_filename = "godot-nir-23.1.9.zip"
mesa_archive = os.path.join(deps_folder, mesa_filename)
mesa_folder = os.path.join(deps_folder, "mesa")
# WinPixEventRuntime
# Check for latest version: https://www.nuget.org/api/v2/package/WinPixEventRuntime (check downloaded filename)
pix_version = "1.0.240308001"
pix_archive = os.path.join(deps_folder, f"WinPixEventRuntime_{pix_version}.nupkg")
pix_folder = os.path.join(deps_folder, "pix")
# DirectX 12 Agility SDK
# Check for latest version: https://www.nuget.org/api/v2/package/Microsoft.Direct3D.D3D12 (check downloaded filename)
# After updating this, remember to change the default value of the `rendering/rendering_device/d3d12/agility_sdk_version`
# project setting to match the minor version (e.g. for `1.613.3`, it should be `613`).
agility_sdk_version = "1.613.3"
agility_sdk_archive = os.path.join(deps_folder, f"Agility_SDK_{agility_sdk_version}.nupkg")
agility_sdk_folder = os.path.join(deps_folder, "agility_sdk")

# Create dependencies folder
if not os.path.exists(deps_folder):
    os.makedirs(deps_folder)

# Mesa NIR
print(f"{Ansi.BOLD}[1/3] Mesa NIR{Ansi.RESET}")
if os.path.isfile(mesa_archive):
    os.remove(mesa_archive)
print(f"Downloading Mesa NIR {mesa_filename} ...")
urllib.request.urlretrieve(
    f"https://github.com/godotengine/godot-nir-static/releases/download/{mesa_version}/{mesa_filename}",
    mesa_archive,
)
if os.path.exists(mesa_folder):
    print(f"Removing existing local Mesa NIR installation in {mesa_folder} ...")
    shutil.rmtree(mesa_folder)
print(f"Extracting Mesa NIR {mesa_filename} to {mesa_folder} ...")
shutil.unpack_archive(mesa_archive, mesa_folder)
os.remove(mesa_archive)
print(f"Mesa NIR {mesa_filename} installed successfully.\n")

# WinPixEventRuntime

# MinGW needs DLLs converted with dlltool.
# We rely on finding gendef/dlltool to detect if we have MinGW.
# Check existence of needed tools for generating mingw library.
gendef = shutil.which("gendef") or ""
dlltool = shutil.which("dlltool") or ""
if dlltool == "":
    dlltool = shutil.which("x86_64-w64-mingw32-dlltool") or ""
has_mingw = gendef != "" and dlltool != ""

print(f"{Ansi.BOLD}[2/3] WinPixEventRuntime{Ansi.RESET}")
if os.path.isfile(pix_archive):
    os.remove(pix_archive)
print(f"Downloading WinPixEventRuntime {pix_version} ...")
urllib.request.urlretrieve(f"https://www.nuget.org/api/v2/package/WinPixEventRuntime/{pix_version}", pix_archive)
if os.path.exists(pix_folder):
    print(f"Removing existing local WinPixEventRuntime installation in {pix_folder} ...")
    shutil.rmtree(pix_folder)
print(f"Extracting WinPixEventRuntime {pix_version} to {pix_folder} ...")
shutil.unpack_archive(pix_archive, pix_folder, "zip")
os.remove(pix_archive)
if has_mingw:
    print("Adapting WinPixEventRuntime to also support MinGW alongside MSVC.")
    cwd = os.getcwd()
    os.chdir(pix_folder)
    subprocess.run([gendef, "./bin/x64/WinPixEventRuntime.dll"])
    subprocess.run(
        [dlltool]
        + "--machine i386:x86-64 --no-leading-underscore -d WinPixEventRuntime.def -D WinPixEventRuntime.dll -l ./bin/x64/libWinPixEventRuntime.a".split()
    )
    subprocess.run([gendef, "./bin/ARM64/WinPixEventRuntime.dll"])
    subprocess.run(
        [dlltool]
        + "--machine arm64 --no-leading-underscore -d WinPixEventRuntime.def -D WinPixEventRuntime.dll -l ./bin/ARM64/libWinPixEventRuntime.a".split()
    )
    os.chdir(cwd)
else:
    print("MinGW wasn't found, so only MSVC support is provided for WinPixEventRuntime.")
print(f"WinPixEventRuntime {pix_version} installed successfully.\n")

# DirectX 12 Agility SDK
print(f"{Ansi.BOLD}[3/3] DirectX 12 Agility SDK{Ansi.RESET}")
if os.path.isfile(agility_sdk_archive):
    os.remove(agility_sdk_archive)
print(f"Downloading DirectX 12 Agility SDK {agility_sdk_version} ...")
urllib.request.urlretrieve(
    f"https://www.nuget.org/api/v2/package/Microsoft.Direct3D.D3D12/{agility_sdk_version}", agility_sdk_archive
)
if os.path.exists(agility_sdk_folder):
    print(f"Removing existing local DirectX 12 Agility SDK installation in {agility_sdk_folder} ...")
    shutil.rmtree(agility_sdk_folder)
print(f"Extracting DirectX 12 Agility SDK {agility_sdk_version} to {agility_sdk_folder} ...")
shutil.unpack_archive(agility_sdk_archive, agility_sdk_folder, "zip")
os.remove(agility_sdk_archive)
print(f"DirectX 12 Agility SDK {agility_sdk_version} installed successfully.\n")

# Complete message
<<<<<<< HEAD
print(f'\x1b[92mAll Direct3D 12 SDK components were installed to "{deps_folder}" successfully!\x1b[0m')
print('\x1b[92mYou can now build Redot with Direct3D 12 support enabled by running "scons d3d12=yes".\x1b[0m')
=======
print(f'{Ansi.GREEN}All Direct3D 12 SDK components were installed to "{deps_folder}" successfully!{Ansi.RESET}')
print(f'{Ansi.GREEN}You can now build Godot with Direct3D 12 support enabled by running "scons d3d12=yes".{Ansi.RESET}')
>>>>>>> a7a2a12b
<|MERGE_RESOLUTION|>--- conflicted
+++ resolved
@@ -10,7 +10,7 @@
 
 from methods import Ansi
 
-# Base Redot dependencies path
+# Base Godot dependencies path
 # If cross-compiling (no LOCALAPPDATA), we install in `bin`
 deps_folder = os.getenv("LOCALAPPDATA")
 if deps_folder:
@@ -116,10 +116,5 @@
 print(f"DirectX 12 Agility SDK {agility_sdk_version} installed successfully.\n")
 
 # Complete message
-<<<<<<< HEAD
-print(f'\x1b[92mAll Direct3D 12 SDK components were installed to "{deps_folder}" successfully!\x1b[0m')
-print('\x1b[92mYou can now build Redot with Direct3D 12 support enabled by running "scons d3d12=yes".\x1b[0m')
-=======
 print(f'{Ansi.GREEN}All Direct3D 12 SDK components were installed to "{deps_folder}" successfully!{Ansi.RESET}')
-print(f'{Ansi.GREEN}You can now build Godot with Direct3D 12 support enabled by running "scons d3d12=yes".{Ansi.RESET}')
->>>>>>> a7a2a12b
+print(f'{Ansi.GREEN}You can now build Redot with Direct3D 12 support enabled by running "scons d3d12=yes".{Ansi.RESET}')