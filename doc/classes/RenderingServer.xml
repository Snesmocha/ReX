<?xml version="1.0" encoding="UTF-8" ?>
<class name="RenderingServer" inherits="Object" xmlns:xsi="http://www.w3.org/2001/XMLSchema-instance" xsi:noNamespaceSchemaLocation="../class.xsd">
	<brief_description>
		Server for anything visible.
	</brief_description>
	<description>
		The rendering server is the API backend for everything visible. The whole scene system mounts on it to display. The rendering server is completely opaque: the internals are entirely implementation-specific and cannot be accessed.
		The rendering server can be used to bypass the scene/[Node] system entirely. This can improve performance in cases where the scene system is the bottleneck, but won't improve performance otherwise (for instance, if the GPU is already fully utilized).
		Resources are created using the [code]*_create[/code] functions. These functions return [RID]s which are not references to the objects themselves, but opaque [i]pointers[/i] towards these objects.
		All objects are drawn to a viewport. You can use the [Viewport] attached to the [SceneTree] or you can create one yourself with [method viewport_create]. When using a custom scenario or canvas, the scenario or canvas needs to be attached to the viewport using [method viewport_set_scenario] or [method viewport_attach_canvas].
		[b]Scenarios:[/b] In 3D, all visual objects must be associated with a scenario. The scenario is a visual representation of the world. If accessing the rendering server from a running game, the scenario can be accessed from the scene tree from any [Node3D] node with [method Node3D.get_world_3d]. Otherwise, a scenario can be created with [method scenario_create].
		Similarly, in 2D, a canvas is needed to draw all canvas items.
		[b]3D:[/b] In 3D, all visible objects are comprised of a resource and an instance. A resource can be a mesh, a particle system, a light, or any other 3D object. In order to be visible resources must be attached to an instance using [method instance_set_base]. The instance must also be attached to the scenario using [method instance_set_scenario] in order to be visible. RenderingServer methods that don't have a prefix are usually 3D-specific (but not always).
		[b]2D:[/b] In 2D, all visible objects are some form of canvas item. In order to be visible, a canvas item needs to be the child of a canvas attached to a viewport, or it needs to be the child of another canvas item that is eventually attached to the canvas. 2D-specific RenderingServer methods generally start with [code]canvas_*[/code].
		[b]Headless mode:[/b] Starting the engine with the [code]--headless[/code] [url=$DOCS_URL/tutorials/editor/command_line_tutorial.html]command line argument[/url] disables all rendering and window management functions. Most functions from [RenderingServer] will return dummy values in this case.
	</description>
	<tutorials>
		<link title="Optimization using Servers">$DOCS_URL/tutorials/performance/using_servers.html</link>
	</tutorials>
	<methods>
		<method name="bake_render_uv2">
			<return type="Image[]" />
			<param index="0" name="base" type="RID" />
			<param index="1" name="material_overrides" type="RID[]" />
			<param index="2" name="image_size" type="Vector2i" />
			<description>
				Bakes the material data of the Mesh passed in the [param base] parameter with optional [param material_overrides] to a set of [Image]s of size [param image_size]. Returns an array of [Image]s containing material properties as specified in [enum BakeChannels].
			</description>
		</method>
		<method name="call_on_render_thread">
			<return type="void" />
			<param index="0" name="callable" type="Callable" />
			<description>
				As the RenderingServer actual logic may run on an separate thread, accessing its internals from the main (or any other) thread will result in errors. To make it easier to run code that can safely access the rendering internals (such as [RenderingDevice] and similar RD classes), push a callable via this function so it will be executed on the render thread.
			</description>
		</method>
		<method name="camera_attributes_create">
			<return type="RID" />
			<description>
				Creates a camera attributes object and adds it to the RenderingServer. It can be accessed with the RID that is returned. This RID will be used in all [code]camera_attributes_[/code] RenderingServer functions.
				Once finished with your RID, you will want to free the RID using the RenderingServer's [method free_rid] method.
				[b]Note:[/b] The equivalent resource is [CameraAttributes].
			</description>
		</method>
		<method name="camera_attributes_set_auto_exposure">
			<return type="void" />
			<param index="0" name="camera_attributes" type="RID" />
			<param index="1" name="enable" type="bool" />
			<param index="2" name="min_sensitivity" type="float" />
			<param index="3" name="max_sensitivity" type="float" />
			<param index="4" name="speed" type="float" />
			<param index="5" name="scale" type="float" />
			<description>
				Sets the parameters to use with the auto-exposure effect. These parameters take on the same meaning as their counterparts in [CameraAttributes] and [CameraAttributesPractical].
			</description>
		</method>
		<method name="camera_attributes_set_dof_blur">
			<return type="void" />
			<param index="0" name="camera_attributes" type="RID" />
			<param index="1" name="far_enable" type="bool" />
			<param index="2" name="far_distance" type="float" />
			<param index="3" name="far_transition" type="float" />
			<param index="4" name="near_enable" type="bool" />
			<param index="5" name="near_distance" type="float" />
			<param index="6" name="near_transition" type="float" />
			<param index="7" name="amount" type="float" />
			<description>
				Sets the parameters to use with the DOF blur effect. These parameters take on the same meaning as their counterparts in [CameraAttributesPractical].
			</description>
		</method>
		<method name="camera_attributes_set_dof_blur_bokeh_shape">
			<return type="void" />
			<param index="0" name="shape" type="int" enum="RenderingServer.DOFBokehShape" />
			<description>
				Sets the shape of the DOF bokeh pattern. Different shapes may be used to achieve artistic effect, or to meet performance targets. For more detail on available options see [enum DOFBokehShape].
			</description>
		</method>
		<method name="camera_attributes_set_dof_blur_quality">
			<return type="void" />
			<param index="0" name="quality" type="int" enum="RenderingServer.DOFBlurQuality" />
			<param index="1" name="use_jitter" type="bool" />
			<description>
				Sets the quality level of the DOF blur effect to one of the options in [enum DOFBlurQuality]. [param use_jitter] can be used to jitter samples taken during the blur pass to hide artifacts at the cost of looking more fuzzy.
			</description>
		</method>
		<method name="camera_attributes_set_exposure">
			<return type="void" />
			<param index="0" name="camera_attributes" type="RID" />
			<param index="1" name="multiplier" type="float" />
			<param index="2" name="normalization" type="float" />
			<description>
				Sets the exposure values that will be used by the renderers. The normalization amount is used to bake a given Exposure Value (EV) into rendering calculations to reduce the dynamic range of the scene.
				The normalization factor can be calculated from exposure value (EV100) as follows:
				[codeblock]
				func get_exposure_normalization(ev100: float):
				    return 1.0 / (pow(2.0, ev100) * 1.2)
				[/codeblock]
				The exposure value can be calculated from aperture (in f-stops), shutter speed (in seconds), and sensitivity (in ISO) as follows:
				[codeblock]
				func get_exposure(aperture: float, shutter_speed: float, sensitivity: float):
				    return log((aperture * aperture) / shutter_speed * (100.0 / sensitivity)) / log(2)
				[/codeblock]
			</description>
		</method>
		<method name="camera_create">
			<return type="RID" />
			<description>
				Creates a 3D camera and adds it to the RenderingServer. It can be accessed with the RID that is returned. This RID will be used in all [code]camera_*[/code] RenderingServer functions.
				Once finished with your RID, you will want to free the RID using the RenderingServer's [method free_rid] method.
				[b]Note:[/b] The equivalent node is [Camera3D].
			</description>
		</method>
		<method name="camera_set_camera_attributes">
			<return type="void" />
			<param index="0" name="camera" type="RID" />
			<param index="1" name="effects" type="RID" />
			<description>
				Sets the camera_attributes created with [method camera_attributes_create] to the given camera.
			</description>
		</method>
		<method name="camera_set_compositor">
			<return type="void" />
			<param index="0" name="camera" type="RID" />
			<param index="1" name="compositor" type="RID" />
			<description>
				Sets the compositor used by this camera. Equivalent to [member Camera3D.compositor].
			</description>
		</method>
		<method name="camera_set_cull_mask">
			<return type="void" />
			<param index="0" name="camera" type="RID" />
			<param index="1" name="layers" type="int" />
			<description>
				Sets the cull mask associated with this camera. The cull mask describes which 3D layers are rendered by this camera. Equivalent to [member Camera3D.cull_mask].
			</description>
		</method>
		<method name="camera_set_environment">
			<return type="void" />
			<param index="0" name="camera" type="RID" />
			<param index="1" name="env" type="RID" />
			<description>
				Sets the environment used by this camera. Equivalent to [member Camera3D.environment].
			</description>
		</method>
		<method name="camera_set_frustum">
			<return type="void" />
			<param index="0" name="camera" type="RID" />
			<param index="1" name="size" type="float" />
			<param index="2" name="offset" type="Vector2" />
			<param index="3" name="z_near" type="float" />
			<param index="4" name="z_far" type="float" />
			<description>
				Sets camera to use frustum projection. This mode allows adjusting the [param offset] argument to create "tilted frustum" effects.
			</description>
		</method>
		<method name="camera_set_orthogonal">
			<return type="void" />
			<param index="0" name="camera" type="RID" />
			<param index="1" name="size" type="float" />
			<param index="2" name="z_near" type="float" />
			<param index="3" name="z_far" type="float" />
			<description>
				Sets camera to use orthogonal projection, also known as orthographic projection. Objects remain the same size on the screen no matter how far away they are.
			</description>
		</method>
		<method name="camera_set_perspective">
			<return type="void" />
			<param index="0" name="camera" type="RID" />
			<param index="1" name="fovy_degrees" type="float" />
			<param index="2" name="z_near" type="float" />
			<param index="3" name="z_far" type="float" />
			<description>
				Sets camera to use perspective projection. Objects on the screen becomes smaller when they are far away.
			</description>
		</method>
		<method name="camera_set_transform">
			<return type="void" />
			<param index="0" name="camera" type="RID" />
			<param index="1" name="transform" type="Transform3D" />
			<description>
				Sets [Transform3D] of camera.
			</description>
		</method>
		<method name="camera_set_use_vertical_aspect">
			<return type="void" />
			<param index="0" name="camera" type="RID" />
			<param index="1" name="enable" type="bool" />
			<description>
				If [code]true[/code], preserves the horizontal aspect ratio which is equivalent to [constant Camera3D.KEEP_WIDTH]. If [code]false[/code], preserves the vertical aspect ratio which is equivalent to [constant Camera3D.KEEP_HEIGHT].
			</description>
		</method>
		<method name="canvas_create">
			<return type="RID" />
			<description>
				Creates a canvas and returns the assigned [RID]. It can be accessed with the RID that is returned. This RID will be used in all [code]canvas_*[/code] RenderingServer functions.
				Once finished with your RID, you will want to free the RID using the RenderingServer's [method free_rid] method.
				Canvas has no [Resource] or [Node] equivalent.
			</description>
		</method>
		<method name="canvas_item_add_animation_slice">
			<return type="void" />
			<param index="0" name="item" type="RID" />
			<param index="1" name="animation_length" type="float" />
			<param index="2" name="slice_begin" type="float" />
			<param index="3" name="slice_end" type="float" />
			<param index="4" name="offset" type="float" default="0.0" />
			<description>
				Subsequent drawing commands will be ignored unless they fall within the specified animation slice. This is a faster way to implement animations that loop on background rather than redrawing constantly.
			</description>
		</method>
		<method name="canvas_item_add_circle">
			<return type="void" />
			<param index="0" name="item" type="RID" />
			<param index="1" name="pos" type="Vector2" />
			<param index="2" name="radius" type="float" />
			<param index="3" name="color" type="Color" />
			<param index="4" name="antialiased" type="bool" default="false" />
			<description>
				Draws a circle on the [CanvasItem] pointed to by the [param item] [RID]. See also [method CanvasItem.draw_circle].
			</description>
		</method>
		<method name="canvas_item_add_clip_ignore">
			<return type="void" />
			<param index="0" name="item" type="RID" />
			<param index="1" name="ignore" type="bool" />
			<description>
				If [param ignore] is [code]true[/code], ignore clipping on items drawn with this canvas item until this is called again with [param ignore] set to [code]false[/code].
			</description>
		</method>
		<method name="canvas_item_add_lcd_texture_rect_region">
			<return type="void" />
			<param index="0" name="item" type="RID" />
			<param index="1" name="rect" type="Rect2" />
			<param index="2" name="texture" type="RID" />
			<param index="3" name="src_rect" type="Rect2" />
			<param index="4" name="modulate" type="Color" />
			<description>
				See also [method CanvasItem.draw_lcd_texture_rect_region].
			</description>
		</method>
		<method name="canvas_item_add_line">
			<return type="void" />
			<param index="0" name="item" type="RID" />
			<param index="1" name="from" type="Vector2" />
			<param index="2" name="to" type="Vector2" />
			<param index="3" name="color" type="Color" />
			<param index="4" name="width" type="float" default="-1.0" />
			<param index="5" name="antialiased" type="bool" default="false" />
			<description>
				Draws a line on the [CanvasItem] pointed to by the [param item] [RID]. See also [method CanvasItem.draw_line].
			</description>
		</method>
		<method name="canvas_item_add_mesh">
			<return type="void" />
			<param index="0" name="item" type="RID" />
			<param index="1" name="mesh" type="RID" />
			<param index="2" name="transform" type="Transform2D" default="Transform2D(1, 0, 0, 1, 0, 0)" />
			<param index="3" name="modulate" type="Color" default="Color(1, 1, 1, 1)" />
			<param index="4" name="texture" type="RID" default="RID()" />
			<description>
				Draws a mesh created with [method mesh_create] with given [param transform], [param modulate] color, and [param texture]. This is used internally by [MeshInstance2D].
			</description>
		</method>
		<method name="canvas_item_add_msdf_texture_rect_region">
			<return type="void" />
			<param index="0" name="item" type="RID" />
			<param index="1" name="rect" type="Rect2" />
			<param index="2" name="texture" type="RID" />
			<param index="3" name="src_rect" type="Rect2" />
			<param index="4" name="modulate" type="Color" default="Color(1, 1, 1, 1)" />
			<param index="5" name="outline_size" type="int" default="0" />
			<param index="6" name="px_range" type="float" default="1.0" />
			<param index="7" name="scale" type="float" default="1.0" />
			<description>
				See also [method CanvasItem.draw_msdf_texture_rect_region].
			</description>
		</method>
		<method name="canvas_item_add_multiline">
			<return type="void" />
			<param index="0" name="item" type="RID" />
			<param index="1" name="points" type="PackedVector2Array" />
			<param index="2" name="colors" type="PackedColorArray" />
			<param index="3" name="width" type="float" default="-1.0" />
			<param index="4" name="antialiased" type="bool" default="false" />
			<description>
				Draws a 2D multiline on the [CanvasItem] pointed to by the [param item] [RID]. See also [method CanvasItem.draw_multiline] and [method CanvasItem.draw_multiline_colors].
			</description>
		</method>
		<method name="canvas_item_add_multimesh">
			<return type="void" />
			<param index="0" name="item" type="RID" />
			<param index="1" name="mesh" type="RID" />
			<param index="2" name="texture" type="RID" default="RID()" />
			<description>
				Draws a 2D [MultiMesh] on the [CanvasItem] pointed to by the [param item] [RID]. See also [method CanvasItem.draw_multimesh].
			</description>
		</method>
		<method name="canvas_item_add_nine_patch">
			<return type="void" />
			<param index="0" name="item" type="RID" />
			<param index="1" name="rect" type="Rect2" />
			<param index="2" name="source" type="Rect2" />
			<param index="3" name="texture" type="RID" />
			<param index="4" name="topleft" type="Vector2" />
			<param index="5" name="bottomright" type="Vector2" />
			<param index="6" name="x_axis_mode" type="int" enum="RenderingServer.NinePatchAxisMode" default="0" />
			<param index="7" name="y_axis_mode" type="int" enum="RenderingServer.NinePatchAxisMode" default="0" />
			<param index="8" name="draw_center" type="bool" default="true" />
			<param index="9" name="modulate" type="Color" default="Color(1, 1, 1, 1)" />
			<description>
				Draws a nine-patch rectangle on the [CanvasItem] pointed to by the [param item] [RID].
			</description>
		</method>
		<method name="canvas_item_add_particles">
			<return type="void" />
			<param index="0" name="item" type="RID" />
			<param index="1" name="particles" type="RID" />
			<param index="2" name="texture" type="RID" />
			<description>
				Draws particles on the [CanvasItem] pointed to by the [param item] [RID].
			</description>
		</method>
		<method name="canvas_item_add_polygon">
			<return type="void" />
			<param index="0" name="item" type="RID" />
			<param index="1" name="points" type="PackedVector2Array" />
			<param index="2" name="colors" type="PackedColorArray" />
			<param index="3" name="uvs" type="PackedVector2Array" default="PackedVector2Array()" />
			<param index="4" name="texture" type="RID" default="RID()" />
			<description>
				Draws a 2D polygon on the [CanvasItem] pointed to by the [param item] [RID]. If you need more flexibility (such as being able to use bones), use [method canvas_item_add_triangle_array] instead. See also [method CanvasItem.draw_polygon].
				[b]Note:[/b] If you frequently redraw the same polygon with a large number of vertices, consider pre-calculating the triangulation with [method Geometry2D.triangulate_polygon] and using [method CanvasItem.draw_mesh], [method CanvasItem.draw_multimesh], or [method canvas_item_add_triangle_array].
			</description>
		</method>
		<method name="canvas_item_add_polyline">
			<return type="void" />
			<param index="0" name="item" type="RID" />
			<param index="1" name="points" type="PackedVector2Array" />
			<param index="2" name="colors" type="PackedColorArray" />
			<param index="3" name="width" type="float" default="-1.0" />
			<param index="4" name="antialiased" type="bool" default="false" />
			<description>
				Draws a 2D polyline on the [CanvasItem] pointed to by the [param item] [RID]. See also [method CanvasItem.draw_polyline] and [method CanvasItem.draw_polyline_colors].
			</description>
		</method>
		<method name="canvas_item_add_primitive">
			<return type="void" />
			<param index="0" name="item" type="RID" />
			<param index="1" name="points" type="PackedVector2Array" />
			<param index="2" name="colors" type="PackedColorArray" />
			<param index="3" name="uvs" type="PackedVector2Array" />
			<param index="4" name="texture" type="RID" />
			<description>
				Draws a 2D primitive on the [CanvasItem] pointed to by the [param item] [RID]. See also [method CanvasItem.draw_primitive].
			</description>
		</method>
		<method name="canvas_item_add_rect">
			<return type="void" />
			<param index="0" name="item" type="RID" />
			<param index="1" name="rect" type="Rect2" />
			<param index="2" name="color" type="Color" />
			<param index="3" name="antialiased" type="bool" default="false" />
			<description>
				Draws a rectangle on the [CanvasItem] pointed to by the [param item] [RID]. See also [method CanvasItem.draw_rect].
			</description>
		</method>
		<method name="canvas_item_add_set_transform">
			<return type="void" />
			<param index="0" name="item" type="RID" />
			<param index="1" name="transform" type="Transform2D" />
			<description>
				Sets a [Transform2D] that will be used to transform subsequent canvas item commands.
			</description>
		</method>
		<method name="canvas_item_add_texture_rect">
			<return type="void" />
			<param index="0" name="item" type="RID" />
			<param index="1" name="rect" type="Rect2" />
			<param index="2" name="texture" type="RID" />
			<param index="3" name="tile" type="bool" default="false" />
			<param index="4" name="modulate" type="Color" default="Color(1, 1, 1, 1)" />
			<param index="5" name="transpose" type="bool" default="false" />
			<description>
				Draws a 2D textured rectangle on the [CanvasItem] pointed to by the [param item] [RID]. See also [method CanvasItem.draw_texture_rect] and [method Texture2D.draw_rect].
			</description>
		</method>
		<method name="canvas_item_add_texture_rect_region">
			<return type="void" />
			<param index="0" name="item" type="RID" />
			<param index="1" name="rect" type="Rect2" />
			<param index="2" name="texture" type="RID" />
			<param index="3" name="src_rect" type="Rect2" />
			<param index="4" name="modulate" type="Color" default="Color(1, 1, 1, 1)" />
			<param index="5" name="transpose" type="bool" default="false" />
			<param index="6" name="clip_uv" type="bool" default="true" />
			<description>
				Draws the specified region of a 2D textured rectangle on the [CanvasItem] pointed to by the [param item] [RID]. See also [method CanvasItem.draw_texture_rect_region] and [method Texture2D.draw_rect_region].
			</description>
		</method>
		<method name="canvas_item_add_triangle_array">
			<return type="void" />
			<param index="0" name="item" type="RID" />
			<param index="1" name="indices" type="PackedInt32Array" />
			<param index="2" name="points" type="PackedVector2Array" />
			<param index="3" name="colors" type="PackedColorArray" />
			<param index="4" name="uvs" type="PackedVector2Array" default="PackedVector2Array()" />
			<param index="5" name="bones" type="PackedInt32Array" default="PackedInt32Array()" />
			<param index="6" name="weights" type="PackedFloat32Array" default="PackedFloat32Array()" />
			<param index="7" name="texture" type="RID" default="RID()" />
			<param index="8" name="count" type="int" default="-1" />
			<description>
				Draws a triangle array on the [CanvasItem] pointed to by the [param item] [RID]. This is internally used by [Line2D] and [StyleBoxFlat] for rendering. [method canvas_item_add_triangle_array] is highly flexible, but more complex to use than [method canvas_item_add_polygon].
				[b]Note:[/b] [param count] is unused and can be left unspecified.
			</description>
		</method>
		<method name="canvas_item_attach_skeleton">
			<return type="void" />
			<param index="0" name="item" type="RID" />
			<param index="1" name="skeleton" type="RID" />
			<description>
				Attaches a skeleton to the [CanvasItem]. Removes the previous skeleton.
			</description>
		</method>
		<method name="canvas_item_clear">
			<return type="void" />
			<param index="0" name="item" type="RID" />
			<description>
				Clears the [CanvasItem] and removes all commands in it.
			</description>
		</method>
		<method name="canvas_item_create">
			<return type="RID" />
			<description>
				Creates a new CanvasItem instance and returns its [RID]. It can be accessed with the RID that is returned. This RID will be used in all [code]canvas_item_*[/code] RenderingServer functions.
				Once finished with your RID, you will want to free the RID using the RenderingServer's [method free_rid] method.
				[b]Note:[/b] The equivalent node is [CanvasItem].
			</description>
		</method>
		<method name="canvas_item_get_instance_shader_parameter" qualifiers="const">
			<return type="Variant" />
			<param index="0" name="instance" type="RID" />
			<param index="1" name="parameter" type="StringName" />
			<description>
				Returns the value of the per-instance shader uniform from the specified canvas item instance. Equivalent to [method CanvasItem.get_instance_shader_parameter].
			</description>
		</method>
		<method name="canvas_item_get_instance_shader_parameter_default_value" qualifiers="const">
			<return type="Variant" />
			<param index="0" name="instance" type="RID" />
			<param index="1" name="parameter" type="StringName" />
			<description>
				Returns the default value of the per-instance shader uniform from the specified canvas item instance. Equivalent to [method CanvasItem.get_instance_shader_parameter].
			</description>
		</method>
		<method name="canvas_item_get_instance_shader_parameter_list" qualifiers="const">
			<return type="Dictionary[]" />
			<param index="0" name="instance" type="RID" />
			<description>
				Returns a dictionary of per-instance shader uniform names of the per-instance shader uniform from the specified canvas item instance.
				The returned dictionary is in PropertyInfo format, with the keys [code]name[/code], [code]class_name[/code], [code]type[/code], [code]hint[/code], [code]hint_string[/code], and [code]usage[/code].
			</description>
		</method>
		<method name="canvas_item_reset_physics_interpolation">
			<return type="void" />
			<param index="0" name="item" type="RID" />
			<description>
				Prevents physics interpolation for the current physics tick.
				This is useful when moving a canvas item to a new location, to give an instantaneous change rather than interpolation from the previous location.
			</description>
		</method>
		<method name="canvas_item_set_canvas_group_mode">
			<return type="void" />
			<param index="0" name="item" type="RID" />
			<param index="1" name="mode" type="int" enum="RenderingServer.CanvasGroupMode" />
			<param index="2" name="clear_margin" type="float" default="5.0" />
			<param index="3" name="fit_empty" type="bool" default="false" />
			<param index="4" name="fit_margin" type="float" default="0.0" />
			<param index="5" name="blur_mipmaps" type="bool" default="false" />
			<description>
				Sets the canvas group mode used during 2D rendering for the canvas item specified by the [param item] RID. For faster but more limited clipping, use [method canvas_item_set_clip] instead.
				[b]Note:[/b] The equivalent node functionality is found in [CanvasGroup] and [member CanvasItem.clip_children].
			</description>
		</method>
		<method name="canvas_item_set_clip">
			<return type="void" />
			<param index="0" name="item" type="RID" />
			<param index="1" name="clip" type="bool" />
			<description>
				If [param clip] is [code]true[/code], makes the canvas item specified by the [param item] RID not draw anything outside of its rect's coordinates. This clipping is fast, but works only with axis-aligned rectangles. This means that rotation is ignored by the clipping rectangle. For more advanced clipping shapes, use [method canvas_item_set_canvas_group_mode] instead.
				[b]Note:[/b] The equivalent node functionality is found in [member Label.clip_text], [RichTextLabel] (always enabled) and more.
			</description>
		</method>
		<method name="canvas_item_set_copy_to_backbuffer">
			<return type="void" />
			<param index="0" name="item" type="RID" />
			<param index="1" name="enabled" type="bool" />
			<param index="2" name="rect" type="Rect2" />
			<description>
				Sets the [CanvasItem] to copy a rect to the backbuffer.
			</description>
		</method>
		<method name="canvas_item_set_custom_rect">
			<return type="void" />
			<param index="0" name="item" type="RID" />
			<param index="1" name="use_custom_rect" type="bool" />
			<param index="2" name="rect" type="Rect2" default="Rect2(0, 0, 0, 0)" />
			<description>
				If [param use_custom_rect] is [code]true[/code], sets the custom visibility rectangle (used for culling) to [param rect] for the canvas item specified by [param item]. Setting a custom visibility rect can reduce CPU load when drawing lots of 2D instances. If [param use_custom_rect] is [code]false[/code], automatically computes a visibility rectangle based on the canvas item's draw commands.
			</description>
		</method>
		<method name="canvas_item_set_default_texture_filter">
			<return type="void" />
			<param index="0" name="item" type="RID" />
			<param index="1" name="filter" type="int" enum="RenderingServer.CanvasItemTextureFilter" />
			<description>
				Sets the default texture filter mode for the canvas item specified by the [param item] RID. Equivalent to [member CanvasItem.texture_filter].
			</description>
		</method>
		<method name="canvas_item_set_default_texture_repeat">
			<return type="void" />
			<param index="0" name="item" type="RID" />
			<param index="1" name="repeat" type="int" enum="RenderingServer.CanvasItemTextureRepeat" />
			<description>
				Sets the default texture repeat mode for the canvas item specified by the [param item] RID. Equivalent to [member CanvasItem.texture_repeat].
			</description>
		</method>
		<method name="canvas_item_set_distance_field_mode">
			<return type="void" />
			<param index="0" name="item" type="RID" />
			<param index="1" name="enabled" type="bool" />
			<description>
				If [param enabled] is [code]true[/code], enables multichannel signed distance field rendering mode for the canvas item specified by the [param item] RID. This is meant to be used for font rendering, or with specially generated images using [url=https://github.com/Chlumsky/msdfgen]msdfgen[/url].
			</description>
		</method>
		<method name="canvas_item_set_draw_behind_parent">
			<return type="void" />
			<param index="0" name="item" type="RID" />
			<param index="1" name="enabled" type="bool" />
			<description>
				If [param enabled] is [code]true[/code], draws the canvas item specified by the [param item] RID behind its parent. Equivalent to [member CanvasItem.show_behind_parent].
			</description>
		</method>
		<method name="canvas_item_set_draw_index">
			<return type="void" />
			<param index="0" name="item" type="RID" />
			<param index="1" name="index" type="int" />
			<description>
				Sets the index for the [CanvasItem].
			</description>
		</method>
		<method name="canvas_item_set_instance_shader_parameter">
			<return type="void" />
			<param index="0" name="instance" type="RID" />
			<param index="1" name="parameter" type="StringName" />
			<param index="2" name="value" type="Variant" />
			<description>
				Sets the per-instance shader uniform on the specified canvas item instance. Equivalent to [method CanvasItem.set_instance_shader_parameter].
			</description>
		</method>
		<method name="canvas_item_set_interpolated">
			<return type="void" />
			<param index="0" name="item" type="RID" />
			<param index="1" name="interpolated" type="bool" />
			<description>
				If [param interpolated] is [code]true[/code], turns on physics interpolation for the canvas item.
			</description>
		</method>
		<method name="canvas_item_set_light_mask">
			<return type="void" />
			<param index="0" name="item" type="RID" />
			<param index="1" name="mask" type="int" />
			<description>
				Sets the light [param mask] for the canvas item specified by the [param item] RID. Equivalent to [member CanvasItem.light_mask].
			</description>
		</method>
		<method name="canvas_item_set_material">
			<return type="void" />
			<param index="0" name="item" type="RID" />
			<param index="1" name="material" type="RID" />
			<description>
				Sets a new [param material] to the canvas item specified by the [param item] RID. Equivalent to [member CanvasItem.material].
			</description>
		</method>
		<method name="canvas_item_set_modulate">
			<return type="void" />
			<param index="0" name="item" type="RID" />
			<param index="1" name="color" type="Color" />
			<description>
				Multiplies the color of the canvas item specified by the [param item] RID, while affecting its children. See also [method canvas_item_set_self_modulate]. Equivalent to [member CanvasItem.modulate].
			</description>
		</method>
		<method name="canvas_item_set_parent">
			<return type="void" />
			<param index="0" name="item" type="RID" />
			<param index="1" name="parent" type="RID" />
			<description>
				Sets a parent [CanvasItem] to the [CanvasItem]. The item will inherit transform, modulation and visibility from its parent, like [CanvasItem] nodes in the scene tree.
			</description>
		</method>
		<method name="canvas_item_set_self_modulate">
			<return type="void" />
			<param index="0" name="item" type="RID" />
			<param index="1" name="color" type="Color" />
			<description>
				Multiplies the color of the canvas item specified by the [param item] RID, without affecting its children. See also [method canvas_item_set_modulate]. Equivalent to [member CanvasItem.self_modulate].
			</description>
		</method>
		<method name="canvas_item_set_sort_children_by_y">
			<return type="void" />
			<param index="0" name="item" type="RID" />
			<param index="1" name="enabled" type="bool" />
			<description>
				If [param enabled] is [code]true[/code], child nodes with the lowest Y position are drawn before those with a higher Y position. Y-sorting only affects children that inherit from the canvas item specified by the [param item] RID, not the canvas item itself. Equivalent to [member CanvasItem.y_sort_enabled].
			</description>
		</method>
		<method name="canvas_item_set_transform">
			<return type="void" />
			<param index="0" name="item" type="RID" />
			<param index="1" name="transform" type="Transform2D" />
			<description>
				Sets the [param transform] of the canvas item specified by the [param item] RID. This affects where and how the item will be drawn. Child canvas items' transforms are multiplied by their parent's transform. Equivalent to [member Node2D.transform].
			</description>
		</method>
		<method name="canvas_item_set_use_parent_material">
			<return type="void" />
			<param index="0" name="item" type="RID" />
			<param index="1" name="enabled" type="bool" />
			<description>
				Sets if the [CanvasItem] uses its parent's material.
			</description>
		</method>
		<method name="canvas_item_set_visibility_layer">
			<return type="void" />
			<param index="0" name="item" type="RID" />
			<param index="1" name="visibility_layer" type="int" />
			<description>
				Sets the rendering visibility layer associated with this [CanvasItem]. Only [Viewport] nodes with a matching rendering mask will render this [CanvasItem].
			</description>
		</method>
		<method name="canvas_item_set_visibility_notifier">
			<return type="void" />
			<param index="0" name="item" type="RID" />
			<param index="1" name="enable" type="bool" />
			<param index="2" name="area" type="Rect2" />
			<param index="3" name="enter_callable" type="Callable" />
			<param index="4" name="exit_callable" type="Callable" />
			<description>
				Sets the given [CanvasItem] as visibility notifier. [param area] defines the area of detecting visibility. [param enter_callable] is called when the [CanvasItem] enters the screen, [param exit_callable] is called when the [CanvasItem] exits the screen. If [param enable] is [code]false[/code], the item will no longer function as notifier.
				This method can be used to manually mimic [VisibleOnScreenNotifier2D].
			</description>
		</method>
		<method name="canvas_item_set_visible">
			<return type="void" />
			<param index="0" name="item" type="RID" />
			<param index="1" name="visible" type="bool" />
			<description>
				Sets the visibility of the [CanvasItem].
			</description>
		</method>
		<method name="canvas_item_set_z_as_relative_to_parent">
			<return type="void" />
			<param index="0" name="item" type="RID" />
			<param index="1" name="enabled" type="bool" />
			<description>
				If this is enabled, the Z index of the parent will be added to the children's Z index.
			</description>
		</method>
		<method name="canvas_item_set_z_index">
			<return type="void" />
			<param index="0" name="item" type="RID" />
			<param index="1" name="z_index" type="int" />
			<description>
				Sets the [CanvasItem]'s Z index, i.e. its draw order (lower indexes are drawn first).
			</description>
		</method>
		<method name="canvas_item_transform_physics_interpolation">
			<return type="void" />
			<param index="0" name="item" type="RID" />
			<param index="1" name="transform" type="Transform2D" />
			<description>
				Transforms both the current and previous stored transform for a canvas item.
				This allows transforming a canvas item without creating a "glitch" in the interpolation, which is particularly useful for large worlds utilizing a shifting origin.
			</description>
		</method>
		<method name="canvas_light_attach_to_canvas">
			<return type="void" />
			<param index="0" name="light" type="RID" />
			<param index="1" name="canvas" type="RID" />
			<description>
				Attaches the canvas light to the canvas. Removes it from its previous canvas.
			</description>
		</method>
		<method name="canvas_light_create">
			<return type="RID" />
			<description>
				Creates a canvas light and adds it to the RenderingServer. It can be accessed with the RID that is returned. This RID will be used in all [code]canvas_light_*[/code] RenderingServer functions.
				Once finished with your RID, you will want to free the RID using the RenderingServer's [method free_rid] method.
				[b]Note:[/b] The equivalent node is [Light2D].
			</description>
		</method>
		<method name="canvas_light_occluder_attach_to_canvas">
			<return type="void" />
			<param index="0" name="occluder" type="RID" />
			<param index="1" name="canvas" type="RID" />
			<description>
				Attaches a light occluder to the canvas. Removes it from its previous canvas.
			</description>
		</method>
		<method name="canvas_light_occluder_create">
			<return type="RID" />
			<description>
				Creates a light occluder and adds it to the RenderingServer. It can be accessed with the RID that is returned. This RID will be used in all [code]canvas_light_occluder_*[/code] RenderingServer functions.
				Once finished with your RID, you will want to free the RID using the RenderingServer's [method free_rid] method.
				[b]Note:[/b] The equivalent node is [LightOccluder2D].
			</description>
		</method>
		<method name="canvas_light_occluder_reset_physics_interpolation">
			<return type="void" />
			<param index="0" name="occluder" type="RID" />
			<description>
				Prevents physics interpolation for the current physics tick.
				This is useful when moving an occluder to a new location, to give an instantaneous change rather than interpolation from the previous location.
			</description>
		</method>
		<method name="canvas_light_occluder_set_as_sdf_collision">
			<return type="void" />
			<param index="0" name="occluder" type="RID" />
			<param index="1" name="enable" type="bool" />
			<description>
			</description>
		</method>
		<method name="canvas_light_occluder_set_enabled">
			<return type="void" />
			<param index="0" name="occluder" type="RID" />
			<param index="1" name="enabled" type="bool" />
			<description>
				Enables or disables light occluder.
			</description>
		</method>
		<method name="canvas_light_occluder_set_interpolated">
			<return type="void" />
			<param index="0" name="occluder" type="RID" />
			<param index="1" name="interpolated" type="bool" />
			<description>
				If [param interpolated] is [code]true[/code], turns on physics interpolation for the light occluder.
			</description>
		</method>
		<method name="canvas_light_occluder_set_light_mask">
			<return type="void" />
			<param index="0" name="occluder" type="RID" />
			<param index="1" name="mask" type="int" />
			<description>
				The light mask. See [LightOccluder2D] for more information on light masks.
			</description>
		</method>
		<method name="canvas_light_occluder_set_polygon">
			<return type="void" />
			<param index="0" name="occluder" type="RID" />
			<param index="1" name="polygon" type="RID" />
			<description>
				Sets a light occluder's polygon.
			</description>
		</method>
		<method name="canvas_light_occluder_set_transform">
			<return type="void" />
			<param index="0" name="occluder" type="RID" />
			<param index="1" name="transform" type="Transform2D" />
			<description>
				Sets a light occluder's [Transform2D].
			</description>
		</method>
		<method name="canvas_light_occluder_transform_physics_interpolation">
			<return type="void" />
			<param index="0" name="occluder" type="RID" />
			<param index="1" name="transform" type="Transform2D" />
			<description>
				Transforms both the current and previous stored transform for a light occluder.
				This allows transforming an occluder without creating a "glitch" in the interpolation, which is particularly useful for large worlds utilizing a shifting origin.
			</description>
		</method>
		<method name="canvas_light_reset_physics_interpolation">
			<return type="void" />
			<param index="0" name="light" type="RID" />
			<description>
				Prevents physics interpolation for the current physics tick.
				This is useful when moving a canvas item to a new location, to give an instantaneous change rather than interpolation from the previous location.
			</description>
		</method>
		<method name="canvas_light_set_blend_mode">
			<return type="void" />
			<param index="0" name="light" type="RID" />
			<param index="1" name="mode" type="int" enum="RenderingServer.CanvasLightBlendMode" />
			<description>
				Sets the blend mode for the given canvas light. See [enum CanvasLightBlendMode] for options. Equivalent to [member Light2D.blend_mode].
			</description>
		</method>
		<method name="canvas_light_set_color">
			<return type="void" />
			<param index="0" name="light" type="RID" />
			<param index="1" name="color" type="Color" />
			<description>
				Sets the color for a light.
			</description>
		</method>
		<method name="canvas_light_set_enabled">
			<return type="void" />
			<param index="0" name="light" type="RID" />
			<param index="1" name="enabled" type="bool" />
			<description>
				Enables or disables a canvas light.
			</description>
		</method>
		<method name="canvas_light_set_energy">
			<return type="void" />
			<param index="0" name="light" type="RID" />
			<param index="1" name="energy" type="float" />
			<description>
				Sets a canvas light's energy.
			</description>
		</method>
		<method name="canvas_light_set_height">
			<return type="void" />
			<param index="0" name="light" type="RID" />
			<param index="1" name="height" type="float" />
			<description>
				Sets a canvas light's height.
			</description>
		</method>
		<method name="canvas_light_set_interpolated">
			<return type="void" />
			<param index="0" name="light" type="RID" />
			<param index="1" name="interpolated" type="bool" />
			<description>
				If [param interpolated] is [code]true[/code], turns on physics interpolation for the canvas light.
			</description>
		</method>
		<method name="canvas_light_set_item_cull_mask">
			<return type="void" />
			<param index="0" name="light" type="RID" />
			<param index="1" name="mask" type="int" />
			<description>
				The light mask. See [LightOccluder2D] for more information on light masks.
			</description>
		</method>
		<method name="canvas_light_set_item_shadow_cull_mask">
			<return type="void" />
			<param index="0" name="light" type="RID" />
			<param index="1" name="mask" type="int" />
			<description>
				The binary mask used to determine which layers this canvas light's shadows affects. See [LightOccluder2D] for more information on light masks.
			</description>
		</method>
		<method name="canvas_light_set_layer_range">
			<return type="void" />
			<param index="0" name="light" type="RID" />
			<param index="1" name="min_layer" type="int" />
			<param index="2" name="max_layer" type="int" />
			<description>
				The layer range that gets rendered with this light.
			</description>
		</method>
		<method name="canvas_light_set_mode">
			<return type="void" />
			<param index="0" name="light" type="RID" />
			<param index="1" name="mode" type="int" enum="RenderingServer.CanvasLightMode" />
			<description>
				The mode of the light, see [enum CanvasLightMode] constants.
			</description>
		</method>
		<method name="canvas_light_set_shadow_color">
			<return type="void" />
			<param index="0" name="light" type="RID" />
			<param index="1" name="color" type="Color" />
			<description>
				Sets the color of the canvas light's shadow.
			</description>
		</method>
		<method name="canvas_light_set_shadow_enabled">
			<return type="void" />
			<param index="0" name="light" type="RID" />
			<param index="1" name="enabled" type="bool" />
			<description>
				Enables or disables the canvas light's shadow.
			</description>
		</method>
		<method name="canvas_light_set_shadow_filter">
			<return type="void" />
			<param index="0" name="light" type="RID" />
			<param index="1" name="filter" type="int" enum="RenderingServer.CanvasLightShadowFilter" />
			<description>
				Sets the canvas light's shadow's filter, see [enum CanvasLightShadowFilter] constants.
			</description>
		</method>
		<method name="canvas_light_set_shadow_smooth">
			<return type="void" />
			<param index="0" name="light" type="RID" />
			<param index="1" name="smooth" type="float" />
			<description>
				Smoothens the shadow. The lower, the smoother.
			</description>
		</method>
		<method name="canvas_light_set_texture">
			<return type="void" />
			<param index="0" name="light" type="RID" />
			<param index="1" name="texture" type="RID" />
			<description>
				Sets the texture to be used by a [PointLight2D]. Equivalent to [member PointLight2D.texture].
			</description>
		</method>
		<method name="canvas_light_set_texture_offset">
			<return type="void" />
			<param index="0" name="light" type="RID" />
			<param index="1" name="offset" type="Vector2" />
			<description>
				Sets the offset of a [PointLight2D]'s texture. Equivalent to [member PointLight2D.offset].
			</description>
		</method>
		<method name="canvas_light_set_texture_scale">
			<return type="void" />
			<param index="0" name="light" type="RID" />
			<param index="1" name="scale" type="float" />
			<description>
				Sets the scale factor of a [PointLight2D]'s texture. Equivalent to [member PointLight2D.texture_scale].
			</description>
		</method>
		<method name="canvas_light_set_transform">
			<return type="void" />
			<param index="0" name="light" type="RID" />
			<param index="1" name="transform" type="Transform2D" />
			<description>
				Sets the canvas light's [Transform2D].
			</description>
		</method>
		<method name="canvas_light_set_z_range">
			<return type="void" />
			<param index="0" name="light" type="RID" />
			<param index="1" name="min_z" type="int" />
			<param index="2" name="max_z" type="int" />
			<description>
				Sets the Z range of objects that will be affected by this light. Equivalent to [member Light2D.range_z_min] and [member Light2D.range_z_max].
			</description>
		</method>
		<method name="canvas_light_transform_physics_interpolation">
			<return type="void" />
			<param index="0" name="light" type="RID" />
			<param index="1" name="transform" type="Transform2D" />
			<description>
				Transforms both the current and previous stored transform for a canvas light.
				This allows transforming a light without creating a "glitch" in the interpolation, which is particularly useful for large worlds utilizing a shifting origin.
			</description>
		</method>
		<method name="canvas_occluder_polygon_create">
			<return type="RID" />
			<description>
				Creates a new light occluder polygon and adds it to the RenderingServer. It can be accessed with the RID that is returned. This RID will be used in all [code]canvas_occluder_polygon_*[/code] RenderingServer functions.
				Once finished with your RID, you will want to free the RID using the RenderingServer's [method free_rid] method.
				[b]Note:[/b] The equivalent resource is [OccluderPolygon2D].
			</description>
		</method>
		<method name="canvas_occluder_polygon_set_cull_mode">
			<return type="void" />
			<param index="0" name="occluder_polygon" type="RID" />
			<param index="1" name="mode" type="int" enum="RenderingServer.CanvasOccluderPolygonCullMode" />
			<description>
				Sets an occluder polygons cull mode. See [enum CanvasOccluderPolygonCullMode] constants.
			</description>
		</method>
		<method name="canvas_occluder_polygon_set_shape">
			<return type="void" />
			<param index="0" name="occluder_polygon" type="RID" />
			<param index="1" name="shape" type="PackedVector2Array" />
			<param index="2" name="closed" type="bool" />
			<description>
				Sets the shape of the occluder polygon.
			</description>
		</method>
		<method name="canvas_set_disable_scale">
			<return type="void" />
			<param index="0" name="disable" type="bool" />
			<description>
			</description>
		</method>
		<method name="canvas_set_item_mirroring">
			<return type="void" />
			<param index="0" name="canvas" type="RID" />
			<param index="1" name="item" type="RID" />
			<param index="2" name="mirroring" type="Vector2" />
			<description>
				A copy of the canvas item will be drawn with a local offset of the [param mirroring].
				[b]Note:[/b] This is equivalent to calling [method canvas_set_item_repeat] like [code]canvas_set_item_repeat(item, mirroring, 1)[/code], with an additional check ensuring [param canvas] is a parent of [param item].
			</description>
		</method>
		<method name="canvas_set_item_repeat">
			<return type="void" />
			<param index="0" name="item" type="RID" />
			<param index="1" name="repeat_size" type="Vector2" />
			<param index="2" name="repeat_times" type="int" />
			<description>
				A copy of the canvas item will be drawn with a local offset of the [param repeat_size] by the number of times of the [param repeat_times]. As the [param repeat_times] increases, the copies will spread away from the origin texture.
			</description>
		</method>
		<method name="canvas_set_modulate">
			<return type="void" />
			<param index="0" name="canvas" type="RID" />
			<param index="1" name="color" type="Color" />
			<description>
				Modulates all colors in the given canvas.
			</description>
		</method>
		<method name="canvas_set_shadow_texture_size">
			<return type="void" />
			<param index="0" name="size" type="int" />
			<description>
				Sets the [member ProjectSettings.rendering/2d/shadow_atlas/size] to use for [Light2D] shadow rendering (in pixels). The value is rounded up to the nearest power of 2.
			</description>
		</method>
		<method name="canvas_texture_create">
			<return type="RID" />
			<description>
				Creates a canvas texture and adds it to the RenderingServer. It can be accessed with the RID that is returned. This RID will be used in all [code]canvas_texture_*[/code] RenderingServer functions.
				Once finished with your RID, you will want to free the RID using the RenderingServer's [method free_rid] method. See also [method texture_2d_create].
				[b]Note:[/b] The equivalent resource is [CanvasTexture] and is only meant to be used in 2D rendering, not 3D.
			</description>
		</method>
		<method name="canvas_texture_set_channel">
			<return type="void" />
			<param index="0" name="canvas_texture" type="RID" />
			<param index="1" name="channel" type="int" enum="RenderingServer.CanvasTextureChannel" />
			<param index="2" name="texture" type="RID" />
			<description>
				Sets the [param channel]'s [param texture] for the canvas texture specified by the [param canvas_texture] RID. Equivalent to [member CanvasTexture.diffuse_texture], [member CanvasTexture.normal_texture] and [member CanvasTexture.specular_texture].
			</description>
		</method>
		<method name="canvas_texture_set_shading_parameters">
			<return type="void" />
			<param index="0" name="canvas_texture" type="RID" />
			<param index="1" name="base_color" type="Color" />
			<param index="2" name="shininess" type="float" />
			<description>
				Sets the [param base_color] and [param shininess] to use for the canvas texture specified by the [param canvas_texture] RID. Equivalent to [member CanvasTexture.specular_color] and [member CanvasTexture.specular_shininess].
			</description>
		</method>
		<method name="canvas_texture_set_texture_filter">
			<return type="void" />
			<param index="0" name="canvas_texture" type="RID" />
			<param index="1" name="filter" type="int" enum="RenderingServer.CanvasItemTextureFilter" />
			<description>
				Sets the texture [param filter] mode to use for the canvas texture specified by the [param canvas_texture] RID.
			</description>
		</method>
		<method name="canvas_texture_set_texture_repeat">
			<return type="void" />
			<param index="0" name="canvas_texture" type="RID" />
			<param index="1" name="repeat" type="int" enum="RenderingServer.CanvasItemTextureRepeat" />
			<description>
				Sets the texture [param repeat] mode to use for the canvas texture specified by the [param canvas_texture] RID.
			</description>
		</method>
		<method name="compositor_create">
			<return type="RID" />
			<description>
				Creates a new compositor and adds it to the RenderingServer. It can be accessed with the RID that is returned.
				Once finished with your RID, you will want to free the RID using the RenderingServer's [method free_rid] method.
			</description>
		</method>
		<method name="compositor_effect_create">
			<return type="RID" />
			<description>
				Creates a new rendering effect and adds it to the RenderingServer. It can be accessed with the RID that is returned.
				Once finished with your RID, you will want to free the RID using the RenderingServer's [method free_rid] method.
			</description>
		</method>
		<method name="compositor_effect_set_callback">
			<return type="void" />
			<param index="0" name="effect" type="RID" />
			<param index="1" name="callback_type" type="int" enum="RenderingServer.CompositorEffectCallbackType" />
			<param index="2" name="callback" type="Callable" />
			<description>
				Sets the callback type ([param callback_type]) and callback method([param callback]) for this rendering effect.
			</description>
		</method>
		<method name="compositor_effect_set_enabled">
			<return type="void" />
			<param index="0" name="effect" type="RID" />
			<param index="1" name="enabled" type="bool" />
			<description>
				Enables/disables this rendering effect.
			</description>
		</method>
		<method name="compositor_effect_set_flag">
			<return type="void" />
			<param index="0" name="effect" type="RID" />
			<param index="1" name="flag" type="int" enum="RenderingServer.CompositorEffectFlags" />
			<param index="2" name="set" type="bool" />
			<description>
				Sets the flag ([param flag]) for this rendering effect to [code]true[/code] or [code]false[/code] ([param set]).
			</description>
		</method>
		<method name="compositor_set_compositor_effects">
			<return type="void" />
			<param index="0" name="compositor" type="RID" />
			<param index="1" name="effects" type="RID[]" />
			<description>
				Sets the compositor effects for the specified compositor RID. [param effects] should be an array containing RIDs created with [method compositor_effect_create].
			</description>
		</method>
		<method name="create_local_rendering_device" qualifiers="const">
			<return type="RenderingDevice" />
			<description>
				Creates a RenderingDevice that can be used to do draw and compute operations on a separate thread. Cannot draw to the screen nor share data with the global RenderingDevice.
				[b]Note:[/b] When using the OpenGL rendering driver or when running in headless mode, this function always returns [code]null[/code].
			</description>
		</method>
		<method name="debug_canvas_item_get_rect">
			<return type="Rect2" />
			<param index="0" name="item" type="RID" />
			<description>
				Returns the bounding rectangle for a canvas item in local space, as calculated by the renderer. This bound is used internally for culling.
				[b]Warning:[/b] This function is intended for debugging in the editor, and will pass through and return a zero [Rect2] in exported projects.
			</description>
		</method>
		<method name="decal_create">
			<return type="RID" />
			<description>
				Creates a decal and adds it to the RenderingServer. It can be accessed with the RID that is returned. This RID will be used in all [code]decal_*[/code] RenderingServer functions.
				Once finished with your RID, you will want to free the RID using the RenderingServer's [method free_rid] method.
				To place in a scene, attach this decal to an instance using [method instance_set_base] using the returned RID.
				[b]Note:[/b] The equivalent node is [Decal].
			</description>
		</method>
		<method name="decal_set_albedo_mix">
			<return type="void" />
			<param index="0" name="decal" type="RID" />
			<param index="1" name="albedo_mix" type="float" />
			<description>
				Sets the [param albedo_mix] in the decal specified by the [param decal] RID. Equivalent to [member Decal.albedo_mix].
			</description>
		</method>
		<method name="decal_set_cull_mask">
			<return type="void" />
			<param index="0" name="decal" type="RID" />
			<param index="1" name="mask" type="int" />
			<description>
				Sets the cull [param mask] in the decal specified by the [param decal] RID. Equivalent to [member Decal.cull_mask].
			</description>
		</method>
		<method name="decal_set_distance_fade" keywords="decal_set_lod">
			<return type="void" />
			<param index="0" name="decal" type="RID" />
			<param index="1" name="enabled" type="bool" />
			<param index="2" name="begin" type="float" />
			<param index="3" name="length" type="float" />
			<description>
				Sets the distance fade parameters in the decal specified by the [param decal] RID. Equivalent to [member Decal.distance_fade_enabled], [member Decal.distance_fade_begin] and [member Decal.distance_fade_length].
			</description>
		</method>
		<method name="decal_set_emission_energy">
			<return type="void" />
			<param index="0" name="decal" type="RID" />
			<param index="1" name="energy" type="float" />
			<description>
				Sets the emission [param energy] in the decal specified by the [param decal] RID. Equivalent to [member Decal.emission_energy].
			</description>
		</method>
		<method name="decal_set_fade">
			<return type="void" />
			<param index="0" name="decal" type="RID" />
			<param index="1" name="above" type="float" />
			<param index="2" name="below" type="float" />
			<description>
				Sets the upper fade ([param above]) and lower fade ([param below]) in the decal specified by the [param decal] RID. Equivalent to [member Decal.upper_fade] and [member Decal.lower_fade].
			</description>
		</method>
		<method name="decal_set_modulate">
			<return type="void" />
			<param index="0" name="decal" type="RID" />
			<param index="1" name="color" type="Color" />
			<description>
				Sets the color multiplier in the decal specified by the [param decal] RID to [param color]. Equivalent to [member Decal.modulate].
			</description>
		</method>
		<method name="decal_set_normal_fade">
			<return type="void" />
			<param index="0" name="decal" type="RID" />
			<param index="1" name="fade" type="float" />
			<description>
				Sets the normal [param fade] in the decal specified by the [param decal] RID. Equivalent to [member Decal.normal_fade].
			</description>
		</method>
		<method name="decal_set_size">
			<return type="void" />
			<param index="0" name="decal" type="RID" />
			<param index="1" name="size" type="Vector3" />
			<description>
				Sets the [param size] of the decal specified by the [param decal] RID. Equivalent to [member Decal.size].
			</description>
		</method>
		<method name="decal_set_texture">
			<return type="void" />
			<param index="0" name="decal" type="RID" />
			<param index="1" name="type" type="int" enum="RenderingServer.DecalTexture" />
			<param index="2" name="texture" type="RID" />
			<description>
				Sets the [param texture] in the given texture [param type] slot for the specified decal. Equivalent to [method Decal.set_texture].
			</description>
		</method>
		<method name="decals_set_filter">
			<return type="void" />
			<param index="0" name="filter" type="int" enum="RenderingServer.DecalFilter" />
			<description>
				Sets the texture [param filter] mode to use when rendering decals. This parameter is global and cannot be set on a per-decal basis.
			</description>
		</method>
		<method name="directional_light_create">
			<return type="RID" />
			<description>
				Creates a directional light and adds it to the RenderingServer. It can be accessed with the RID that is returned. This RID can be used in most [code]light_*[/code] RenderingServer functions.
				Once finished with your RID, you will want to free the RID using the RenderingServer's [method free_rid] method.
				To place in a scene, attach this directional light to an instance using [method instance_set_base] using the returned RID.
				[b]Note:[/b] The equivalent node is [DirectionalLight3D].
			</description>
		</method>
		<method name="directional_shadow_atlas_set_size">
			<return type="void" />
			<param index="0" name="size" type="int" />
			<param index="1" name="is_16bits" type="bool" />
			<description>
				Sets the [param size] of the directional light shadows in 3D. See also [member ProjectSettings.rendering/lights_and_shadows/directional_shadow/size]. This parameter is global and cannot be set on a per-viewport basis.
			</description>
		</method>
		<method name="directional_soft_shadow_filter_set_quality">
			<return type="void" />
			<param index="0" name="quality" type="int" enum="RenderingServer.ShadowQuality" />
			<description>
				Sets the filter [param quality] for directional light shadows in 3D. See also [member ProjectSettings.rendering/lights_and_shadows/directional_shadow/soft_shadow_filter_quality]. This parameter is global and cannot be set on a per-viewport basis.
			</description>
		</method>
		<method name="environment_bake_panorama">
			<return type="Image" />
			<param index="0" name="environment" type="RID" />
			<param index="1" name="bake_irradiance" type="bool" />
			<param index="2" name="size" type="Vector2i" />
			<description>
				Generates and returns an [Image] containing the radiance map for the specified [param environment] RID's sky. This supports built-in sky material and custom sky shaders. If [param bake_irradiance] is [code]true[/code], the irradiance map is saved instead of the radiance map. The radiance map is used to render reflected light, while the irradiance map is used to render ambient light. See also [method sky_bake_panorama].
				[b]Note:[/b] The image is saved in linear color space without any tonemapping performed, which means it will look too dark if viewed directly in an image editor.
				[b]Note:[/b] [param size] should be a 2:1 aspect ratio for the generated panorama to have square pixels. For radiance maps, there is no point in using a height greater than [member Sky.radiance_size], as it won't increase detail. Irradiance maps only contain low-frequency data, so there is usually no point in going past a size of 128×64 pixels when saving an irradiance map.
			</description>
		</method>
		<method name="environment_create">
			<return type="RID" />
			<description>
				Creates an environment and adds it to the RenderingServer. It can be accessed with the RID that is returned. This RID will be used in all [code]environment_*[/code] RenderingServer functions.
				Once finished with your RID, you will want to free the RID using the RenderingServer's [method free_rid] method.
				[b]Note:[/b] The equivalent resource is [Environment].
			</description>
		</method>
		<method name="environment_glow_set_use_bicubic_upscale">
			<return type="void" />
			<param index="0" name="enable" type="bool" />
			<description>
				If [param enable] is [code]true[/code], enables bicubic upscaling for glow which improves quality at the cost of performance. Equivalent to [member ProjectSettings.rendering/environment/glow/upscale_mode].
			</description>
		</method>
		<method name="environment_set_adjustment">
			<return type="void" />
			<param index="0" name="env" type="RID" />
			<param index="1" name="enable" type="bool" />
			<param index="2" name="brightness" type="float" />
			<param index="3" name="contrast" type="float" />
			<param index="4" name="saturation" type="float" />
			<param index="5" name="use_1d_color_correction" type="bool" />
			<param index="6" name="color_correction" type="RID" />
			<description>
				Sets the values to be used with the "adjustments" post-process effect. See [Environment] for more details.
			</description>
		</method>
		<method name="environment_set_ambient_light">
			<return type="void" />
			<param index="0" name="env" type="RID" />
			<param index="1" name="color" type="Color" />
			<param index="2" name="ambient" type="int" enum="RenderingServer.EnvironmentAmbientSource" default="0" />
			<param index="3" name="energy" type="float" default="1.0" />
			<param index="4" name="sky_contribution" type="float" default="0.0" />
			<param index="5" name="reflection_source" type="int" enum="RenderingServer.EnvironmentReflectionSource" default="0" />
			<description>
				Sets the values to be used for ambient light rendering. See [Environment] for more details.
			</description>
		</method>
		<method name="environment_set_background">
			<return type="void" />
			<param index="0" name="env" type="RID" />
			<param index="1" name="bg" type="int" enum="RenderingServer.EnvironmentBG" />
			<description>
				Sets the environment's background mode. Equivalent to [member Environment.background_mode].
			</description>
		</method>
		<method name="environment_set_bg_color">
			<return type="void" />
			<param index="0" name="env" type="RID" />
			<param index="1" name="color" type="Color" />
			<description>
				Color displayed for clear areas of the scene. Only effective if using the [constant ENV_BG_COLOR] background mode.
			</description>
		</method>
		<method name="environment_set_bg_energy">
			<return type="void" />
			<param index="0" name="env" type="RID" />
			<param index="1" name="multiplier" type="float" />
			<param index="2" name="exposure_value" type="float" />
			<description>
				Sets the intensity of the background color.
			</description>
		</method>
		<method name="environment_set_camera_id">
			<return type="void" />
			<param index="0" name="env" type="RID" />
			<param index="1" name="id" type="int" />
			<description>
				Sets the camera ID to be used as environment background.
			</description>
		</method>
		<method name="environment_set_canvas_max_layer">
			<return type="void" />
			<param index="0" name="env" type="RID" />
			<param index="1" name="max_layer" type="int" />
			<description>
				Sets the maximum layer to use if using Canvas background mode.
			</description>
		</method>
		<method name="environment_set_fog">
			<return type="void" />
			<param index="0" name="env" type="RID" />
			<param index="1" name="enable" type="bool" />
			<param index="2" name="light_color" type="Color" />
			<param index="3" name="light_energy" type="float" />
			<param index="4" name="sun_scatter" type="float" />
			<param index="5" name="density" type="float" />
			<param index="6" name="height" type="float" />
			<param index="7" name="height_density" type="float" />
			<param index="8" name="aerial_perspective" type="float" />
			<param index="9" name="sky_affect" type="float" />
			<param index="10" name="fog_mode" type="int" enum="RenderingServer.EnvironmentFogMode" default="0" />
			<description>
				Configures fog for the specified environment RID. See [code]fog_*[/code] properties in [Environment] for more information.
			</description>
		</method>
		<method name="environment_set_glow">
			<return type="void" />
			<param index="0" name="env" type="RID" />
			<param index="1" name="enable" type="bool" />
			<param index="2" name="levels" type="PackedFloat32Array" />
			<param index="3" name="intensity" type="float" />
			<param index="4" name="strength" type="float" />
			<param index="5" name="mix" type="float" />
			<param index="6" name="bloom_threshold" type="float" />
			<param index="7" name="blend_mode" type="int" enum="RenderingServer.EnvironmentGlowBlendMode" />
			<param index="8" name="hdr_bleed_threshold" type="float" />
			<param index="9" name="hdr_bleed_scale" type="float" />
			<param index="10" name="hdr_luminance_cap" type="float" />
			<param index="11" name="glow_map_strength" type="float" />
			<param index="12" name="glow_map" type="RID" />
			<description>
				Configures glow for the specified environment RID. See [code]glow_*[/code] properties in [Environment] for more information.
			</description>
		</method>
		<method name="environment_set_sdfgi">
			<return type="void" />
			<param index="0" name="env" type="RID" />
			<param index="1" name="enable" type="bool" />
			<param index="2" name="cascades" type="int" />
			<param index="3" name="min_cell_size" type="float" />
			<param index="4" name="y_scale" type="int" enum="RenderingServer.EnvironmentSDFGIYScale" />
			<param index="5" name="use_occlusion" type="bool" />
			<param index="6" name="bounce_feedback" type="float" />
			<param index="7" name="read_sky" type="bool" />
			<param index="8" name="energy" type="float" />
			<param index="9" name="normal_bias" type="float" />
			<param index="10" name="probe_bias" type="float" />
			<description>
				Configures signed distance field global illumination for the specified environment RID. See [code]sdfgi_*[/code] properties in [Environment] for more information.
			</description>
		</method>
		<method name="environment_set_sdfgi_frames_to_converge">
			<return type="void" />
			<param index="0" name="frames" type="int" enum="RenderingServer.EnvironmentSDFGIFramesToConverge" />
			<description>
				Sets the number of frames to use for converging signed distance field global illumination. Equivalent to [member ProjectSettings.rendering/global_illumination/sdfgi/frames_to_converge].
			</description>
		</method>
		<method name="environment_set_sdfgi_frames_to_update_light">
			<return type="void" />
			<param index="0" name="frames" type="int" enum="RenderingServer.EnvironmentSDFGIFramesToUpdateLight" />
			<description>
				Sets the update speed for dynamic lights' indirect lighting when computing signed distance field global illumination. Equivalent to [member ProjectSettings.rendering/global_illumination/sdfgi/frames_to_update_lights].
			</description>
		</method>
		<method name="environment_set_sdfgi_ray_count">
			<return type="void" />
			<param index="0" name="ray_count" type="int" enum="RenderingServer.EnvironmentSDFGIRayCount" />
			<description>
				Sets the number of rays to throw per frame when computing signed distance field global illumination. Equivalent to [member ProjectSettings.rendering/global_illumination/sdfgi/probe_ray_count].
			</description>
		</method>
		<method name="environment_set_sky">
			<return type="void" />
			<param index="0" name="env" type="RID" />
			<param index="1" name="sky" type="RID" />
			<description>
				Sets the [Sky] to be used as the environment's background when using [i]BGMode[/i] sky. Equivalent to [member Environment.sky].
			</description>
		</method>
		<method name="environment_set_sky_custom_fov">
			<return type="void" />
			<param index="0" name="env" type="RID" />
			<param index="1" name="scale" type="float" />
			<description>
				Sets a custom field of view for the background [Sky]. Equivalent to [member Environment.sky_custom_fov].
			</description>
		</method>
		<method name="environment_set_sky_orientation">
			<return type="void" />
			<param index="0" name="env" type="RID" />
			<param index="1" name="orientation" type="Basis" />
			<description>
				Sets the rotation of the background [Sky] expressed as a [Basis]. Equivalent to [member Environment.sky_rotation], where the rotation vector is used to construct the [Basis].
			</description>
		</method>
		<method name="environment_set_ssao">
			<return type="void" />
			<param index="0" name="env" type="RID" />
			<param index="1" name="enable" type="bool" />
			<param index="2" name="radius" type="float" />
			<param index="3" name="intensity" type="float" />
			<param index="4" name="power" type="float" />
			<param index="5" name="detail" type="float" />
			<param index="6" name="horizon" type="float" />
			<param index="7" name="sharpness" type="float" />
			<param index="8" name="light_affect" type="float" />
			<param index="9" name="ao_channel_affect" type="float" />
			<description>
				Sets the variables to be used with the screen-space ambient occlusion (SSAO) post-process effect. See [Environment] for more details.
			</description>
		</method>
		<method name="environment_set_ssao_quality">
			<return type="void" />
			<param index="0" name="quality" type="int" enum="RenderingServer.EnvironmentSSAOQuality" />
			<param index="1" name="half_size" type="bool" />
			<param index="2" name="adaptive_target" type="float" />
			<param index="3" name="blur_passes" type="int" />
			<param index="4" name="fadeout_from" type="float" />
			<param index="5" name="fadeout_to" type="float" />
			<description>
				Sets the quality level of the screen-space ambient occlusion (SSAO) post-process effect. See [Environment] for more details.
			</description>
		</method>
		<method name="environment_set_ssil_quality">
			<return type="void" />
			<param index="0" name="quality" type="int" enum="RenderingServer.EnvironmentSSILQuality" />
			<param index="1" name="half_size" type="bool" />
			<param index="2" name="adaptive_target" type="float" />
			<param index="3" name="blur_passes" type="int" />
			<param index="4" name="fadeout_from" type="float" />
			<param index="5" name="fadeout_to" type="float" />
			<description>
				Sets the quality level of the screen-space indirect lighting (SSIL) post-process effect. See [Environment] for more details.
			</description>
		</method>
		<method name="environment_set_ssr">
			<return type="void" />
			<param index="0" name="env" type="RID" />
			<param index="1" name="enable" type="bool" />
			<param index="2" name="max_steps" type="int" />
			<param index="3" name="fade_in" type="float" />
			<param index="4" name="fade_out" type="float" />
			<param index="5" name="depth_tolerance" type="float" />
			<description>
				Sets the variables to be used with the screen-space reflections (SSR) post-process effect. See [Environment] for more details.
			</description>
		</method>
		<method name="environment_set_ssr_roughness_quality">
			<return type="void" />
			<param index="0" name="quality" type="int" enum="RenderingServer.EnvironmentSSRRoughnessQuality" />
			<description>
			</description>
		</method>
		<method name="environment_set_tonemap">
			<return type="void" />
			<param index="0" name="env" type="RID" />
			<param index="1" name="tone_mapper" type="int" enum="RenderingServer.EnvironmentToneMapper" />
			<param index="2" name="exposure" type="float" />
			<param index="3" name="white" type="float" />
			<description>
				Sets the variables to be used with the "tonemap" post-process effect. See [Environment] for more details.
			</description>
		</method>
		<method name="environment_set_volumetric_fog">
			<return type="void" />
			<param index="0" name="env" type="RID" />
			<param index="1" name="enable" type="bool" />
			<param index="2" name="density" type="float" />
			<param index="3" name="albedo" type="Color" />
			<param index="4" name="emission" type="Color" />
			<param index="5" name="emission_energy" type="float" />
			<param index="6" name="anisotropy" type="float" />
			<param index="7" name="length" type="float" />
			<param index="8" name="p_detail_spread" type="float" />
			<param index="9" name="gi_inject" type="float" />
			<param index="10" name="temporal_reprojection" type="bool" />
			<param index="11" name="temporal_reprojection_amount" type="float" />
			<param index="12" name="ambient_inject" type="float" />
			<param index="13" name="sky_affect" type="float" />
			<description>
				Sets the variables to be used with the volumetric fog post-process effect. See [Environment] for more details.
			</description>
		</method>
		<method name="environment_set_volumetric_fog_filter_active">
			<return type="void" />
			<param index="0" name="active" type="bool" />
			<description>
				Enables filtering of the volumetric fog scattering buffer. This results in much smoother volumes with very few under-sampling artifacts.
			</description>
		</method>
		<method name="environment_set_volumetric_fog_volume_size">
			<return type="void" />
			<param index="0" name="size" type="int" />
			<param index="1" name="depth" type="int" />
			<description>
				Sets the resolution of the volumetric fog's froxel buffer. [param size] is modified by the screen's aspect ratio and then used to set the width and height of the buffer. While [param depth] is directly used to set the depth of the buffer.
			</description>
		</method>
		<method name="fog_volume_create">
			<return type="RID" />
			<description>
				Creates a new fog volume and adds it to the RenderingServer. It can be accessed with the RID that is returned. This RID will be used in all [code]fog_volume_*[/code] RenderingServer functions.
				Once finished with your RID, you will want to free the RID using the RenderingServer's [method free_rid] method.
				[b]Note:[/b] The equivalent node is [FogVolume].
			</description>
		</method>
		<method name="fog_volume_set_material">
			<return type="void" />
			<param index="0" name="fog_volume" type="RID" />
			<param index="1" name="material" type="RID" />
			<description>
				Sets the [Material] of the fog volume. Can be either a [FogMaterial] or a custom [ShaderMaterial].
			</description>
		</method>
		<method name="fog_volume_set_shape">
			<return type="void" />
			<param index="0" name="fog_volume" type="RID" />
			<param index="1" name="shape" type="int" enum="RenderingServer.FogVolumeShape" />
			<description>
				Sets the shape of the fog volume to either [constant RenderingServer.FOG_VOLUME_SHAPE_ELLIPSOID], [constant RenderingServer.FOG_VOLUME_SHAPE_CONE], [constant RenderingServer.FOG_VOLUME_SHAPE_CYLINDER], [constant RenderingServer.FOG_VOLUME_SHAPE_BOX] or [constant RenderingServer.FOG_VOLUME_SHAPE_WORLD].
			</description>
		</method>
		<method name="fog_volume_set_size">
			<return type="void" />
			<param index="0" name="fog_volume" type="RID" />
			<param index="1" name="size" type="Vector3" />
			<description>
				Sets the size of the fog volume when shape is [constant RenderingServer.FOG_VOLUME_SHAPE_ELLIPSOID], [constant RenderingServer.FOG_VOLUME_SHAPE_CONE], [constant RenderingServer.FOG_VOLUME_SHAPE_CYLINDER] or [constant RenderingServer.FOG_VOLUME_SHAPE_BOX].
			</description>
		</method>
		<method name="force_draw">
			<return type="void" />
			<param index="0" name="swap_buffers" type="bool" default="true" />
			<param index="1" name="frame_step" type="float" default="0.0" />
			<description>
				Forces redrawing of all viewports at once. Must be called from the main thread.
			</description>
		</method>
		<method name="force_sync">
			<return type="void" />
			<description>
				Forces a synchronization between the CPU and GPU, which may be required in certain cases. Only call this when needed, as CPU-GPU synchronization has a performance cost.
			</description>
		</method>
		<method name="free_rid">
			<return type="void" />
			<param index="0" name="rid" type="RID" />
			<description>
				Tries to free an object in the RenderingServer. To avoid memory leaks, this should be called after using an object as memory management does not occur automatically when using RenderingServer directly.
			</description>
		</method>
		<method name="get_current_rendering_driver_name" qualifiers="const">
			<return type="String" />
			<description>
				Returns the name of the current rendering driver. This can be [code]vulkan[/code], [code]d3d12[/code], [code]metal[/code], [code]opengl3[/code], [code]opengl3_es[/code], or [code]opengl3_angle[/code]. See also [method get_current_rendering_method].
				The rendering driver is determined by [member ProjectSettings.rendering/rendering_device/driver], the [code]--rendering-driver[/code] command line argument that overrides this project setting, or an automatic fallback that is applied depending on the hardware.
			</description>
		</method>
		<method name="get_current_rendering_method" qualifiers="const">
			<return type="String" />
			<description>
				Returns the name of the current rendering method. This can be [code]forward_plus[/code], [code]mobile[/code], or [code]gl_compatibility[/code]. See also [method get_current_rendering_driver_name].
				The rendering method is determined by [member ProjectSettings.rendering/renderer/rendering_method], the [code]--rendering-method[/code] command line argument that overrides this project setting, or an automatic fallback that is applied depending on the hardware.
			</description>
		</method>
		<method name="get_default_clear_color">
			<return type="Color" />
			<description>
				Returns the default clear color which is used when a specific clear color has not been selected. See also [method set_default_clear_color].
			</description>
		</method>
		<method name="get_frame_setup_time_cpu" qualifiers="const">
			<return type="float" />
			<description>
				Returns the time taken to setup rendering on the CPU in milliseconds. This value is shared across all viewports and does [i]not[/i] require [method viewport_set_measure_render_time] to be enabled on a viewport to be queried. See also [method viewport_get_measured_render_time_cpu].
			</description>
		</method>
		<method name="get_rendering_device" qualifiers="const">
			<return type="RenderingDevice" />
			<description>
				Returns the global RenderingDevice.
				[b]Note:[/b] When using the OpenGL rendering driver or when running in headless mode, this function always returns [code]null[/code].
			</description>
		</method>
		<method name="get_rendering_info">
			<return type="int" />
			<param index="0" name="info" type="int" enum="RenderingServer.RenderingInfo" />
			<description>
				Returns a statistic about the rendering engine which can be used for performance profiling. See [enum RenderingServer.RenderingInfo] for a list of values that can be queried. See also [method viewport_get_render_info], which returns information specific to a viewport.
				[b]Note:[/b] Only 3D rendering is currently taken into account by some of these values, such as the number of draw calls.
				[b]Note:[/b] Rendering information is not available until at least 2 frames have been rendered by the engine. If rendering information is not available, [method get_rendering_info] returns [code]0[/code]. To print rendering information in [code]_ready()[/code] successfully, use the following:
				[codeblock]
				func _ready():
				    for _i in 2:
				        await get_tree().process_frame

				    print(RenderingServer.get_rendering_info(RENDERING_INFO_TOTAL_DRAW_CALLS_IN_FRAME))
				[/codeblock]
			</description>
		</method>
		<method name="get_shader_parameter_list" qualifiers="const">
			<return type="Dictionary[]" />
			<param index="0" name="shader" type="RID" />
			<description>
				Returns the parameters of a shader.
			</description>
		</method>
		<method name="get_test_cube">
			<return type="RID" />
			<description>
				Returns the RID of the test cube. This mesh will be created and returned on the first call to [method get_test_cube], then it will be cached for subsequent calls. See also [method make_sphere_mesh].
			</description>
		</method>
		<method name="get_test_texture">
			<return type="RID" />
			<description>
				Returns the RID of a 256×256 texture with a testing pattern on it (in [constant Image.FORMAT_RGB8] format). This texture will be created and returned on the first call to [method get_test_texture], then it will be cached for subsequent calls. See also [method get_white_texture].
				[b]Example:[/b] Get the test texture and apply it to a [Sprite2D] node:
				[codeblock]
				var texture_rid = RenderingServer.get_test_texture()
				var texture = ImageTexture.create_from_image(RenderingServer.texture_2d_get(texture_rid))
				$Sprite2D.texture = texture
				[/codeblock]
			</description>
		</method>
		<method name="get_video_adapter_api_version" qualifiers="const">
			<return type="String" />
			<description>
				Returns the version of the graphics video adapter [i]currently in use[/i] (e.g. "1.2.189" for Vulkan, "3.3.0 NVIDIA 510.60.02" for OpenGL). This version may be different from the actual latest version supported by the hardware, as Redot may not always request the latest version. See also [method OS.get_video_adapter_driver_info].
				[b]Note:[/b] When running a headless or server binary, this function returns an empty string.
			</description>
		</method>
		<method name="get_video_adapter_name" qualifiers="const">
			<return type="String" />
			<description>
				Returns the name of the video adapter (e.g. "GeForce GTX 1080/PCIe/SSE2").
				[b]Note:[/b] When running a headless or server binary, this function returns an empty string.
				[b]Note:[/b] On the web platform, some browsers such as Firefox may report a different, fixed GPU name such as "GeForce GTX 980" (regardless of the user's actual GPU model). This is done to make fingerprinting more difficult.
			</description>
		</method>
		<method name="get_video_adapter_type" qualifiers="const">
			<return type="int" enum="RenderingDevice.DeviceType" />
			<description>
				Returns the type of the video adapter. Since dedicated graphics cards from a given generation will [i]usually[/i] be significantly faster than integrated graphics made in the same generation, the device type can be used as a basis for automatic graphics settings adjustment. However, this is not always true, so make sure to provide users with a way to manually override graphics settings.
				[b]Note:[/b] When using the OpenGL rendering driver or when running in headless mode, this function always returns [constant RenderingDevice.DEVICE_TYPE_OTHER].
			</description>
		</method>
		<method name="get_video_adapter_vendor" qualifiers="const">
			<return type="String" />
			<description>
				Returns the vendor of the video adapter (e.g. "NVIDIA Corporation").
				[b]Note:[/b] When running a headless or server binary, this function returns an empty string.
			</description>
		</method>
		<method name="get_white_texture">
			<return type="RID" />
			<description>
				Returns the ID of a 4×4 white texture (in [constant Image.FORMAT_RGB8] format). This texture will be created and returned on the first call to [method get_white_texture], then it will be cached for subsequent calls. See also [method get_test_texture].
				[b]Example:[/b] Get the white texture and apply it to a [Sprite2D] node:
				[codeblock]
				var texture_rid = RenderingServer.get_white_texture()
				var texture = ImageTexture.create_from_image(RenderingServer.texture_2d_get(texture_rid))
				$Sprite2D.texture = texture
				[/codeblock]
			</description>
		</method>
		<method name="gi_set_use_half_resolution">
			<return type="void" />
			<param index="0" name="half_resolution" type="bool" />
			<description>
				If [param half_resolution] is [code]true[/code], renders [VoxelGI] and SDFGI ([member Environment.sdfgi_enabled]) buffers at halved resolution on each axis (e.g. 960×540 when the viewport size is 1920×1080). This improves performance significantly when VoxelGI or SDFGI is enabled, at the cost of artifacts that may be visible on polygon edges. The loss in quality becomes less noticeable as the viewport resolution increases. [LightmapGI] rendering is not affected by this setting. Equivalent to [member ProjectSettings.rendering/global_illumination/gi/use_half_resolution].
			</description>
		</method>
		<method name="global_shader_parameter_add">
			<return type="void" />
			<param index="0" name="name" type="StringName" />
			<param index="1" name="type" type="int" enum="RenderingServer.GlobalShaderParameterType" />
			<param index="2" name="default_value" type="Variant" />
			<description>
				Creates a new global shader uniform.
				[b]Note:[/b] Global shader parameter names are case-sensitive.
			</description>
		</method>
		<method name="global_shader_parameter_get" qualifiers="const">
			<return type="Variant" />
			<param index="0" name="name" type="StringName" />
			<description>
				Returns the value of the global shader uniform specified by [param name].
				[b]Note:[/b] [method global_shader_parameter_get] has a large performance penalty as the rendering thread needs to synchronize with the calling thread, which is slow. Do not use this method during gameplay to avoid stuttering. If you need to read values in a script after setting them, consider creating an autoload where you store the values you need to query at the same time you're setting them as global parameters.
			</description>
		</method>
		<method name="global_shader_parameter_get_list" qualifiers="const">
			<return type="StringName[]" />
			<description>
				Returns the list of global shader uniform names.
				[b]Note:[/b] [method global_shader_parameter_get] has a large performance penalty as the rendering thread needs to synchronize with the calling thread, which is slow. Do not use this method during gameplay to avoid stuttering. If you need to read values in a script after setting them, consider creating an autoload where you store the values you need to query at the same time you're setting them as global parameters.
			</description>
		</method>
		<method name="global_shader_parameter_get_type" qualifiers="const">
			<return type="int" enum="RenderingServer.GlobalShaderParameterType" />
			<param index="0" name="name" type="StringName" />
			<description>
				Returns the type associated to the global shader uniform specified by [param name].
				[b]Note:[/b] [method global_shader_parameter_get] has a large performance penalty as the rendering thread needs to synchronize with the calling thread, which is slow. Do not use this method during gameplay to avoid stuttering. If you need to read values in a script after setting them, consider creating an autoload where you store the values you need to query at the same time you're setting them as global parameters.
			</description>
		</method>
		<method name="global_shader_parameter_remove">
			<return type="void" />
			<param index="0" name="name" type="StringName" />
			<description>
				Removes the global shader uniform specified by [param name].
			</description>
		</method>
		<method name="global_shader_parameter_set">
			<return type="void" />
			<param index="0" name="name" type="StringName" />
			<param index="1" name="value" type="Variant" />
			<description>
				Sets the global shader uniform [param name] to [param value].
			</description>
		</method>
		<method name="global_shader_parameter_set_override">
			<return type="void" />
			<param index="0" name="name" type="StringName" />
			<param index="1" name="value" type="Variant" />
			<description>
				Overrides the global shader uniform [param name] with [param value]. Equivalent to the [ShaderGlobalsOverride] node.
			</description>
		</method>
		<method name="has_changed" qualifiers="const">
			<return type="bool" />
			<description>
				Returns [code]true[/code] if changes have been made to the RenderingServer's data. [method force_draw] is usually called if this happens.
			</description>
		</method>
		<method name="has_feature" qualifiers="const" deprecated="This method has not been used since Redot 3.0.">
			<return type="bool" />
			<param index="0" name="feature" type="int" enum="RenderingServer.Features" />
			<description>
				This method does nothing and always returns [code]false[/code].
			</description>
		</method>
		<method name="has_os_feature" qualifiers="const">
			<return type="bool" />
			<param index="0" name="feature" type="String" />
			<description>
				Returns [code]true[/code] if the OS supports a certain [param feature]. Features might be [code]s3tc[/code], [code]etc[/code], and [code]etc2[/code].
			</description>
		</method>
		<method name="instance_attach_object_instance_id">
			<return type="void" />
			<param index="0" name="instance" type="RID" />
			<param index="1" name="id" type="int" />
			<description>
				Attaches a unique Object ID to instance. Object ID must be attached to instance for proper culling with [method instances_cull_aabb], [method instances_cull_convex], and [method instances_cull_ray].
			</description>
		</method>
		<method name="instance_attach_skeleton">
			<return type="void" />
			<param index="0" name="instance" type="RID" />
			<param index="1" name="skeleton" type="RID" />
			<description>
				Attaches a skeleton to an instance. Removes the previous skeleton from the instance.
			</description>
		</method>
		<method name="instance_create">
			<return type="RID" />
			<description>
				Creates a visual instance and adds it to the RenderingServer. It can be accessed with the RID that is returned. This RID will be used in all [code]instance_*[/code] RenderingServer functions.
				Once finished with your RID, you will want to free the RID using the RenderingServer's [method free_rid] method.
				An instance is a way of placing a 3D object in the scenario. Objects like particles, meshes, reflection probes and decals need to be associated with an instance to be visible in the scenario using [method instance_set_base].
				[b]Note:[/b] The equivalent node is [VisualInstance3D].
			</description>
		</method>
		<method name="instance_create2">
			<return type="RID" />
			<param index="0" name="base" type="RID" />
			<param index="1" name="scenario" type="RID" />
			<description>
				Creates a visual instance, adds it to the RenderingServer, and sets both base and scenario. It can be accessed with the RID that is returned. This RID will be used in all [code]instance_*[/code] RenderingServer functions.
				Once finished with your RID, you will want to free the RID using the RenderingServer's [method free_rid] method. This is a shorthand for using [method instance_create] and setting the base and scenario manually.
			</description>
		</method>
		<method name="instance_geometry_get_shader_parameter" qualifiers="const">
			<return type="Variant" />
			<param index="0" name="instance" type="RID" />
			<param index="1" name="parameter" type="StringName" />
			<description>
				Returns the value of the per-instance shader uniform from the specified 3D geometry instance. Equivalent to [method GeometryInstance3D.get_instance_shader_parameter].
				[b]Note:[/b] Per-instance shader parameter names are case-sensitive.
			</description>
		</method>
		<method name="instance_geometry_get_shader_parameter_default_value" qualifiers="const">
			<return type="Variant" />
			<param index="0" name="instance" type="RID" />
			<param index="1" name="parameter" type="StringName" />
			<description>
				Returns the default value of the per-instance shader uniform from the specified 3D geometry instance. Equivalent to [method GeometryInstance3D.get_instance_shader_parameter].
			</description>
		</method>
		<method name="instance_geometry_get_shader_parameter_list" qualifiers="const">
			<return type="Dictionary[]" />
			<param index="0" name="instance" type="RID" />
			<description>
				Returns a dictionary of per-instance shader uniform names of the per-instance shader uniform from the specified 3D geometry instance. The returned dictionary is in PropertyInfo format, with the keys [code]name[/code], [code]class_name[/code], [code]type[/code], [code]hint[/code], [code]hint_string[/code] and [code]usage[/code]. Equivalent to [method GeometryInstance3D.get_instance_shader_parameter].
			</description>
		</method>
		<method name="instance_geometry_set_cast_shadows_setting">
			<return type="void" />
			<param index="0" name="instance" type="RID" />
			<param index="1" name="shadow_casting_setting" type="int" enum="RenderingServer.ShadowCastingSetting" />
			<description>
				Sets the shadow casting setting to one of [enum ShadowCastingSetting]. Equivalent to [member GeometryInstance3D.cast_shadow].
			</description>
		</method>
		<method name="instance_geometry_set_flag">
			<return type="void" />
			<param index="0" name="instance" type="RID" />
			<param index="1" name="flag" type="int" enum="RenderingServer.InstanceFlags" />
			<param index="2" name="enabled" type="bool" />
			<description>
				Sets the flag for a given [enum InstanceFlags]. See [enum InstanceFlags] for more details.
			</description>
		</method>
		<method name="instance_geometry_set_lightmap">
			<return type="void" />
			<param index="0" name="instance" type="RID" />
			<param index="1" name="lightmap" type="RID" />
			<param index="2" name="lightmap_uv_scale" type="Rect2" />
			<param index="3" name="lightmap_slice" type="int" />
			<description>
				Sets the lightmap GI instance to use for the specified 3D geometry instance. The lightmap UV scale for the specified instance (equivalent to [member GeometryInstance3D.gi_lightmap_scale]) and lightmap atlas slice must also be specified.
			</description>
		</method>
		<method name="instance_geometry_set_lod_bias">
			<return type="void" />
			<param index="0" name="instance" type="RID" />
			<param index="1" name="lod_bias" type="float" />
			<description>
				Sets the level of detail bias to use when rendering the specified 3D geometry instance. Higher values result in higher detail from further away. Equivalent to [member GeometryInstance3D.lod_bias].
			</description>
		</method>
		<method name="instance_geometry_set_material_overlay">
			<return type="void" />
			<param index="0" name="instance" type="RID" />
			<param index="1" name="material" type="RID" />
			<description>
				Sets a material that will be rendered for all surfaces on top of active materials for the mesh associated with this instance. Equivalent to [member GeometryInstance3D.material_overlay].
			</description>
		</method>
		<method name="instance_geometry_set_material_override">
			<return type="void" />
			<param index="0" name="instance" type="RID" />
			<param index="1" name="material" type="RID" />
			<description>
				Sets a material that will override the material for all surfaces on the mesh associated with this instance. Equivalent to [member GeometryInstance3D.material_override].
			</description>
		</method>
		<method name="instance_geometry_set_shader_parameter">
			<return type="void" />
			<param index="0" name="instance" type="RID" />
			<param index="1" name="parameter" type="StringName" />
			<param index="2" name="value" type="Variant" />
			<description>
				Sets the per-instance shader uniform on the specified 3D geometry instance. Equivalent to [method GeometryInstance3D.set_instance_shader_parameter].
			</description>
		</method>
		<method name="instance_geometry_set_transparency">
			<return type="void" />
			<param index="0" name="instance" type="RID" />
			<param index="1" name="transparency" type="float" />
			<description>
				Sets the transparency for the given geometry instance. Equivalent to [member GeometryInstance3D.transparency].
				A transparency of [code]0.0[/code] is fully opaque, while [code]1.0[/code] is fully transparent. Values greater than [code]0.0[/code] (exclusive) will force the geometry's materials to go through the transparent pipeline, which is slower to render and can exhibit rendering issues due to incorrect transparency sorting. However, unlike using a transparent material, setting [param transparency] to a value greater than [code]0.0[/code] (exclusive) will [i]not[/i] disable shadow rendering.
				In spatial shaders, [code]1.0 - transparency[/code] is set as the default value of the [code]ALPHA[/code] built-in.
				[b]Note:[/b] [param transparency] is clamped between [code]0.0[/code] and [code]1.0[/code], so this property cannot be used to make transparent materials more opaque than they originally are.
			</description>
		</method>
		<method name="instance_geometry_set_visibility_range">
			<return type="void" />
			<param index="0" name="instance" type="RID" />
			<param index="1" name="min" type="float" />
			<param index="2" name="max" type="float" />
			<param index="3" name="min_margin" type="float" />
			<param index="4" name="max_margin" type="float" />
			<param index="5" name="fade_mode" type="int" enum="RenderingServer.VisibilityRangeFadeMode" />
			<description>
				Sets the visibility range values for the given geometry instance. Equivalent to [member GeometryInstance3D.visibility_range_begin] and related properties.
			</description>
		</method>
		<method name="instance_reset_physics_interpolation">
			<return type="void" />
			<param index="0" name="instance" type="RID" />
			<description>
				Prevents physics interpolation for the current physics tick.
				This is useful when moving an instance to a new location, to give an instantaneous change rather than interpolation from the previous location.
			</description>
		</method>
		<method name="instance_set_base">
			<return type="void" />
			<param index="0" name="instance" type="RID" />
			<param index="1" name="base" type="RID" />
			<description>
				Sets the base of the instance. A base can be any of the 3D objects that are created in the RenderingServer that can be displayed. For example, any of the light types, mesh, multimesh, particle system, reflection probe, decal, lightmap, voxel GI and visibility notifiers are all types that can be set as the base of an instance in order to be displayed in the scenario.
			</description>
		</method>
		<method name="instance_set_blend_shape_weight">
			<return type="void" />
			<param index="0" name="instance" type="RID" />
			<param index="1" name="shape" type="int" />
			<param index="2" name="weight" type="float" />
			<description>
				Sets the weight for a given blend shape associated with this instance.
			</description>
		</method>
		<method name="instance_set_custom_aabb">
			<return type="void" />
			<param index="0" name="instance" type="RID" />
			<param index="1" name="aabb" type="AABB" />
			<description>
				Sets a custom AABB to use when culling objects from the view frustum. Equivalent to setting [member GeometryInstance3D.custom_aabb].
			</description>
		</method>
		<method name="instance_set_extra_visibility_margin">
			<return type="void" />
			<param index="0" name="instance" type="RID" />
			<param index="1" name="margin" type="float" />
			<description>
				Sets a margin to increase the size of the AABB when culling objects from the view frustum. This allows you to avoid culling objects that fall outside the view frustum. Equivalent to [member GeometryInstance3D.extra_cull_margin].
			</description>
		</method>
		<method name="instance_set_ignore_culling">
			<return type="void" />
			<param index="0" name="instance" type="RID" />
			<param index="1" name="enabled" type="bool" />
			<description>
				If [code]true[/code], ignores both frustum and occlusion culling on the specified 3D geometry instance. This is not the same as [member GeometryInstance3D.ignore_occlusion_culling], which only ignores occlusion culling and leaves frustum culling intact.
			</description>
		</method>
		<method name="instance_set_interpolated">
			<return type="void" />
			<param index="0" name="instance" type="RID" />
			<param index="1" name="interpolated" type="bool" />
			<description>
				Turns on and off physics interpolation for the instance.
			</description>
		</method>
		<method name="instance_set_layer_mask">
			<return type="void" />
			<param index="0" name="instance" type="RID" />
			<param index="1" name="mask" type="int" />
			<description>
				Sets the render layers that this instance will be drawn to. Equivalent to [member VisualInstance3D.layers].
			</description>
		</method>
		<method name="instance_set_pivot_data">
			<return type="void" />
			<param index="0" name="instance" type="RID" />
			<param index="1" name="sorting_offset" type="float" />
			<param index="2" name="use_aabb_center" type="bool" />
			<description>
				Sets the sorting offset and switches between using the bounding box or instance origin for depth sorting.
			</description>
		</method>
		<method name="instance_set_scenario">
			<return type="void" />
			<param index="0" name="instance" type="RID" />
			<param index="1" name="scenario" type="RID" />
			<description>
				Sets the scenario that the instance is in. The scenario is the 3D world that the objects will be displayed in.
			</description>
		</method>
		<method name="instance_set_surface_override_material">
			<return type="void" />
			<param index="0" name="instance" type="RID" />
			<param index="1" name="surface" type="int" />
			<param index="2" name="material" type="RID" />
			<description>
				Sets the override material of a specific surface. Equivalent to [method MeshInstance3D.set_surface_override_material].
			</description>
		</method>
		<method name="instance_set_transform">
			<return type="void" />
			<param index="0" name="instance" type="RID" />
			<param index="1" name="transform" type="Transform3D" />
			<description>
				Sets the world space transform of the instance. Equivalent to [member Node3D.global_transform].
			</description>
		</method>
		<method name="instance_set_visibility_parent">
			<return type="void" />
			<param index="0" name="instance" type="RID" />
			<param index="1" name="parent" type="RID" />
			<description>
				Sets the visibility parent for the given instance. Equivalent to [member Node3D.visibility_parent].
			</description>
		</method>
		<method name="instance_set_visible">
			<return type="void" />
			<param index="0" name="instance" type="RID" />
			<param index="1" name="visible" type="bool" />
			<description>
				Sets whether an instance is drawn or not. Equivalent to [member Node3D.visible].
			</description>
		</method>
		<method name="instances_cull_aabb" qualifiers="const">
			<return type="PackedInt64Array" />
			<param index="0" name="aabb" type="AABB" />
			<param index="1" name="scenario" type="RID" default="RID()" />
			<description>
				Returns an array of object IDs intersecting with the provided AABB. Only 3D nodes that inherit from [VisualInstance3D] are considered, such as [MeshInstance3D] or [DirectionalLight3D]. Use [method @GlobalScope.instance_from_id] to obtain the actual nodes. A scenario RID must be provided, which is available in the [World3D] you want to query. This forces an update for all resources queued to update.
				[b]Warning:[/b] This function is primarily intended for editor usage. For in-game use cases, prefer physics collision.
			</description>
		</method>
		<method name="instances_cull_convex" qualifiers="const">
			<return type="PackedInt64Array" />
			<param index="0" name="convex" type="Plane[]" />
			<param index="1" name="scenario" type="RID" default="RID()" />
			<description>
				Returns an array of object IDs intersecting with the provided convex shape. Only 3D nodes that inherit from [VisualInstance3D] are considered, such as [MeshInstance3D] or [DirectionalLight3D]. Use [method @GlobalScope.instance_from_id] to obtain the actual nodes. A scenario RID must be provided, which is available in the [World3D] you want to query. This forces an update for all resources queued to update.
				[b]Warning:[/b] This function is primarily intended for editor usage. For in-game use cases, prefer physics collision.
			</description>
		</method>
		<method name="instances_cull_ray" qualifiers="const">
			<return type="PackedInt64Array" />
			<param index="0" name="from" type="Vector3" />
			<param index="1" name="to" type="Vector3" />
			<param index="2" name="scenario" type="RID" default="RID()" />
			<description>
				Returns an array of object IDs intersecting with the provided 3D ray. Only 3D nodes that inherit from [VisualInstance3D] are considered, such as [MeshInstance3D] or [DirectionalLight3D]. Use [method @GlobalScope.instance_from_id] to obtain the actual nodes. A scenario RID must be provided, which is available in the [World3D] you want to query. This forces an update for all resources queued to update.
				[b]Warning:[/b] This function is primarily intended for editor usage. For in-game use cases, prefer physics collision.
			</description>
		</method>
		<method name="is_on_render_thread">
			<return type="bool" />
			<description>
				Returns [code]true[/code] if our code is currently executing on the rendering thread.
			</description>
		</method>
		<method name="light_directional_set_blend_splits">
			<return type="void" />
			<param index="0" name="light" type="RID" />
			<param index="1" name="enable" type="bool" />
			<description>
				If [code]true[/code], this directional light will blend between shadow map splits resulting in a smoother transition between them. Equivalent to [member DirectionalLight3D.directional_shadow_blend_splits].
			</description>
		</method>
		<method name="light_directional_set_shadow_mode">
			<return type="void" />
			<param index="0" name="light" type="RID" />
			<param index="1" name="mode" type="int" enum="RenderingServer.LightDirectionalShadowMode" />
			<description>
				Sets the shadow mode for this directional light. Equivalent to [member DirectionalLight3D.directional_shadow_mode]. See [enum LightDirectionalShadowMode] for options.
			</description>
		</method>
		<method name="light_directional_set_sky_mode">
			<return type="void" />
			<param index="0" name="light" type="RID" />
			<param index="1" name="mode" type="int" enum="RenderingServer.LightDirectionalSkyMode" />
			<description>
				If [code]true[/code], this light will not be used for anything except sky shaders. Use this for lights that impact your sky shader that you may want to hide from affecting the rest of the scene. For example, you may want to enable this when the sun in your sky shader falls below the horizon.
			</description>
		</method>
		<method name="light_omni_set_shadow_mode">
			<return type="void" />
			<param index="0" name="light" type="RID" />
			<param index="1" name="mode" type="int" enum="RenderingServer.LightOmniShadowMode" />
			<description>
				Sets whether to use a dual paraboloid or a cubemap for the shadow map. Dual paraboloid is faster but may suffer from artifacts. Equivalent to [member OmniLight3D.omni_shadow_mode].
			</description>
		</method>
		<method name="light_projectors_set_filter">
			<return type="void" />
			<param index="0" name="filter" type="int" enum="RenderingServer.LightProjectorFilter" />
			<description>
				Sets the texture filter mode to use when rendering light projectors. This parameter is global and cannot be set on a per-light basis.
			</description>
		</method>
		<method name="light_set_bake_mode">
			<return type="void" />
			<param index="0" name="light" type="RID" />
			<param index="1" name="bake_mode" type="int" enum="RenderingServer.LightBakeMode" />
			<description>
				Sets the bake mode to use for the specified 3D light. Equivalent to [member Light3D.light_bake_mode].
			</description>
		</method>
		<method name="light_set_color">
			<return type="void" />
			<param index="0" name="light" type="RID" />
			<param index="1" name="color" type="Color" />
			<description>
				Sets the color of the light. Equivalent to [member Light3D.light_color].
			</description>
		</method>
		<method name="light_set_cull_mask">
			<return type="void" />
			<param index="0" name="light" type="RID" />
			<param index="1" name="mask" type="int" />
			<description>
				Sets the cull mask for this 3D light. Lights only affect objects in the selected layers. Equivalent to [member Light3D.light_cull_mask].
			</description>
		</method>
		<method name="light_set_distance_fade" keywords="light_set_lod">
			<return type="void" />
			<param index="0" name="decal" type="RID" />
			<param index="1" name="enabled" type="bool" />
			<param index="2" name="begin" type="float" />
			<param index="3" name="shadow" type="float" />
			<param index="4" name="length" type="float" />
			<description>
				Sets the distance fade for this 3D light. This acts as a form of level of detail (LOD) and can be used to improve performance. Equivalent to [member Light3D.distance_fade_enabled], [member Light3D.distance_fade_begin], [member Light3D.distance_fade_shadow], and [member Light3D.distance_fade_length].
			</description>
		</method>
		<method name="light_set_max_sdfgi_cascade">
			<return type="void" />
			<param index="0" name="light" type="RID" />
			<param index="1" name="cascade" type="int" />
			<description>
				Sets the maximum SDFGI cascade in which the 3D light's indirect lighting is rendered. Higher values allow the light to be rendered in SDFGI further away from the camera.
			</description>
		</method>
		<method name="light_set_negative">
			<return type="void" />
			<param index="0" name="light" type="RID" />
			<param index="1" name="enable" type="bool" />
			<description>
				If [code]true[/code], the 3D light will subtract light instead of adding light. Equivalent to [member Light3D.light_negative].
			</description>
		</method>
		<method name="light_set_param">
			<return type="void" />
			<param index="0" name="light" type="RID" />
			<param index="1" name="param" type="int" enum="RenderingServer.LightParam" />
			<param index="2" name="value" type="float" />
			<description>
				Sets the specified 3D light parameter. See [enum LightParam] for options. Equivalent to [method Light3D.set_param].
			</description>
		</method>
		<method name="light_set_projector" keywords="light_set_cookie">
			<return type="void" />
			<param index="0" name="light" type="RID" />
			<param index="1" name="texture" type="RID" />
			<description>
				Sets the projector texture to use for the specified 3D light. Equivalent to [member Light3D.light_projector].
			</description>
		</method>
		<method name="light_set_reverse_cull_face_mode">
			<return type="void" />
			<param index="0" name="light" type="RID" />
			<param index="1" name="enabled" type="bool" />
			<description>
				If [code]true[/code], reverses the backface culling of the mesh. This can be useful when you have a flat mesh that has a light behind it. If you need to cast a shadow on both sides of the mesh, set the mesh to use double-sided shadows with [method instance_geometry_set_cast_shadows_setting]. Equivalent to [member Light3D.shadow_reverse_cull_face].
			</description>
		</method>
		<method name="light_set_shadow">
			<return type="void" />
			<param index="0" name="light" type="RID" />
			<param index="1" name="enabled" type="bool" />
			<description>
				If [code]true[/code], light will cast shadows. Equivalent to [member Light3D.shadow_enabled].
			</description>
		</method>
		<method name="light_set_shadow_caster_mask">
			<return type="void" />
			<param index="0" name="light" type="RID" />
			<param index="1" name="mask" type="int" />
			<description>
				Sets the shadow caster mask for this 3D light. Shadows will only be cast using objects in the selected layers. Equivalent to [member Light3D.shadow_caster_mask].
			</description>
		</method>
		<method name="lightmap_create">
			<return type="RID" />
			<description>
				Creates a new lightmap global illumination instance and adds it to the RenderingServer. It can be accessed with the RID that is returned. This RID will be used in all [code]lightmap_*[/code] RenderingServer functions.
				Once finished with your RID, you will want to free the RID using the RenderingServer's [method free_rid] method.
				[b]Note:[/b] The equivalent node is [LightmapGI].
			</description>
		</method>
		<method name="lightmap_get_probe_capture_bsp_tree" qualifiers="const">
			<return type="PackedInt32Array" />
			<param index="0" name="lightmap" type="RID" />
			<description>
			</description>
		</method>
		<method name="lightmap_get_probe_capture_points" qualifiers="const">
			<return type="PackedVector3Array" />
			<param index="0" name="lightmap" type="RID" />
			<description>
			</description>
		</method>
		<method name="lightmap_get_probe_capture_sh" qualifiers="const">
			<return type="PackedColorArray" />
			<param index="0" name="lightmap" type="RID" />
			<description>
			</description>
		</method>
		<method name="lightmap_get_probe_capture_tetrahedra" qualifiers="const">
			<return type="PackedInt32Array" />
			<param index="0" name="lightmap" type="RID" />
			<description>
			</description>
		</method>
		<method name="lightmap_set_baked_exposure_normalization">
			<return type="void" />
			<param index="0" name="lightmap" type="RID" />
			<param index="1" name="baked_exposure" type="float" />
			<description>
				Used to inform the renderer what exposure normalization value was used while baking the lightmap. This value will be used and modulated at run time to ensure that the lightmap maintains a consistent level of exposure even if the scene-wide exposure normalization is changed at run time. For more information see [method camera_attributes_set_exposure].
			</description>
		</method>
		<method name="lightmap_set_probe_bounds">
			<return type="void" />
			<param index="0" name="lightmap" type="RID" />
			<param index="1" name="bounds" type="AABB" />
			<description>
			</description>
		</method>
		<method name="lightmap_set_probe_capture_data">
			<return type="void" />
			<param index="0" name="lightmap" type="RID" />
			<param index="1" name="points" type="PackedVector3Array" />
			<param index="2" name="point_sh" type="PackedColorArray" />
			<param index="3" name="tetrahedra" type="PackedInt32Array" />
			<param index="4" name="bsp_tree" type="PackedInt32Array" />
			<description>
			</description>
		</method>
		<method name="lightmap_set_probe_capture_update_speed">
			<return type="void" />
			<param index="0" name="speed" type="float" />
			<description>
			</description>
		</method>
		<method name="lightmap_set_probe_interior">
			<return type="void" />
			<param index="0" name="lightmap" type="RID" />
			<param index="1" name="interior" type="bool" />
			<description>
			</description>
		</method>
		<method name="lightmap_set_textures">
			<return type="void" />
			<param index="0" name="lightmap" type="RID" />
			<param index="1" name="light" type="RID" />
			<param index="2" name="uses_sh" type="bool" />
			<description>
				Set the textures on the given [param lightmap] GI instance to the texture array pointed to by the [param light] RID. If the lightmap texture was baked with [member LightmapGI.directional] set to [code]true[/code], then [param uses_sh] must also be [code]true[/code].
			</description>
		</method>
		<method name="lightmaps_set_bicubic_filter">
			<return type="void" />
			<param index="0" name="enable" type="bool" />
			<description>
				Toggles whether a bicubic filter should be used when lightmaps are sampled. This smoothens their appearance at a performance cost.
			</description>
		</method>
		<method name="make_sphere_mesh">
			<return type="RID" />
			<param index="0" name="latitudes" type="int" />
			<param index="1" name="longitudes" type="int" />
			<param index="2" name="radius" type="float" />
			<description>
				Returns a mesh of a sphere with the given number of horizontal subdivisions, vertical subdivisions and radius. See also [method get_test_cube].
			</description>
		</method>
		<method name="material_create">
			<return type="RID" />
			<description>
				Creates an empty material and adds it to the RenderingServer. It can be accessed with the RID that is returned. This RID will be used in all [code]material_*[/code] RenderingServer functions.
				Once finished with your RID, you will want to free the RID using the RenderingServer's [method free_rid] method.
				[b]Note:[/b] The equivalent resource is [Material].
			</description>
		</method>
		<method name="material_get_param" qualifiers="const">
			<return type="Variant" />
			<param index="0" name="material" type="RID" />
			<param index="1" name="parameter" type="StringName" />
			<description>
				Returns the value of a certain material's parameter.
			</description>
		</method>
		<method name="material_set_next_pass">
			<return type="void" />
			<param index="0" name="material" type="RID" />
			<param index="1" name="next_material" type="RID" />
			<description>
				Sets an object's next material.
			</description>
		</method>
		<method name="material_set_param">
			<return type="void" />
			<param index="0" name="material" type="RID" />
			<param index="1" name="parameter" type="StringName" />
			<param index="2" name="value" type="Variant" />
			<description>
				Sets a material's parameter.
			</description>
		</method>
		<method name="material_set_render_priority">
			<return type="void" />
			<param index="0" name="material" type="RID" />
			<param index="1" name="priority" type="int" />
			<description>
				Sets a material's render priority.
			</description>
		</method>
		<method name="material_set_shader">
			<return type="void" />
			<param index="0" name="shader_material" type="RID" />
			<param index="1" name="shader" type="RID" />
			<description>
				Sets a shader material's shader.
			</description>
		</method>
		<method name="mesh_add_surface">
			<return type="void" />
			<param index="0" name="mesh" type="RID" />
			<param index="1" name="surface" type="Dictionary" />
			<description>
			</description>
		</method>
		<method name="mesh_add_surface_from_arrays">
			<return type="void" />
			<param index="0" name="mesh" type="RID" />
			<param index="1" name="primitive" type="int" enum="RenderingServer.PrimitiveType" />
			<param index="2" name="arrays" type="Array" />
			<param index="3" name="blend_shapes" type="Array" default="[]" />
			<param index="4" name="lods" type="Dictionary" default="{}" />
			<param index="5" name="compress_format" type="int" enum="RenderingServer.ArrayFormat" is_bitfield="true" default="0" />
			<description>
			</description>
		</method>
		<method name="mesh_clear">
			<return type="void" />
			<param index="0" name="mesh" type="RID" />
			<description>
				Removes all surfaces from a mesh.
			</description>
		</method>
		<method name="mesh_create">
			<return type="RID" />
			<description>
				Creates a new mesh and adds it to the RenderingServer. It can be accessed with the RID that is returned. This RID will be used in all [code]mesh_*[/code] RenderingServer functions.
				Once finished with your RID, you will want to free the RID using the RenderingServer's [method free_rid] method.
				To place in a scene, attach this mesh to an instance using [method instance_set_base] using the returned RID.
				[b]Note:[/b] The equivalent resource is [Mesh].
			</description>
		</method>
		<method name="mesh_create_from_surfaces">
			<return type="RID" />
			<param index="0" name="surfaces" type="Dictionary[]" />
			<param index="1" name="blend_shape_count" type="int" default="0" />
			<description>
			</description>
		</method>
		<method name="mesh_get_blend_shape_count" qualifiers="const">
			<return type="int" />
			<param index="0" name="mesh" type="RID" />
			<description>
				Returns a mesh's blend shape count.
			</description>
		</method>
		<method name="mesh_get_blend_shape_mode" qualifiers="const">
			<return type="int" enum="RenderingServer.BlendShapeMode" />
			<param index="0" name="mesh" type="RID" />
			<description>
				Returns a mesh's blend shape mode.
			</description>
		</method>
		<method name="mesh_get_custom_aabb" qualifiers="const">
			<return type="AABB" />
			<param index="0" name="mesh" type="RID" />
			<description>
				Returns a mesh's custom aabb.
			</description>
		</method>
		<method name="mesh_get_surface">
			<return type="Dictionary" />
			<param index="0" name="mesh" type="RID" />
			<param index="1" name="surface" type="int" />
			<description>
			</description>
		</method>
		<method name="mesh_get_surface_count" qualifiers="const">
			<return type="int" />
			<param index="0" name="mesh" type="RID" />
			<description>
				Returns a mesh's number of surfaces.
			</description>
		</method>
		<method name="mesh_set_blend_shape_mode">
			<return type="void" />
			<param index="0" name="mesh" type="RID" />
			<param index="1" name="mode" type="int" enum="RenderingServer.BlendShapeMode" />
			<description>
				Sets a mesh's blend shape mode.
			</description>
		</method>
		<method name="mesh_set_custom_aabb">
			<return type="void" />
			<param index="0" name="mesh" type="RID" />
			<param index="1" name="aabb" type="AABB" />
			<description>
				Sets a mesh's custom aabb.
			</description>
		</method>
		<method name="mesh_set_shadow_mesh">
			<return type="void" />
			<param index="0" name="mesh" type="RID" />
			<param index="1" name="shadow_mesh" type="RID" />
			<description>
			</description>
		</method>
		<method name="mesh_surface_get_arrays" qualifiers="const">
			<return type="Array" />
			<param index="0" name="mesh" type="RID" />
			<param index="1" name="surface" type="int" />
			<description>
				Returns a mesh's surface's buffer arrays.
			</description>
		</method>
		<method name="mesh_surface_get_blend_shape_arrays" qualifiers="const">
			<return type="Array[]" />
			<param index="0" name="mesh" type="RID" />
			<param index="1" name="surface" type="int" />
			<description>
				Returns a mesh's surface's arrays for blend shapes.
			</description>
		</method>
		<method name="mesh_surface_get_format_attribute_stride" qualifiers="const">
			<return type="int" />
			<param index="0" name="format" type="int" enum="RenderingServer.ArrayFormat" is_bitfield="true" />
			<param index="1" name="vertex_count" type="int" />
			<description>
				Returns the stride of the attribute buffer for a mesh with given [param format].
			</description>
		</method>
		<method name="mesh_surface_get_format_normal_tangent_stride" qualifiers="const">
			<return type="int" />
			<param index="0" name="format" type="int" enum="RenderingServer.ArrayFormat" is_bitfield="true" />
			<param index="1" name="vertex_count" type="int" />
			<description>
				Returns the stride of the combined normals and tangents for a mesh with given [param format]. Note importantly that, while normals and tangents are in the vertex buffer with vertices, they are only interleaved with each other and so have a different stride than vertex positions.
			</description>
		</method>
		<method name="mesh_surface_get_format_offset" qualifiers="const">
			<return type="int" />
			<param index="0" name="format" type="int" enum="RenderingServer.ArrayFormat" is_bitfield="true" />
			<param index="1" name="vertex_count" type="int" />
			<param index="2" name="array_index" type="int" />
			<description>
				Returns the offset of a given attribute by [param array_index] in the start of its respective buffer.
			</description>
		</method>
		<method name="mesh_surface_get_format_skin_stride" qualifiers="const">
			<return type="int" />
			<param index="0" name="format" type="int" enum="RenderingServer.ArrayFormat" is_bitfield="true" />
			<param index="1" name="vertex_count" type="int" />
			<description>
				Returns the stride of the skin buffer for a mesh with given [param format].
			</description>
		</method>
		<method name="mesh_surface_get_format_vertex_stride" qualifiers="const">
			<return type="int" />
			<param index="0" name="format" type="int" enum="RenderingServer.ArrayFormat" is_bitfield="true" />
			<param index="1" name="vertex_count" type="int" />
			<description>
				Returns the stride of the vertex positions for a mesh with given [param format]. Note importantly that vertex positions are stored consecutively and are not interleaved with the other attributes in the vertex buffer (normals and tangents).
			</description>
		</method>
		<method name="mesh_surface_get_material" qualifiers="const">
			<return type="RID" />
			<param index="0" name="mesh" type="RID" />
			<param index="1" name="surface" type="int" />
			<description>
				Returns a mesh's surface's material.
			</description>
		</method>
		<method name="mesh_surface_remove">
			<return type="void" />
			<param index="0" name="mesh" type="RID" />
			<param index="1" name="surface" type="int" />
			<description>
				Removes the surface at the given index from the Mesh, shifting surfaces with higher index down by one.
			</description>
		</method>
		<method name="mesh_surface_set_material">
			<return type="void" />
			<param index="0" name="mesh" type="RID" />
			<param index="1" name="surface" type="int" />
			<param index="2" name="material" type="RID" />
			<description>
				Sets a mesh's surface's material.
			</description>
		</method>
		<method name="mesh_surface_update_attribute_region">
			<return type="void" />
			<param index="0" name="mesh" type="RID" />
			<param index="1" name="surface" type="int" />
			<param index="2" name="offset" type="int" />
			<param index="3" name="data" type="PackedByteArray" />
			<description>
			</description>
		</method>
		<method name="mesh_surface_update_skin_region">
			<return type="void" />
			<param index="0" name="mesh" type="RID" />
			<param index="1" name="surface" type="int" />
			<param index="2" name="offset" type="int" />
			<param index="3" name="data" type="PackedByteArray" />
			<description>
			</description>
		</method>
		<method name="mesh_surface_update_vertex_region">
			<return type="void" />
			<param index="0" name="mesh" type="RID" />
			<param index="1" name="surface" type="int" />
			<param index="2" name="offset" type="int" />
			<param index="3" name="data" type="PackedByteArray" />
			<description>
			</description>
		</method>
		<method name="multimesh_allocate_data">
			<return type="void" />
			<param index="0" name="multimesh" type="RID" />
			<param index="1" name="instances" type="int" />
			<param index="2" name="transform_format" type="int" enum="RenderingServer.MultimeshTransformFormat" />
			<param index="3" name="color_format" type="bool" default="false" />
			<param index="4" name="custom_data_format" type="bool" default="false" />
			<param index="5" name="use_indirect" type="bool" default="false" />
			<description>
			</description>
		</method>
		<method name="multimesh_create">
			<return type="RID" />
			<description>
				Creates a new multimesh on the RenderingServer and returns an [RID] handle. This RID will be used in all [code]multimesh_*[/code] RenderingServer functions.
				Once finished with your RID, you will want to free the RID using the RenderingServer's [method free_rid] method.
				To place in a scene, attach this multimesh to an instance using [method instance_set_base] using the returned RID.
				[b]Note:[/b] The equivalent resource is [MultiMesh].
			</description>
		</method>
		<method name="multimesh_get_aabb" qualifiers="const">
			<return type="AABB" />
			<param index="0" name="multimesh" type="RID" />
			<description>
				Calculates and returns the axis-aligned bounding box that encloses all instances within the multimesh.
			</description>
		</method>
		<method name="multimesh_get_buffer" qualifiers="const">
			<return type="PackedFloat32Array" />
			<param index="0" name="multimesh" type="RID" />
			<description>
				Returns the MultiMesh data (such as instance transforms, colors, etc.). See [method multimesh_set_buffer] for details on the returned data.
				[b]Note:[/b] If the buffer is in the engine's internal cache, it will have to be fetched from GPU memory and possibly decompressed. This means [method multimesh_get_buffer] is potentially a slow operation and should be avoided whenever possible.
			</description>
		</method>
		<method name="multimesh_get_buffer_rd_rid" qualifiers="const">
			<return type="RID" />
			<param index="0" name="multimesh" type="RID" />
			<description>
				Returns the [RenderingDevice] [RID] handle of the [MultiMesh], which can be used as any other buffer on the Rendering Device.
			</description>
		</method>
		<method name="multimesh_get_command_buffer_rd_rid" qualifiers="const">
			<return type="RID" />
			<param index="0" name="multimesh" type="RID" />
			<description>
				Returns the [RenderingDevice] [RID] handle of the [MultiMesh] command buffer. This [RID] is only valid if [code]use_indirect[/code] is set to [code]true[/code] when allocating data through [method multimesh_allocate_data]. It can be used to directly modify the instance count via buffer.
				The data structure is dependent on both how many surfaces the mesh contains and whether it is indexed or not, the buffer has 5 integers in it, with the last unused if the mesh is not indexed.
				Each of the values in the buffer correspond to these options:
				[codeblock lang=text]
				Indexed:
				  0 - indexCount;
				  1 - instanceCount;
				  2 - firstIndex;
				  3 - vertexOffset;
				  4 - firstInstance;
				Non Indexed:
				  0 - vertexCount;
				  1 - instanceCount;
				  2 - firstVertex;
				  3 - firstInstance;
				  4 - unused;
				[/codeblock]
			</description>
		</method>
		<method name="multimesh_get_custom_aabb" qualifiers="const">
			<return type="AABB" />
			<param index="0" name="multimesh" type="RID" />
			<description>
				Returns the custom AABB defined for this MultiMesh resource.
			</description>
		</method>
		<method name="multimesh_get_instance_count" qualifiers="const">
			<return type="int" />
			<param index="0" name="multimesh" type="RID" />
			<description>
				Returns the number of instances allocated for this multimesh.
			</description>
		</method>
		<method name="multimesh_get_mesh" qualifiers="const">
			<return type="RID" />
			<param index="0" name="multimesh" type="RID" />
			<description>
				Returns the RID of the mesh that will be used in drawing this multimesh.
			</description>
		</method>
		<method name="multimesh_get_visible_instances" qualifiers="const">
			<return type="int" />
			<param index="0" name="multimesh" type="RID" />
			<description>
				Returns the number of visible instances for this multimesh.
			</description>
		</method>
		<method name="multimesh_instance_get_color" qualifiers="const">
			<return type="Color" />
			<param index="0" name="multimesh" type="RID" />
			<param index="1" name="index" type="int" />
			<description>
				Returns the color by which the specified instance will be modulated.
			</description>
		</method>
		<method name="multimesh_instance_get_custom_data" qualifiers="const">
			<return type="Color" />
			<param index="0" name="multimesh" type="RID" />
			<param index="1" name="index" type="int" />
			<description>
				Returns the custom data associated with the specified instance.
			</description>
		</method>
		<method name="multimesh_instance_get_transform" qualifiers="const">
			<return type="Transform3D" />
			<param index="0" name="multimesh" type="RID" />
			<param index="1" name="index" type="int" />
			<description>
				Returns the [Transform3D] of the specified instance.
			</description>
		</method>
		<method name="multimesh_instance_get_transform_2d" qualifiers="const">
			<return type="Transform2D" />
			<param index="0" name="multimesh" type="RID" />
			<param index="1" name="index" type="int" />
			<description>
				Returns the [Transform2D] of the specified instance. For use when the multimesh is set to use 2D transforms.
			</description>
		</method>
		<method name="multimesh_instance_reset_physics_interpolation">
			<return type="void" />
			<param index="0" name="multimesh" type="RID" />
			<param index="1" name="index" type="int" />
			<description>
				Prevents physics interpolation for the specified instance during the current physics tick.
				This is useful when moving an instance to a new location, to give an instantaneous change rather than interpolation from the previous location.
			</description>
		</method>
		<method name="multimesh_instance_set_color">
			<return type="void" />
			<param index="0" name="multimesh" type="RID" />
			<param index="1" name="index" type="int" />
			<param index="2" name="color" type="Color" />
			<description>
				Sets the color by which this instance will be modulated. Equivalent to [method MultiMesh.set_instance_color].
			</description>
		</method>
		<method name="multimesh_instance_set_custom_data">
			<return type="void" />
			<param index="0" name="multimesh" type="RID" />
			<param index="1" name="index" type="int" />
			<param index="2" name="custom_data" type="Color" />
			<description>
				Sets the custom data for this instance. Custom data is passed as a [Color], but is interpreted as a [code]vec4[/code] in the shader. Equivalent to [method MultiMesh.set_instance_custom_data].
			</description>
		</method>
		<method name="multimesh_instance_set_transform">
			<return type="void" />
			<param index="0" name="multimesh" type="RID" />
			<param index="1" name="index" type="int" />
			<param index="2" name="transform" type="Transform3D" />
			<description>
				Sets the [Transform3D] for this instance. Equivalent to [method MultiMesh.set_instance_transform].
			</description>
		</method>
		<method name="multimesh_instance_set_transform_2d">
			<return type="void" />
			<param index="0" name="multimesh" type="RID" />
			<param index="1" name="index" type="int" />
			<param index="2" name="transform" type="Transform2D" />
			<description>
				Sets the [Transform2D] for this instance. For use when multimesh is used in 2D. Equivalent to [method MultiMesh.set_instance_transform_2d].
			</description>
		</method>
		<method name="multimesh_set_buffer">
			<return type="void" />
			<param index="0" name="multimesh" type="RID" />
			<param index="1" name="buffer" type="PackedFloat32Array" />
			<description>
				Set the entire data to use for drawing the [param multimesh] at once to [param buffer] (such as instance transforms and colors). [param buffer]'s size must match the number of instances multiplied by the per-instance data size (which depends on the enabled MultiMesh fields). Otherwise, an error message is printed and nothing is rendered. See also [method multimesh_get_buffer].
				The per-instance data size and expected data order is:
				[codeblock lang=text]
				2D:
				  - Position: 8 floats (8 floats for Transform2D)
				  - Position + Vertex color: 12 floats (8 floats for Transform2D, 4 floats for Color)
				  - Position + Custom data: 12 floats (8 floats for Transform2D, 4 floats of custom data)
				  - Position + Vertex color + Custom data: 16 floats (8 floats for Transform2D, 4 floats for Color, 4 floats of custom data)
				3D:
				  - Position: 12 floats (12 floats for Transform3D)
				  - Position + Vertex color: 16 floats (12 floats for Transform3D, 4 floats for Color)
				  - Position + Custom data: 16 floats (12 floats for Transform3D, 4 floats of custom data)
				  - Position + Vertex color + Custom data: 20 floats (12 floats for Transform3D, 4 floats for Color, 4 floats of custom data)
				[/codeblock]
				Instance transforms are in row-major order. Specifically:
				- For [Transform2D] the float-order is: [code](x.x, y.x, padding_float, origin.x, x.y, y.y, padding_float, origin.y)[/code].
				- For [Transform3D] the float-order is: [code](basis.x.x, basis.y.x, basis.z.x, origin.x, basis.x.y, basis.y.y, basis.z.y, origin.y, basis.x.z, basis.y.z, basis.z.z, origin.z)[/code].
			</description>
		</method>
		<method name="multimesh_set_buffer_interpolated">
			<return type="void" />
			<param index="0" name="multimesh" type="RID" />
			<param index="1" name="buffer" type="PackedFloat32Array" />
			<param index="2" name="buffer_previous" type="PackedFloat32Array" />
			<description>
				Alternative version of [method multimesh_set_buffer] for use with physics interpolation.
				Takes both an array of current data and an array of data for the previous physics tick.
			</description>
		</method>
		<method name="multimesh_set_custom_aabb">
			<return type="void" />
			<param index="0" name="multimesh" type="RID" />
			<param index="1" name="aabb" type="AABB" />
			<description>
				Sets the custom AABB for this MultiMesh resource.
			</description>
		</method>
		<method name="multimesh_set_mesh">
			<return type="void" />
			<param index="0" name="multimesh" type="RID" />
			<param index="1" name="mesh" type="RID" />
			<description>
				Sets the mesh to be drawn by the multimesh. Equivalent to [member MultiMesh.mesh].
			</description>
		</method>
		<method name="multimesh_set_physics_interpolated">
			<return type="void" />
			<param index="0" name="multimesh" type="RID" />
			<param index="1" name="interpolated" type="bool" />
			<description>
				Turns on and off physics interpolation for this MultiMesh resource.
			</description>
		</method>
		<method name="multimesh_set_physics_interpolation_quality">
			<return type="void" />
			<param index="0" name="multimesh" type="RID" />
			<param index="1" name="quality" type="int" enum="RenderingServer.MultimeshPhysicsInterpolationQuality" />
			<description>
				Sets the physics interpolation quality for the [MultiMesh].
				A value of [constant MULTIMESH_INTERP_QUALITY_FAST] gives fast but low quality interpolation, a value of [constant MULTIMESH_INTERP_QUALITY_HIGH] gives slower but higher quality interpolation.
			</description>
		</method>
		<method name="multimesh_set_visible_instances">
			<return type="void" />
			<param index="0" name="multimesh" type="RID" />
			<param index="1" name="visible" type="int" />
			<description>
				Sets the number of instances visible at a given time. If -1, all instances that have been allocated are drawn. Equivalent to [member MultiMesh.visible_instance_count].
			</description>
		</method>
		<method name="occluder_create">
			<return type="RID" />
			<description>
				Creates an occluder instance and adds it to the RenderingServer. It can be accessed with the RID that is returned. This RID will be used in all [code]occluder_*[/code] RenderingServer functions.
				Once finished with your RID, you will want to free the RID using the RenderingServer's [method free_rid] method.
				[b]Note:[/b] The equivalent resource is [Occluder3D] (not to be confused with the [OccluderInstance3D] node).
			</description>
		</method>
		<method name="occluder_set_mesh">
			<return type="void" />
			<param index="0" name="occluder" type="RID" />
			<param index="1" name="vertices" type="PackedVector3Array" />
			<param index="2" name="indices" type="PackedInt32Array" />
			<description>
				Sets the mesh data for the given occluder RID, which controls the shape of the occlusion culling that will be performed.
			</description>
		</method>
		<method name="omni_light_create">
			<return type="RID" />
			<description>
				Creates a new omni light and adds it to the RenderingServer. It can be accessed with the RID that is returned. This RID can be used in most [code]light_*[/code] RenderingServer functions.
				Once finished with your RID, you will want to free the RID using the RenderingServer's [method free_rid] method.
				To place in a scene, attach this omni light to an instance using [method instance_set_base] using the returned RID.
				[b]Note:[/b] The equivalent node is [OmniLight3D].
			</description>
		</method>
		<method name="particles_collision_create">
			<return type="RID" />
			<description>
				Creates a new 3D GPU particle collision or attractor and adds it to the RenderingServer. It can be accessed with the RID that is returned. This RID can be used in most [code]particles_collision_*[/code] RenderingServer functions.
				[b]Note:[/b] The equivalent nodes are [GPUParticlesCollision3D] and [GPUParticlesAttractor3D].
			</description>
		</method>
		<method name="particles_collision_height_field_update">
			<return type="void" />
			<param index="0" name="particles_collision" type="RID" />
			<description>
				Requests an update for the 3D GPU particle collision heightfield. This may be automatically called by the 3D GPU particle collision heightfield depending on its [member GPUParticlesCollisionHeightField3D.update_mode].
			</description>
		</method>
		<method name="particles_collision_set_attractor_attenuation">
			<return type="void" />
			<param index="0" name="particles_collision" type="RID" />
			<param index="1" name="curve" type="float" />
			<description>
				Sets the attenuation [param curve] for the 3D GPU particles attractor specified by the [param particles_collision] RID. Only used for attractors, not colliders. Equivalent to [member GPUParticlesAttractor3D.attenuation].
			</description>
		</method>
		<method name="particles_collision_set_attractor_directionality">
			<return type="void" />
			<param index="0" name="particles_collision" type="RID" />
			<param index="1" name="amount" type="float" />
			<description>
				Sets the directionality [param amount] for the 3D GPU particles attractor specified by the [param particles_collision] RID. Only used for attractors, not colliders. Equivalent to [member GPUParticlesAttractor3D.directionality].
			</description>
		</method>
		<method name="particles_collision_set_attractor_strength">
			<return type="void" />
			<param index="0" name="particles_collision" type="RID" />
			<param index="1" name="strength" type="float" />
			<description>
				Sets the [param strength] for the 3D GPU particles attractor specified by the [param particles_collision] RID. Only used for attractors, not colliders. Equivalent to [member GPUParticlesAttractor3D.strength].
			</description>
		</method>
		<method name="particles_collision_set_box_extents">
			<return type="void" />
			<param index="0" name="particles_collision" type="RID" />
			<param index="1" name="extents" type="Vector3" />
			<description>
				Sets the [param extents] for the 3D GPU particles collision by the [param particles_collision] RID. Equivalent to [member GPUParticlesCollisionBox3D.size], [member GPUParticlesCollisionSDF3D.size], [member GPUParticlesCollisionHeightField3D.size], [member GPUParticlesAttractorBox3D.size] or [member GPUParticlesAttractorVectorField3D.size] depending on the [param particles_collision] type.
			</description>
		</method>
		<method name="particles_collision_set_collision_type">
			<return type="void" />
			<param index="0" name="particles_collision" type="RID" />
			<param index="1" name="type" type="int" enum="RenderingServer.ParticlesCollisionType" />
			<description>
				Sets the collision or attractor shape [param type] for the 3D GPU particles collision or attractor specified by the [param particles_collision] RID.
			</description>
		</method>
		<method name="particles_collision_set_cull_mask">
			<return type="void" />
			<param index="0" name="particles_collision" type="RID" />
			<param index="1" name="mask" type="int" />
			<description>
				Sets the cull [param mask] for the 3D GPU particles collision or attractor specified by the [param particles_collision] RID. Equivalent to [member GPUParticlesCollision3D.cull_mask] or [member GPUParticlesAttractor3D.cull_mask] depending on the [param particles_collision] type.
			</description>
		</method>
		<method name="particles_collision_set_field_texture">
			<return type="void" />
			<param index="0" name="particles_collision" type="RID" />
			<param index="1" name="texture" type="RID" />
			<description>
				Sets the signed distance field [param texture] for the 3D GPU particles collision specified by the [param particles_collision] RID. Equivalent to [member GPUParticlesCollisionSDF3D.texture] or [member GPUParticlesAttractorVectorField3D.texture] depending on the [param particles_collision] type.
			</description>
		</method>
		<method name="particles_collision_set_height_field_mask">
			<return type="void" />
			<param index="0" name="particles_collision" type="RID" />
			<param index="1" name="mask" type="int" />
			<description>
				Sets the heightfield [param mask] for the 3D GPU particles heightfield collision specified by the [param particles_collision] RID. Equivalent to [member GPUParticlesCollisionHeightField3D.heightfield_mask].
			</description>
		</method>
		<method name="particles_collision_set_height_field_resolution">
			<return type="void" />
			<param index="0" name="particles_collision" type="RID" />
			<param index="1" name="resolution" type="int" enum="RenderingServer.ParticlesCollisionHeightfieldResolution" />
			<description>
				Sets the heightmap [param resolution] for the 3D GPU particles heightfield collision specified by the [param particles_collision] RID. Equivalent to [member GPUParticlesCollisionHeightField3D.resolution].
			</description>
		</method>
		<method name="particles_collision_set_sphere_radius">
			<return type="void" />
			<param index="0" name="particles_collision" type="RID" />
			<param index="1" name="radius" type="float" />
			<description>
				Sets the [param radius] for the 3D GPU particles sphere collision or attractor specified by the [param particles_collision] RID. Equivalent to [member GPUParticlesCollisionSphere3D.radius] or [member GPUParticlesAttractorSphere3D.radius] depending on the [param particles_collision] type.
			</description>
		</method>
		<method name="particles_create">
			<return type="RID" />
			<description>
				Creates a GPU-based particle system and adds it to the RenderingServer. It can be accessed with the RID that is returned. This RID will be used in all [code]particles_*[/code] RenderingServer functions.
				Once finished with your RID, you will want to free the RID using the RenderingServer's [method free_rid] method.
				To place in a scene, attach these particles to an instance using [method instance_set_base] using the returned RID.
				[b]Note:[/b] The equivalent nodes are [GPUParticles2D] and [GPUParticles3D].
				[b]Note:[/b] All [code]particles_*[/code] methods only apply to GPU-based particles, not CPU-based particles. [CPUParticles2D] and [CPUParticles3D] do not have equivalent RenderingServer functions available, as these use [MultiMeshInstance2D] and [MultiMeshInstance3D] under the hood (see [code]multimesh_*[/code] methods).
			</description>
		</method>
		<method name="particles_emit">
			<return type="void" />
			<param index="0" name="particles" type="RID" />
			<param index="1" name="transform" type="Transform3D" />
			<param index="2" name="velocity" type="Vector3" />
			<param index="3" name="color" type="Color" />
			<param index="4" name="custom" type="Color" />
			<param index="5" name="emit_flags" type="int" />
			<description>
				Manually emits particles from the [param particles] instance.
			</description>
		</method>
		<method name="particles_get_current_aabb">
			<return type="AABB" />
			<param index="0" name="particles" type="RID" />
			<description>
				Calculates and returns the axis-aligned bounding box that contains all the particles. Equivalent to [method GPUParticles3D.capture_aabb].
			</description>
		</method>
		<method name="particles_get_emitting">
			<return type="bool" />
			<param index="0" name="particles" type="RID" />
			<description>
				Returns [code]true[/code] if particles are currently set to emitting.
			</description>
		</method>
		<method name="particles_is_inactive">
			<return type="bool" />
			<param index="0" name="particles" type="RID" />
			<description>
				Returns [code]true[/code] if particles are not emitting and particles are set to inactive.
			</description>
		</method>
		<method name="particles_request_process">
			<return type="void" />
			<param index="0" name="particles" type="RID" />
			<description>
				Add particle system to list of particle systems that need to be updated. Update will take place on the next frame, or on the next call to [method instances_cull_aabb], [method instances_cull_convex], or [method instances_cull_ray].
			</description>
		</method>
		<method name="particles_request_process_time">
			<return type="void" />
			<param index="0" name="particles" type="RID" />
			<param index="1" name="time" type="float" />
			<description>
				Requests particles to process for extra process time during a single frame.
			</description>
		</method>
		<method name="particles_restart">
			<return type="void" />
			<param index="0" name="particles" type="RID" />
			<description>
				Reset the particles on the next update. Equivalent to [method GPUParticles3D.restart].
			</description>
		</method>
		<method name="particles_set_amount">
			<return type="void" />
			<param index="0" name="particles" type="RID" />
			<param index="1" name="amount" type="int" />
			<description>
				Sets the number of particles to be drawn and allocates the memory for them. Equivalent to [member GPUParticles3D.amount].
			</description>
		</method>
		<method name="particles_set_amount_ratio">
			<return type="void" />
			<param index="0" name="particles" type="RID" />
			<param index="1" name="ratio" type="float" />
			<description>
				Sets the amount ratio for particles to be emitted. Equivalent to [member GPUParticles3D.amount_ratio].
			</description>
		</method>
		<method name="particles_set_collision_base_size">
			<return type="void" />
			<param index="0" name="particles" type="RID" />
			<param index="1" name="size" type="float" />
			<description>
			</description>
		</method>
		<method name="particles_set_custom_aabb">
			<return type="void" />
			<param index="0" name="particles" type="RID" />
			<param index="1" name="aabb" type="AABB" />
			<description>
				Sets a custom axis-aligned bounding box for the particle system. Equivalent to [member GPUParticles3D.visibility_aabb].
			</description>
		</method>
		<method name="particles_set_draw_order">
			<return type="void" />
			<param index="0" name="particles" type="RID" />
			<param index="1" name="order" type="int" enum="RenderingServer.ParticlesDrawOrder" />
			<description>
				Sets the draw order of the particles to one of the named enums from [enum ParticlesDrawOrder]. See [enum ParticlesDrawOrder] for options. Equivalent to [member GPUParticles3D.draw_order].
			</description>
		</method>
		<method name="particles_set_draw_pass_mesh">
			<return type="void" />
			<param index="0" name="particles" type="RID" />
			<param index="1" name="pass" type="int" />
			<param index="2" name="mesh" type="RID" />
			<description>
				Sets the mesh to be used for the specified draw pass. Equivalent to [member GPUParticles3D.draw_pass_1], [member GPUParticles3D.draw_pass_2], [member GPUParticles3D.draw_pass_3], and [member GPUParticles3D.draw_pass_4].
			</description>
		</method>
		<method name="particles_set_draw_passes">
			<return type="void" />
			<param index="0" name="particles" type="RID" />
			<param index="1" name="count" type="int" />
			<description>
				Sets the number of draw passes to use. Equivalent to [member GPUParticles3D.draw_passes].
			</description>
		</method>
		<method name="particles_set_emission_transform">
			<return type="void" />
			<param index="0" name="particles" type="RID" />
			<param index="1" name="transform" type="Transform3D" />
			<description>
				Sets the [Transform3D] that will be used by the particles when they first emit.
			</description>
		</method>
		<method name="particles_set_emitter_velocity">
			<return type="void" />
			<param index="0" name="particles" type="RID" />
			<param index="1" name="velocity" type="Vector3" />
			<description>
				Sets the velocity of a particle node, that will be used by [member ParticleProcessMaterial.inherit_velocity_ratio].
			</description>
		</method>
		<method name="particles_set_emitting">
			<return type="void" />
			<param index="0" name="particles" type="RID" />
			<param index="1" name="emitting" type="bool" />
			<description>
				If [code]true[/code], particles will emit over time. Setting to [code]false[/code] does not reset the particles, but only stops their emission. Equivalent to [member GPUParticles3D.emitting].
			</description>
		</method>
		<method name="particles_set_explosiveness_ratio">
			<return type="void" />
			<param index="0" name="particles" type="RID" />
			<param index="1" name="ratio" type="float" />
			<description>
				Sets the explosiveness ratio. Equivalent to [member GPUParticles3D.explosiveness].
			</description>
		</method>
		<method name="particles_set_fixed_fps">
			<return type="void" />
			<param index="0" name="particles" type="RID" />
			<param index="1" name="fps" type="int" />
			<description>
				Sets the frame rate that the particle system rendering will be fixed to. Equivalent to [member GPUParticles3D.fixed_fps].
			</description>
		</method>
		<method name="particles_set_fractional_delta">
			<return type="void" />
			<param index="0" name="particles" type="RID" />
			<param index="1" name="enable" type="bool" />
			<description>
				If [code]true[/code], uses fractional delta which smooths the movement of the particles. Equivalent to [member GPUParticles3D.fract_delta].
			</description>
		</method>
		<method name="particles_set_interp_to_end">
			<return type="void" />
			<param index="0" name="particles" type="RID" />
			<param index="1" name="factor" type="float" />
			<description>
				Sets the value that informs a [ParticleProcessMaterial] to rush all particles towards the end of their lifetime.
			</description>
		</method>
		<method name="particles_set_interpolate">
			<return type="void" />
			<param index="0" name="particles" type="RID" />
			<param index="1" name="enable" type="bool" />
			<description>
			</description>
		</method>
		<method name="particles_set_lifetime">
			<return type="void" />
			<param index="0" name="particles" type="RID" />
			<param index="1" name="lifetime" type="float" />
			<description>
				Sets the lifetime of each particle in the system. Equivalent to [member GPUParticles3D.lifetime].
			</description>
		</method>
		<method name="particles_set_mode">
			<return type="void" />
			<param index="0" name="particles" type="RID" />
			<param index="1" name="mode" type="int" enum="RenderingServer.ParticlesMode" />
			<description>
				Sets whether the GPU particles specified by the [param particles] RID should be rendered in 2D or 3D according to [param mode].
			</description>
		</method>
		<method name="particles_set_one_shot">
			<return type="void" />
			<param index="0" name="particles" type="RID" />
			<param index="1" name="one_shot" type="bool" />
			<description>
				If [code]true[/code], particles will emit once and then stop. Equivalent to [member GPUParticles3D.one_shot].
			</description>
		</method>
		<method name="particles_set_pre_process_time">
			<return type="void" />
			<param index="0" name="particles" type="RID" />
			<param index="1" name="time" type="float" />
			<description>
				Sets the preprocess time for the particles' animation. This lets you delay starting an animation until after the particles have begun emitting. Equivalent to [member GPUParticles3D.preprocess].
			</description>
		</method>
		<method name="particles_set_process_material">
			<return type="void" />
			<param index="0" name="particles" type="RID" />
			<param index="1" name="material" type="RID" />
			<description>
				Sets the material for processing the particles.
				[b]Note:[/b] This is not the material used to draw the materials. Equivalent to [member GPUParticles3D.process_material].
			</description>
		</method>
		<method name="particles_set_randomness_ratio">
			<return type="void" />
			<param index="0" name="particles" type="RID" />
			<param index="1" name="ratio" type="float" />
			<description>
				Sets the emission randomness ratio. This randomizes the emission of particles within their phase. Equivalent to [member GPUParticles3D.randomness].
			</description>
		</method>
		<method name="particles_set_speed_scale">
			<return type="void" />
			<param index="0" name="particles" type="RID" />
			<param index="1" name="scale" type="float" />
			<description>
				Sets the speed scale of the particle system. Equivalent to [member GPUParticles3D.speed_scale].
			</description>
		</method>
		<method name="particles_set_subemitter">
			<return type="void" />
			<param index="0" name="particles" type="RID" />
			<param index="1" name="subemitter_particles" type="RID" />
			<description>
			</description>
		</method>
		<method name="particles_set_trail_bind_poses">
			<return type="void" />
			<param index="0" name="particles" type="RID" />
			<param index="1" name="bind_poses" type="Transform3D[]" />
			<description>
			</description>
		</method>
		<method name="particles_set_trails">
			<return type="void" />
			<param index="0" name="particles" type="RID" />
			<param index="1" name="enable" type="bool" />
			<param index="2" name="length_sec" type="float" />
			<description>
				If [param enable] is [code]true[/code], enables trails for the [param particles] with the specified [param length_sec] in seconds. Equivalent to [member GPUParticles3D.trail_enabled] and [member GPUParticles3D.trail_lifetime].
			</description>
		</method>
		<method name="particles_set_transform_align">
			<return type="void" />
			<param index="0" name="particles" type="RID" />
			<param index="1" name="align" type="int" enum="RenderingServer.ParticlesTransformAlign" />
			<description>
			</description>
		</method>
		<method name="particles_set_use_local_coordinates">
			<return type="void" />
			<param index="0" name="particles" type="RID" />
			<param index="1" name="enable" type="bool" />
			<description>
				If [code]true[/code], particles use local coordinates. If [code]false[/code] they use global coordinates. Equivalent to [member GPUParticles3D.local_coords].
			</description>
		</method>
		<method name="positional_soft_shadow_filter_set_quality">
			<return type="void" />
			<param index="0" name="quality" type="int" enum="RenderingServer.ShadowQuality" />
			<description>
				Sets the filter quality for omni and spot light shadows in 3D. See also [member ProjectSettings.rendering/lights_and_shadows/positional_shadow/soft_shadow_filter_quality]. This parameter is global and cannot be set on a per-viewport basis.
			</description>
		</method>
		<method name="reflection_probe_create">
			<return type="RID" />
			<description>
				Creates a reflection probe and adds it to the RenderingServer. It can be accessed with the RID that is returned. This RID will be used in all [code]reflection_probe_*[/code] RenderingServer functions.
				Once finished with your RID, you will want to free the RID using the RenderingServer's [method free_rid] method.
				To place in a scene, attach this reflection probe to an instance using [method instance_set_base] using the returned RID.
				[b]Note:[/b] The equivalent node is [ReflectionProbe].
			</description>
		</method>
		<method name="reflection_probe_set_ambient_color">
			<return type="void" />
			<param index="0" name="probe" type="RID" />
			<param index="1" name="color" type="Color" />
			<description>
				Sets the reflection probe's custom ambient light color. Equivalent to [member ReflectionProbe.ambient_color].
			</description>
		</method>
		<method name="reflection_probe_set_ambient_energy">
			<return type="void" />
			<param index="0" name="probe" type="RID" />
			<param index="1" name="energy" type="float" />
			<description>
				Sets the reflection probe's custom ambient light energy. Equivalent to [member ReflectionProbe.ambient_color_energy].
			</description>
		</method>
		<method name="reflection_probe_set_ambient_mode">
			<return type="void" />
			<param index="0" name="probe" type="RID" />
			<param index="1" name="mode" type="int" enum="RenderingServer.ReflectionProbeAmbientMode" />
			<description>
				Sets the reflection probe's ambient light mode. Equivalent to [member ReflectionProbe.ambient_mode].
			</description>
		</method>
		<method name="reflection_probe_set_as_interior">
			<return type="void" />
			<param index="0" name="probe" type="RID" />
			<param index="1" name="enable" type="bool" />
			<description>
				If [code]true[/code], reflections will ignore sky contribution. Equivalent to [member ReflectionProbe.interior].
			</description>
		</method>
		<method name="reflection_probe_set_blend_distance">
			<return type="void" />
			<param index="0" name="probe" type="RID" />
			<param index="1" name="blend_distance" type="float" />
			<description>
				Sets the distance in meters over which a probe blends into the scene.
			</description>
		</method>
		<method name="reflection_probe_set_cull_mask">
			<return type="void" />
			<param index="0" name="probe" type="RID" />
			<param index="1" name="layers" type="int" />
			<description>
				Sets the render cull mask for this reflection probe. Only instances with a matching layer will be reflected by this probe. Equivalent to [member ReflectionProbe.cull_mask].
			</description>
		</method>
		<method name="reflection_probe_set_enable_box_projection">
			<return type="void" />
			<param index="0" name="probe" type="RID" />
			<param index="1" name="enable" type="bool" />
			<description>
				If [code]true[/code], uses box projection. This can make reflections look more correct in certain situations. Equivalent to [member ReflectionProbe.box_projection].
			</description>
		</method>
		<method name="reflection_probe_set_enable_shadows">
			<return type="void" />
			<param index="0" name="probe" type="RID" />
			<param index="1" name="enable" type="bool" />
			<description>
				If [code]true[/code], computes shadows in the reflection probe. This makes the reflection much slower to compute. Equivalent to [member ReflectionProbe.enable_shadows].
			</description>
		</method>
		<method name="reflection_probe_set_intensity">
			<return type="void" />
			<param index="0" name="probe" type="RID" />
			<param index="1" name="intensity" type="float" />
			<description>
				Sets the intensity of the reflection probe. Intensity modulates the strength of the reflection. Equivalent to [member ReflectionProbe.intensity].
			</description>
		</method>
		<method name="reflection_probe_set_max_distance">
			<return type="void" />
			<param index="0" name="probe" type="RID" />
			<param index="1" name="distance" type="float" />
			<description>
				Sets the max distance away from the probe an object can be before it is culled. Equivalent to [member ReflectionProbe.max_distance].
			</description>
		</method>
		<method name="reflection_probe_set_mesh_lod_threshold">
			<return type="void" />
			<param index="0" name="probe" type="RID" />
			<param index="1" name="pixels" type="float" />
			<description>
				Sets the mesh level of detail to use in the reflection probe rendering. Higher values will use less detailed versions of meshes that have LOD variations generated, which can improve performance. Equivalent to [member ReflectionProbe.mesh_lod_threshold].
			</description>
		</method>
		<method name="reflection_probe_set_origin_offset">
			<return type="void" />
			<param index="0" name="probe" type="RID" />
			<param index="1" name="offset" type="Vector3" />
			<description>
				Sets the origin offset to be used when this reflection probe is in box project mode. Equivalent to [member ReflectionProbe.origin_offset].
			</description>
		</method>
		<method name="reflection_probe_set_reflection_mask">
			<return type="void" />
			<param index="0" name="probe" type="RID" />
			<param index="1" name="layers" type="int" />
			<description>
				Sets the render reflection mask for this reflection probe. Only instances with a matching layer will have reflections applied from this probe. Equivalent to [member ReflectionProbe.reflection_mask].
			</description>
		</method>
		<method name="reflection_probe_set_resolution">
			<return type="void" />
			<param index="0" name="probe" type="RID" />
			<param index="1" name="resolution" type="int" />
			<description>
				Sets the resolution to use when rendering the specified reflection probe. The [param resolution] is specified for each cubemap face: for instance, specifying [code]512[/code] will allocate 6 faces of 512×512 each (plus mipmaps for roughness levels).
			</description>
		</method>
		<method name="reflection_probe_set_size">
			<return type="void" />
			<param index="0" name="probe" type="RID" />
			<param index="1" name="size" type="Vector3" />
			<description>
				Sets the size of the area that the reflection probe will capture. Equivalent to [member ReflectionProbe.size].
			</description>
		</method>
		<method name="reflection_probe_set_update_mode">
			<return type="void" />
			<param index="0" name="probe" type="RID" />
			<param index="1" name="mode" type="int" enum="RenderingServer.ReflectionProbeUpdateMode" />
			<description>
				Sets how often the reflection probe updates. Can either be once or every frame. See [enum ReflectionProbeUpdateMode] for options.
			</description>
		</method>
		<method name="request_frame_drawn_callback">
			<return type="void" />
			<param index="0" name="callable" type="Callable" />
			<description>
				Schedules a callback to the given callable after a frame has been drawn.
			</description>
		</method>
		<method name="scenario_create">
			<return type="RID" />
			<description>
				Creates a scenario and adds it to the RenderingServer. It can be accessed with the RID that is returned. This RID will be used in all [code]scenario_*[/code] RenderingServer functions.
				Once finished with your RID, you will want to free the RID using the RenderingServer's [method free_rid] method.
				The scenario is the 3D world that all the visual instances exist in.
			</description>
		</method>
		<method name="scenario_set_camera_attributes">
			<return type="void" />
			<param index="0" name="scenario" type="RID" />
			<param index="1" name="effects" type="RID" />
			<description>
				Sets the camera attributes ([param effects]) that will be used with this scenario. See also [CameraAttributes].
			</description>
		</method>
		<method name="scenario_set_compositor">
			<return type="void" />
			<param index="0" name="scenario" type="RID" />
			<param index="1" name="compositor" type="RID" />
			<description>
				Sets the compositor ([param compositor]) that will be used with this scenario. See also [Compositor].
			</description>
		</method>
		<method name="scenario_set_environment">
			<return type="void" />
			<param index="0" name="scenario" type="RID" />
			<param index="1" name="environment" type="RID" />
			<description>
				Sets the environment that will be used with this scenario. See also [Environment].
			</description>
		</method>
		<method name="scenario_set_fallback_environment">
			<return type="void" />
			<param index="0" name="scenario" type="RID" />
			<param index="1" name="environment" type="RID" />
			<description>
				Sets the fallback environment to be used by this scenario. The fallback environment is used if no environment is set. Internally, this is used by the editor to provide a default environment.
			</description>
		</method>
		<method name="screen_space_roughness_limiter_set_active">
			<return type="void" />
			<param index="0" name="enable" type="bool" />
			<param index="1" name="amount" type="float" />
			<param index="2" name="limit" type="float" />
			<description>
				Sets the screen-space roughness limiter parameters, such as whether it should be enabled and its thresholds. Equivalent to [member ProjectSettings.rendering/anti_aliasing/screen_space_roughness_limiter/enabled], [member ProjectSettings.rendering/anti_aliasing/screen_space_roughness_limiter/amount] and [member ProjectSettings.rendering/anti_aliasing/screen_space_roughness_limiter/limit].
			</description>
		</method>
		<method name="set_boot_image">
			<return type="void" />
			<param index="0" name="image" type="Image" />
			<param index="1" name="color" type="Color" />
			<param index="2" name="scale" type="bool" />
			<param index="3" name="use_filter" type="bool" default="true" />
			<description>
				Sets a boot image. The color defines the background color. If [param scale] is [code]true[/code], the image will be scaled to fit the screen size. If [param use_filter] is [code]true[/code], the image will be scaled with linear interpolation. If [param use_filter] is [code]false[/code], the image will be scaled with nearest-neighbor interpolation.
			</description>
		</method>
		<method name="set_debug_generate_wireframes">
			<return type="void" />
			<param index="0" name="generate" type="bool" />
			<description>
				If [param generate] is [code]true[/code], generates debug wireframes for all meshes that are loaded when using the Compatibility renderer. By default, the engine does not generate debug wireframes at runtime, since they slow down loading of assets and take up VRAM.
				[b]Note:[/b] You must call this method before loading any meshes when using the Compatibility renderer, otherwise wireframes will not be used.
			</description>
		</method>
		<method name="set_default_clear_color">
			<return type="void" />
			<param index="0" name="color" type="Color" />
			<description>
				Sets the default clear color which is used when a specific clear color has not been selected. See also [method get_default_clear_color].
			</description>
		</method>
		<method name="shader_create">
			<return type="RID" />
			<description>
				Creates an empty shader and adds it to the RenderingServer. It can be accessed with the RID that is returned. This RID will be used in all [code]shader_*[/code] RenderingServer functions.
				Once finished with your RID, you will want to free the RID using the RenderingServer's [method free_rid] method.
				[b]Note:[/b] The equivalent resource is [Shader].
			</description>
		</method>
		<method name="shader_get_code" qualifiers="const">
			<return type="String" />
			<param index="0" name="shader" type="RID" />
			<description>
				Returns a shader's source code as a string.
			</description>
		</method>
		<method name="shader_get_default_texture_parameter" qualifiers="const">
			<return type="RID" />
			<param index="0" name="shader" type="RID" />
			<param index="1" name="name" type="StringName" />
			<param index="2" name="index" type="int" default="0" />
			<description>
				Returns a default texture from a shader searched by name.
				[b]Note:[/b] If the sampler array is used use [param index] to access the specified texture.
			</description>
		</method>
		<method name="shader_get_parameter_default" qualifiers="const">
			<return type="Variant" />
			<param index="0" name="shader" type="RID" />
			<param index="1" name="name" type="StringName" />
			<description>
				Returns the default value for the specified shader uniform. This is usually the value written in the shader source code.
			</description>
		</method>
		<method name="shader_set_code">
			<return type="void" />
			<param index="0" name="shader" type="RID" />
			<param index="1" name="code" type="String" />
			<description>
				Sets the shader's source code (which triggers recompilation after being changed).
			</description>
		</method>
		<method name="shader_set_default_texture_parameter">
			<return type="void" />
			<param index="0" name="shader" type="RID" />
			<param index="1" name="name" type="StringName" />
			<param index="2" name="texture" type="RID" />
			<param index="3" name="index" type="int" default="0" />
			<description>
				Sets a shader's default texture. Overwrites the texture given by name.
				[b]Note:[/b] If the sampler array is used use [param index] to access the specified texture.
			</description>
		</method>
		<method name="shader_set_path_hint">
			<return type="void" />
			<param index="0" name="shader" type="RID" />
			<param index="1" name="path" type="String" />
			<description>
				Sets the path hint for the specified shader. This should generally match the [Shader] resource's [member Resource.resource_path].
			</description>
		</method>
		<method name="skeleton_allocate_data">
			<return type="void" />
			<param index="0" name="skeleton" type="RID" />
			<param index="1" name="bones" type="int" />
			<param index="2" name="is_2d_skeleton" type="bool" default="false" />
			<description>
			</description>
		</method>
		<method name="skeleton_bone_get_transform" qualifiers="const">
			<return type="Transform3D" />
			<param index="0" name="skeleton" type="RID" />
			<param index="1" name="bone" type="int" />
			<description>
				Returns the [Transform3D] set for a specific bone of this skeleton.
			</description>
		</method>
		<method name="skeleton_bone_get_transform_2d" qualifiers="const">
			<return type="Transform2D" />
			<param index="0" name="skeleton" type="RID" />
			<param index="1" name="bone" type="int" />
			<description>
				Returns the [Transform2D] set for a specific bone of this skeleton.
			</description>
		</method>
		<method name="skeleton_bone_set_transform">
			<return type="void" />
			<param index="0" name="skeleton" type="RID" />
			<param index="1" name="bone" type="int" />
			<param index="2" name="transform" type="Transform3D" />
			<description>
				Sets the [Transform3D] for a specific bone of this skeleton.
			</description>
		</method>
		<method name="skeleton_bone_set_transform_2d">
			<return type="void" />
			<param index="0" name="skeleton" type="RID" />
			<param index="1" name="bone" type="int" />
			<param index="2" name="transform" type="Transform2D" />
			<description>
				Sets the [Transform2D] for a specific bone of this skeleton.
			</description>
		</method>
		<method name="skeleton_create">
			<return type="RID" />
			<description>
				Creates a skeleton and adds it to the RenderingServer. It can be accessed with the RID that is returned. This RID will be used in all [code]skeleton_*[/code] RenderingServer functions.
				Once finished with your RID, you will want to free the RID using the RenderingServer's [method free_rid] method.
			</description>
		</method>
		<method name="skeleton_get_bone_count" qualifiers="const">
			<return type="int" />
			<param index="0" name="skeleton" type="RID" />
			<description>
				Returns the number of bones allocated for this skeleton.
			</description>
		</method>
		<method name="skeleton_set_base_transform_2d">
			<return type="void" />
			<param index="0" name="skeleton" type="RID" />
			<param index="1" name="base_transform" type="Transform2D" />
			<description>
			</description>
		</method>
		<method name="sky_bake_panorama">
			<return type="Image" />
			<param index="0" name="sky" type="RID" />
			<param index="1" name="energy" type="float" />
			<param index="2" name="bake_irradiance" type="bool" />
			<param index="3" name="size" type="Vector2i" />
			<description>
				Generates and returns an [Image] containing the radiance map for the specified [param sky] RID. This supports built-in sky material and custom sky shaders. If [param bake_irradiance] is [code]true[/code], the irradiance map is saved instead of the radiance map. The radiance map is used to render reflected light, while the irradiance map is used to render ambient light. See also [method environment_bake_panorama].
				[b]Note:[/b] The image is saved in linear color space without any tonemapping performed, which means it will look too dark if viewed directly in an image editor. [param energy] values above [code]1.0[/code] can be used to brighten the resulting image.
				[b]Note:[/b] [param size] should be a 2:1 aspect ratio for the generated panorama to have square pixels. For radiance maps, there is no point in using a height greater than [member Sky.radiance_size], as it won't increase detail. Irradiance maps only contain low-frequency data, so there is usually no point in going past a size of 128×64 pixels when saving an irradiance map.
			</description>
		</method>
		<method name="sky_create">
			<return type="RID" />
			<description>
				Creates an empty sky and adds it to the RenderingServer. It can be accessed with the RID that is returned. This RID will be used in all [code]sky_*[/code] RenderingServer functions.
				Once finished with your RID, you will want to free the RID using the RenderingServer's [method free_rid] method.
			</description>
		</method>
		<method name="sky_set_material">
			<return type="void" />
			<param index="0" name="sky" type="RID" />
			<param index="1" name="material" type="RID" />
			<description>
				Sets the material that the sky uses to render the background, ambient and reflection maps.
			</description>
		</method>
		<method name="sky_set_mode">
			<return type="void" />
			<param index="0" name="sky" type="RID" />
			<param index="1" name="mode" type="int" enum="RenderingServer.SkyMode" />
			<description>
				Sets the process [param mode] of the sky specified by the [param sky] RID. Equivalent to [member Sky.process_mode].
			</description>
		</method>
		<method name="sky_set_radiance_size">
			<return type="void" />
			<param index="0" name="sky" type="RID" />
			<param index="1" name="radiance_size" type="int" />
			<description>
				Sets the [param radiance_size] of the sky specified by the [param sky] RID (in pixels). Equivalent to [member Sky.radiance_size].
			</description>
		</method>
		<method name="spot_light_create">
			<return type="RID" />
			<description>
				Creates a spot light and adds it to the RenderingServer. It can be accessed with the RID that is returned. This RID can be used in most [code]light_*[/code] RenderingServer functions.
				Once finished with your RID, you will want to free the RID using the RenderingServer's [method free_rid] method.
				To place in a scene, attach this spot light to an instance using [method instance_set_base] using the returned RID.
			</description>
		</method>
		<method name="sub_surface_scattering_set_quality">
			<return type="void" />
			<param index="0" name="quality" type="int" enum="RenderingServer.SubSurfaceScatteringQuality" />
			<description>
				Sets [member ProjectSettings.rendering/environment/subsurface_scattering/subsurface_scattering_quality] to use when rendering materials that have subsurface scattering enabled.
			</description>
		</method>
		<method name="sub_surface_scattering_set_scale">
			<return type="void" />
			<param index="0" name="scale" type="float" />
			<param index="1" name="depth_scale" type="float" />
			<description>
				Sets the [member ProjectSettings.rendering/environment/subsurface_scattering/subsurface_scattering_scale] and [member ProjectSettings.rendering/environment/subsurface_scattering/subsurface_scattering_depth_scale] to use when rendering materials that have subsurface scattering enabled.
			</description>
		</method>
		<method name="texture_2d_create">
			<return type="RID" />
			<param index="0" name="image" type="Image" />
			<description>
				Creates a 2-dimensional texture and adds it to the RenderingServer. It can be accessed with the RID that is returned. This RID will be used in all [code]texture_2d_*[/code] RenderingServer functions.
				Once finished with your RID, you will want to free the RID using the RenderingServer's [method free_rid] method.
				[b]Note:[/b] The equivalent resource is [Texture2D].
				[b]Note:[/b] Not to be confused with [method RenderingDevice.texture_create], which creates the graphics API's own texture type as opposed to the Redot-specific [Texture2D] resource.
			</description>
		</method>
		<method name="texture_2d_get" qualifiers="const">
			<return type="Image" />
			<param index="0" name="texture" type="RID" />
			<description>
				Returns an [Image] instance from the given [param texture] [RID].
				[b]Example:[/b] Get the test texture from [method get_test_texture] and apply it to a [Sprite2D] node:
				[codeblock]
				var texture_rid = RenderingServer.get_test_texture()
				var texture = ImageTexture.create_from_image(RenderingServer.texture_2d_get(texture_rid))
				$Sprite2D.texture = texture
				[/codeblock]
			</description>
		</method>
		<method name="texture_2d_layer_get" qualifiers="const">
			<return type="Image" />
			<param index="0" name="texture" type="RID" />
			<param index="1" name="layer" type="int" />
			<description>
				Returns an [Image] instance from the given [param texture] [RID] and [param layer].
			</description>
		</method>
		<method name="texture_2d_layered_create">
			<return type="RID" />
			<param index="0" name="layers" type="Image[]" />
			<param index="1" name="layered_type" type="int" enum="RenderingServer.TextureLayeredType" />
			<description>
				Creates a 2-dimensional layered texture and adds it to the RenderingServer. It can be accessed with the RID that is returned. This RID will be used in all [code]texture_2d_layered_*[/code] RenderingServer functions.
				Once finished with your RID, you will want to free the RID using the RenderingServer's [method free_rid] method.
				[b]Note:[/b] The equivalent resource is [TextureLayered].
			</description>
		</method>
		<method name="texture_2d_layered_placeholder_create">
			<return type="RID" />
			<param index="0" name="layered_type" type="int" enum="RenderingServer.TextureLayeredType" />
			<description>
				Creates a placeholder for a 2-dimensional layered texture and adds it to the RenderingServer. It can be accessed with the RID that is returned. This RID will be used in all [code]texture_2d_layered_*[/code] RenderingServer functions, although it does nothing when used. See also [method texture_2d_placeholder_create].
				[b]Note:[/b] The equivalent resource is [PlaceholderTextureLayered].
			</description>
		</method>
		<method name="texture_2d_placeholder_create">
			<return type="RID" />
			<description>
				Creates a placeholder for a 2-dimensional layered texture and adds it to the RenderingServer. It can be accessed with the RID that is returned. This RID will be used in all [code]texture_2d_layered_*[/code] RenderingServer functions, although it does nothing when used. See also [method texture_2d_layered_placeholder_create].
				Once finished with your RID, you will want to free the RID using the RenderingServer's [method free_rid] method.
				[b]Note:[/b] The equivalent resource is [PlaceholderTexture2D].
			</description>
		</method>
		<method name="texture_2d_update">
			<return type="void" />
			<param index="0" name="texture" type="RID" />
			<param index="1" name="image" type="Image" />
			<param index="2" name="layer" type="int" />
			<description>
				Updates the texture specified by the [param texture] [RID] with the data in [param image]. A [param layer] must also be specified, which should be [code]0[/code] when updating a single-layer texture ([Texture2D]).
				[b]Note:[/b] The [param image] must have the same width, height and format as the current [param texture] data. Otherwise, an error will be printed and the original texture won't be modified. If you need to use different width, height or format, use [method texture_replace] instead.
			</description>
		</method>
		<method name="texture_3d_create">
			<return type="RID" />
			<param index="0" name="format" type="int" enum="Image.Format" />
			<param index="1" name="width" type="int" />
			<param index="2" name="height" type="int" />
			<param index="3" name="depth" type="int" />
			<param index="4" name="mipmaps" type="bool" />
			<param index="5" name="data" type="Image[]" />
			<description>
				[b]Note:[/b] The equivalent resource is [Texture3D].
			</description>
		</method>
		<method name="texture_3d_get" qualifiers="const">
			<return type="Image[]" />
			<param index="0" name="texture" type="RID" />
			<description>
				Returns 3D texture data as an array of [Image]s for the specified texture [RID].
			</description>
		</method>
		<method name="texture_3d_placeholder_create">
			<return type="RID" />
			<description>
				Creates a placeholder for a 3-dimensional texture and adds it to the RenderingServer. It can be accessed with the RID that is returned. This RID will be used in all [code]texture_3d_*[/code] RenderingServer functions, although it does nothing when used.
				Once finished with your RID, you will want to free the RID using the RenderingServer's [method free_rid] method.
				[b]Note:[/b] The equivalent resource is [PlaceholderTexture3D].
			</description>
		</method>
		<method name="texture_3d_update">
			<return type="void" />
			<param index="0" name="texture" type="RID" />
			<param index="1" name="data" type="Image[]" />
			<description>
				Updates the texture specified by the [param texture] [RID]'s data with the data in [param data]. All the texture's layers must be replaced at once.
				[b]Note:[/b] The [param texture] must have the same width, height, depth and format as the current texture data. Otherwise, an error will be printed and the original texture won't be modified. If you need to use different width, height, depth or format, use [method texture_replace] instead.
			</description>
		</method>
		<method name="texture_create_from_native_handle">
			<return type="RID" />
			<param index="0" name="type" type="int" enum="RenderingServer.TextureType" />
			<param index="1" name="format" type="int" enum="Image.Format" />
			<param index="2" name="native_handle" type="int" />
			<param index="3" name="width" type="int" />
			<param index="4" name="height" type="int" />
			<param index="5" name="depth" type="int" />
			<param index="6" name="layers" type="int" default="1" />
			<param index="7" name="layered_type" type="int" enum="RenderingServer.TextureLayeredType" default="0" />
			<description>
				Creates a texture based on a native handle that was created outside of Redot's renderer.
				[b]Note:[/b] If using the rendering device renderer, using [method RenderingDevice.texture_create_from_extension] rather than this method is recommended. It will give you much more control over the texture's format and usage.
			</description>
		</method>
		<method name="texture_get_format" qualifiers="const">
			<return type="int" enum="Image.Format" />
			<param index="0" name="texture" type="RID" />
			<description>
				Returns the format for the texture.
			</description>
		</method>
		<method name="texture_get_native_handle" qualifiers="const">
			<return type="int" />
			<param index="0" name="texture" type="RID" />
			<param index="1" name="srgb" type="bool" default="false" />
			<description>
				Returns the internal graphics handle for this texture object. For use when communicating with third-party APIs mostly with GDExtension.
				[b]Note:[/b] This function returns a [code]uint64_t[/code] which internally maps to a [code]GLuint[/code] (OpenGL) or [code]VkImage[/code] (Vulkan).
			</description>
		</method>
		<method name="texture_get_path" qualifiers="const">
			<return type="String" />
			<param index="0" name="texture" type="RID" />
			<description>
			</description>
		</method>
		<method name="texture_get_rd_texture" qualifiers="const">
			<return type="RID" />
			<param index="0" name="texture" type="RID" />
			<param index="1" name="srgb" type="bool" default="false" />
			<description>
				Returns a texture [RID] that can be used with [RenderingDevice].
			</description>
		</method>
		<method name="texture_proxy_create" deprecated="ProxyTexture was removed in Redot 4.">
			<return type="RID" />
			<param index="0" name="base" type="RID" />
			<description>
				This method does nothing and always returns an invalid [RID].
			</description>
		</method>
		<method name="texture_proxy_update" deprecated="ProxyTexture was removed in Redot 4.">
			<return type="void" />
			<param index="0" name="texture" type="RID" />
			<param index="1" name="proxy_to" type="RID" />
			<description>
				This method does nothing.
			</description>
		</method>
		<method name="texture_rd_create">
			<return type="RID" />
			<param index="0" name="rd_texture" type="RID" />
			<param index="1" name="layer_type" type="int" enum="RenderingServer.TextureLayeredType" default="0" />
			<description>
				Creates a new texture object based on a texture created directly on the [RenderingDevice]. If the texture contains layers, [param layer_type] is used to define the layer type.
			</description>
		</method>
		<method name="texture_replace">
			<return type="void" />
			<param index="0" name="texture" type="RID" />
			<param index="1" name="by_texture" type="RID" />
			<description>
				Replaces [param texture]'s texture data by the texture specified by the [param by_texture] RID, without changing [param texture]'s RID.
			</description>
		</method>
		<method name="texture_set_force_redraw_if_visible">
			<return type="void" />
			<param index="0" name="texture" type="RID" />
			<param index="1" name="enable" type="bool" />
			<description>
			</description>
		</method>
		<method name="texture_set_path">
			<return type="void" />
			<param index="0" name="texture" type="RID" />
			<param index="1" name="path" type="String" />
			<description>
			</description>
		</method>
		<method name="texture_set_size_override">
			<return type="void" />
			<param index="0" name="texture" type="RID" />
			<param index="1" name="width" type="int" />
			<param index="2" name="height" type="int" />
			<description>
			</description>
		</method>
		<method name="viewport_attach_camera">
			<return type="void" />
			<param index="0" name="viewport" type="RID" />
			<param index="1" name="camera" type="RID" />
			<description>
				Sets a viewport's camera.
			</description>
		</method>
		<method name="viewport_attach_canvas">
			<return type="void" />
			<param index="0" name="viewport" type="RID" />
			<param index="1" name="canvas" type="RID" />
			<description>
				Sets a viewport's canvas.
			</description>
		</method>
		<method name="viewport_attach_to_screen">
			<return type="void" />
			<param index="0" name="viewport" type="RID" />
			<param index="1" name="rect" type="Rect2" default="Rect2(0, 0, 0, 0)" />
			<param index="2" name="screen" type="int" default="0" />
			<description>
				Copies the viewport to a region of the screen specified by [param rect]. If [method viewport_set_render_direct_to_screen] is [code]true[/code], then the viewport does not use a framebuffer and the contents of the viewport are rendered directly to screen. However, note that the root viewport is drawn last, therefore it will draw over the screen. Accordingly, you must set the root viewport to an area that does not cover the area that you have attached this viewport to.
				For example, you can set the root viewport to not render at all with the following code:
				[codeblocks]
				[gdscript]
				func _ready():
				    RenderingServer.viewport_attach_to_screen(get_viewport().get_viewport_rid(), Rect2())
				    RenderingServer.viewport_attach_to_screen($Viewport.get_viewport_rid(), Rect2(0, 0, 600, 600))
				[/gdscript]
				[/codeblocks]
				Using this can result in significant optimization, especially on lower-end devices. However, it comes at the cost of having to manage your viewports manually. For further optimization, see [method viewport_set_render_direct_to_screen].
			</description>
		</method>
		<method name="viewport_create">
			<return type="RID" />
			<description>
				Creates an empty viewport and adds it to the RenderingServer. It can be accessed with the RID that is returned. This RID will be used in all [code]viewport_*[/code] RenderingServer functions.
				Once finished with your RID, you will want to free the RID using the RenderingServer's [method free_rid] method.
				[b]Note:[/b] The equivalent node is [Viewport].
			</description>
		</method>
		<method name="viewport_get_measured_render_time_cpu" qualifiers="const">
			<return type="float" />
			<param index="0" name="viewport" type="RID" />
			<description>
				Returns the CPU time taken to render the last frame in milliseconds. This [i]only[/i] includes time spent in rendering-related operations; scripts' [code]_process[/code] functions and other engine subsystems are not included in this readout. To get a complete readout of CPU time spent to render the scene, sum the render times of all viewports that are drawn every frame plus [method get_frame_setup_time_cpu]. Unlike [method Engine.get_frames_per_second], this method will accurately reflect CPU utilization even if framerate is capped via V-Sync or [member Engine.max_fps]. See also [method viewport_get_measured_render_time_gpu].
				[b]Note:[/b] Requires measurements to be enabled on the specified [param viewport] using [method viewport_set_measure_render_time]. Otherwise, this method returns [code]0.0[/code].
			</description>
		</method>
		<method name="viewport_get_measured_render_time_gpu" qualifiers="const">
			<return type="float" />
			<param index="0" name="viewport" type="RID" />
			<description>
				Returns the GPU time taken to render the last frame in milliseconds. To get a complete readout of GPU time spent to render the scene, sum the render times of all viewports that are drawn every frame. Unlike [method Engine.get_frames_per_second], this method accurately reflects GPU utilization even if framerate is capped via V-Sync or [member Engine.max_fps]. See also [method viewport_get_measured_render_time_cpu].
				[b]Note:[/b] Requires measurements to be enabled on the specified [param viewport] using [method viewport_set_measure_render_time]. Otherwise, this method returns [code]0.0[/code].
				[b]Note:[/b] When GPU utilization is low enough during a certain period of time, GPUs will decrease their power state (which in turn decreases core and memory clock speeds). This can cause the reported GPU time to increase if GPU utilization is kept low enough by a framerate cap (compared to what it would be at the GPU's highest power state). Keep this in mind when benchmarking using [method viewport_get_measured_render_time_gpu]. This behavior can be overridden in the graphics driver settings at the cost of higher power usage.
			</description>
		</method>
		<method name="viewport_get_render_info">
			<return type="int" />
			<param index="0" name="viewport" type="RID" />
			<param index="1" name="type" type="int" enum="RenderingServer.ViewportRenderInfoType" />
			<param index="2" name="info" type="int" enum="RenderingServer.ViewportRenderInfo" />
			<description>
				Returns a statistic about the rendering engine which can be used for performance profiling. This is separated into render pass [param type]s, each of them having the same [param info]s you can query (different passes will return different values). See [enum RenderingServer.ViewportRenderInfoType] for a list of render pass types and [enum RenderingServer.ViewportRenderInfo] for a list of information that can be queried.
				See also [method get_rendering_info], which returns global information across all viewports.
				[b]Note:[/b] Viewport rendering information is not available until at least 2 frames have been rendered by the engine. If rendering information is not available, [method viewport_get_render_info] returns [code]0[/code]. To print rendering information in [code]_ready()[/code] successfully, use the following:
				[codeblock]
				func _ready():
				    for _i in 2:
				        await get_tree().process_frame

				    print(
				            RenderingServer.viewport_get_render_info(get_viewport().get_viewport_rid(),
				            RenderingServer.VIEWPORT_RENDER_INFO_TYPE_VISIBLE,
				            RenderingServer.VIEWPORT_RENDER_INFO_DRAW_CALLS_IN_FRAME)
				    )
				[/codeblock]
			</description>
		</method>
		<method name="viewport_get_render_target" qualifiers="const">
			<return type="RID" />
			<param index="0" name="viewport" type="RID" />
			<description>
				Returns the render target for the viewport.
			</description>
		</method>
		<method name="viewport_get_texture" qualifiers="const">
			<return type="RID" />
			<param index="0" name="viewport" type="RID" />
			<description>
				Returns the viewport's last rendered frame.
			</description>
		</method>
		<method name="viewport_get_update_mode" qualifiers="const">
			<return type="int" enum="RenderingServer.ViewportUpdateMode" />
			<param index="0" name="viewport" type="RID" />
			<description>
				Returns the viewport's update mode. See [enum ViewportUpdateMode] constants for options.
				[b]Warning:[/b] Calling this from any thread other than the rendering thread will be detrimental to performance.
			</description>
		</method>
		<method name="viewport_remove_canvas">
			<return type="void" />
			<param index="0" name="viewport" type="RID" />
			<param index="1" name="canvas" type="RID" />
			<description>
				Detaches a viewport from a canvas.
			</description>
		</method>
		<method name="viewport_set_active">
			<return type="void" />
			<param index="0" name="viewport" type="RID" />
			<param index="1" name="active" type="bool" />
			<description>
				If [code]true[/code], sets the viewport active, else sets it inactive.
			</description>
		</method>
		<method name="viewport_set_anisotropic_filtering_level">
			<return type="void" />
			<param index="0" name="viewport" type="RID" />
			<param index="1" name="anisotropic_filtering_level" type="int" enum="RenderingServer.ViewportAnisotropicFiltering" />
			<description>
				Sets the maximum number of samples to take when using anisotropic filtering on textures (as a power of two). A higher sample count will result in sharper textures at oblique angles, but is more expensive to compute. A value of [code]0[/code] forcibly disables anisotropic filtering, even on materials where it is enabled.
				The anisotropic filtering level also affects decals and light projectors if they are configured to use anisotropic filtering. See [member ProjectSettings.rendering/textures/decals/filter] and [member ProjectSettings.rendering/textures/light_projectors/filter].
				[b]Note:[/b] In 3D, for this setting to have an effect, set [member BaseMaterial3D.texture_filter] to [constant BaseMaterial3D.TEXTURE_FILTER_LINEAR_WITH_MIPMAPS_ANISOTROPIC] or [constant BaseMaterial3D.TEXTURE_FILTER_NEAREST_WITH_MIPMAPS_ANISOTROPIC] on materials.
				[b]Note:[/b] In 2D, for this setting to have an effect, set [member CanvasItem.texture_filter] to [constant CanvasItem.TEXTURE_FILTER_LINEAR_WITH_MIPMAPS_ANISOTROPIC] or [constant CanvasItem.TEXTURE_FILTER_NEAREST_WITH_MIPMAPS_ANISOTROPIC] on the [CanvasItem] node displaying the texture (or in [CanvasTexture]). However, anisotropic filtering is rarely useful in 2D, so only enable it for textures in 2D if it makes a meaningful visual difference.
			</description>
		</method>
		<method name="viewport_set_canvas_cull_mask">
			<return type="void" />
			<param index="0" name="viewport" type="RID" />
			<param index="1" name="canvas_cull_mask" type="int" />
			<description>
				Sets the rendering mask associated with this [Viewport]. Only [CanvasItem] nodes with a matching rendering visibility layer will be rendered by this [Viewport].
			</description>
		</method>
		<method name="viewport_set_canvas_stacking">
			<return type="void" />
			<param index="0" name="viewport" type="RID" />
			<param index="1" name="canvas" type="RID" />
			<param index="2" name="layer" type="int" />
			<param index="3" name="sublayer" type="int" />
			<description>
				Sets the stacking order for a viewport's canvas.
				[param layer] is the actual canvas layer, while [param sublayer] specifies the stacking order of the canvas among those in the same layer.
			</description>
		</method>
		<method name="viewport_set_canvas_transform">
			<return type="void" />
			<param index="0" name="viewport" type="RID" />
			<param index="1" name="canvas" type="RID" />
			<param index="2" name="offset" type="Transform2D" />
			<description>
				Sets the transformation of a viewport's canvas.
			</description>
		</method>
		<method name="viewport_set_clear_mode">
			<return type="void" />
			<param index="0" name="viewport" type="RID" />
			<param index="1" name="clear_mode" type="int" enum="RenderingServer.ViewportClearMode" />
			<description>
				Sets the clear mode of a viewport. See [enum ViewportClearMode] for options.
			</description>
		</method>
		<method name="viewport_set_debug_draw">
			<return type="void" />
			<param index="0" name="viewport" type="RID" />
			<param index="1" name="draw" type="int" enum="RenderingServer.ViewportDebugDraw" />
			<description>
				Sets the debug draw mode of a viewport. See [enum ViewportDebugDraw] for options.
			</description>
		</method>
		<method name="viewport_set_default_canvas_item_texture_filter">
			<return type="void" />
			<param index="0" name="viewport" type="RID" />
			<param index="1" name="filter" type="int" enum="RenderingServer.CanvasItemTextureFilter" />
			<description>
				Sets the default texture filtering mode for the specified [param viewport] RID. See [enum CanvasItemTextureFilter] for options.
			</description>
		</method>
		<method name="viewport_set_default_canvas_item_texture_repeat">
			<return type="void" />
			<param index="0" name="viewport" type="RID" />
			<param index="1" name="repeat" type="int" enum="RenderingServer.CanvasItemTextureRepeat" />
			<description>
				Sets the default texture repeat mode for the specified [param viewport] RID. See [enum CanvasItemTextureRepeat] for options.
			</description>
		</method>
		<method name="viewport_set_disable_2d">
			<return type="void" />
			<param index="0" name="viewport" type="RID" />
			<param index="1" name="disable" type="bool" />
			<description>
				If [code]true[/code], the viewport's canvas (i.e. 2D and GUI elements) is not rendered.
			</description>
		</method>
		<method name="viewport_set_disable_3d">
			<return type="void" />
			<param index="0" name="viewport" type="RID" />
			<param index="1" name="disable" type="bool" />
			<description>
				If [code]true[/code], the viewport's 3D elements are not rendered.
			</description>
		</method>
		<method name="viewport_set_environment_mode">
			<return type="void" />
			<param index="0" name="viewport" type="RID" />
			<param index="1" name="mode" type="int" enum="RenderingServer.ViewportEnvironmentMode" />
			<description>
				Sets the viewport's environment mode which allows enabling or disabling rendering of 3D environment over 2D canvas. When disabled, 2D will not be affected by the environment. When enabled, 2D will be affected by the environment if the environment background mode is [constant ENV_BG_CANVAS]. The default behavior is to inherit the setting from the viewport's parent. If the topmost parent is also set to [constant VIEWPORT_ENVIRONMENT_INHERIT], then the behavior will be the same as if it was set to [constant VIEWPORT_ENVIRONMENT_ENABLED].
			</description>
		</method>
		<method name="viewport_set_fsr_sharpness">
			<return type="void" />
			<param index="0" name="viewport" type="RID" />
			<param index="1" name="sharpness" type="float" />
			<description>
				Determines how sharp the upscaled image will be when using the FSR upscaling mode. Sharpness halves with every whole number. Values go from 0.0 (sharpest) to 2.0. Values above 2.0 won't make a visible difference.
			</description>
		</method>
		<method name="viewport_set_global_canvas_transform">
			<return type="void" />
			<param index="0" name="viewport" type="RID" />
			<param index="1" name="transform" type="Transform2D" />
			<description>
				Sets the viewport's global transformation matrix.
			</description>
		</method>
		<method name="viewport_set_measure_render_time">
			<return type="void" />
			<param index="0" name="viewport" type="RID" />
			<param index="1" name="enable" type="bool" />
			<description>
				Sets the measurement for the given [param viewport] RID (obtained using [method Viewport.get_viewport_rid]). Once enabled, [method viewport_get_measured_render_time_cpu] and [method viewport_get_measured_render_time_gpu] will return values greater than [code]0.0[/code] when queried with the given [param viewport].
			</description>
		</method>
		<method name="viewport_set_msaa_2d">
			<return type="void" />
			<param index="0" name="viewport" type="RID" />
			<param index="1" name="msaa" type="int" enum="RenderingServer.ViewportMSAA" />
			<description>
				Sets the multisample antialiasing mode for 2D/Canvas on the specified [param viewport] RID. See [enum ViewportMSAA] for options. Equivalent to [member ProjectSettings.rendering/anti_aliasing/quality/msaa_2d] or [member Viewport.msaa_2d].
			</description>
		</method>
		<method name="viewport_set_msaa_3d">
			<return type="void" />
			<param index="0" name="viewport" type="RID" />
			<param index="1" name="msaa" type="int" enum="RenderingServer.ViewportMSAA" />
			<description>
				Sets the multisample antialiasing mode for 3D on the specified [param viewport] RID. See [enum ViewportMSAA] for options. Equivalent to [member ProjectSettings.rendering/anti_aliasing/quality/msaa_3d] or [member Viewport.msaa_3d].
			</description>
		</method>
		<method name="viewport_set_occlusion_culling_build_quality">
			<return type="void" />
			<param index="0" name="quality" type="int" enum="RenderingServer.ViewportOcclusionCullingBuildQuality" />
			<description>
				Sets the [member ProjectSettings.rendering/occlusion_culling/bvh_build_quality] to use for occlusion culling. This parameter is global and cannot be set on a per-viewport basis.
			</description>
		</method>
		<method name="viewport_set_occlusion_rays_per_thread">
			<return type="void" />
			<param index="0" name="rays_per_thread" type="int" />
			<description>
				Sets the [member ProjectSettings.rendering/occlusion_culling/occlusion_rays_per_thread] to use for occlusion culling. This parameter is global and cannot be set on a per-viewport basis.
			</description>
		</method>
		<method name="viewport_set_parent_viewport">
			<return type="void" />
			<param index="0" name="viewport" type="RID" />
			<param index="1" name="parent_viewport" type="RID" />
			<description>
				Sets the viewport's parent to the viewport specified by the [param parent_viewport] RID.
			</description>
		</method>
		<method name="viewport_set_positional_shadow_atlas_quadrant_subdivision">
			<return type="void" />
			<param index="0" name="viewport" type="RID" />
			<param index="1" name="quadrant" type="int" />
			<param index="2" name="subdivision" type="int" />
			<description>
				Sets the number of subdivisions to use in the specified shadow atlas [param quadrant] for omni and spot shadows. See also [method Viewport.set_positional_shadow_atlas_quadrant_subdiv].
			</description>
		</method>
		<method name="viewport_set_positional_shadow_atlas_size">
			<return type="void" />
			<param index="0" name="viewport" type="RID" />
			<param index="1" name="size" type="int" />
			<param index="2" name="use_16_bits" type="bool" default="false" />
			<description>
				Sets the [param size] of the shadow atlas's images (used for omni and spot lights) on the viewport specified by the [param viewport] RID. The value is rounded up to the nearest power of 2. If [param use_16_bits] is [code]true[/code], use 16 bits for the omni/spot shadow depth map. Enabling this results in shadows having less precision and may result in shadow acne, but can lead to performance improvements on some devices.
				[b]Note:[/b] If this is set to [code]0[/code], no positional shadows will be visible at all. This can improve performance significantly on low-end systems by reducing both the CPU and GPU load (as fewer draw calls are needed to draw the scene without shadows).
			</description>
		</method>
		<method name="viewport_set_render_direct_to_screen">
			<return type="void" />
			<param index="0" name="viewport" type="RID" />
			<param index="1" name="enabled" type="bool" />
			<description>
				If [code]true[/code], render the contents of the viewport directly to screen. This allows a low-level optimization where you can skip drawing a viewport to the root viewport. While this optimization can result in a significant increase in speed (especially on older devices), it comes at a cost of usability. When this is enabled, you cannot read from the viewport or from the screen_texture. You also lose the benefit of certain window settings, such as the various stretch modes. Another consequence to be aware of is that in 2D the rendering happens in window coordinates, so if you have a viewport that is double the size of the window, and you set this, then only the portion that fits within the window will be drawn, no automatic scaling is possible, even if your game scene is significantly larger than the window size.
			</description>
		</method>
		<method name="viewport_set_scaling_3d_mode">
			<return type="void" />
			<param index="0" name="viewport" type="RID" />
			<param index="1" name="scaling_3d_mode" type="int" enum="RenderingServer.ViewportScaling3DMode" />
			<description>
				Sets the 3D resolution scaling mode. Bilinear scaling renders at different resolution to either undersample or supersample the viewport. FidelityFX Super Resolution 1.0, abbreviated to FSR, is an upscaling technology that produces high quality images at fast framerates by using a spatially aware upscaling algorithm. FSR is slightly more expensive than bilinear, but it produces significantly higher image quality. FSR should be used where possible.
			</description>
		</method>
		<method name="viewport_set_scaling_3d_scale">
			<return type="void" />
			<param index="0" name="viewport" type="RID" />
			<param index="1" name="scale" type="float" />
			<description>
				Scales the 3D render buffer based on the viewport size uses an image filter specified in [enum ViewportScaling3DMode] to scale the output image to the full viewport size. Values lower than [code]1.0[/code] can be used to speed up 3D rendering at the cost of quality (undersampling). Values greater than [code]1.0[/code] are only valid for bilinear mode and can be used to improve 3D rendering quality at a high performance cost (supersampling). See also [enum ViewportMSAA] for multi-sample antialiasing, which is significantly cheaper but only smoothens the edges of polygons.
				When using FSR upscaling, AMD recommends exposing the following values as preset options to users "Ultra Quality: 0.77", "Quality: 0.67", "Balanced: 0.59", "Performance: 0.5" instead of exposing the entire scale.
			</description>
		</method>
		<method name="viewport_set_scenario">
			<return type="void" />
			<param index="0" name="viewport" type="RID" />
			<param index="1" name="scenario" type="RID" />
			<description>
				Sets a viewport's scenario. The scenario contains information about environment information, reflection atlas, etc.
			</description>
		</method>
		<method name="viewport_set_screen_space_aa">
			<return type="void" />
			<param index="0" name="viewport" type="RID" />
			<param index="1" name="mode" type="int" enum="RenderingServer.ViewportScreenSpaceAA" />
			<description>
				Sets the viewport's screen-space antialiasing mode. Equivalent to [member ProjectSettings.rendering/anti_aliasing/quality/screen_space_aa] or [member Viewport.screen_space_aa].
			</description>
		</method>
		<method name="viewport_set_sdf_oversize_and_scale">
			<return type="void" />
			<param index="0" name="viewport" type="RID" />
			<param index="1" name="oversize" type="int" enum="RenderingServer.ViewportSDFOversize" />
			<param index="2" name="scale" type="int" enum="RenderingServer.ViewportSDFScale" />
			<description>
				Sets the viewport's 2D signed distance field [member ProjectSettings.rendering/2d/sdf/oversize] and [member ProjectSettings.rendering/2d/sdf/scale]. This is used when sampling the signed distance field in [CanvasItem] shaders as well as [GPUParticles2D] collision. This is [i]not[/i] used by SDFGI in 3D rendering.
			</description>
		</method>
		<method name="viewport_set_size">
			<return type="void" />
			<param index="0" name="viewport" type="RID" />
			<param index="1" name="width" type="int" />
			<param index="2" name="height" type="int" />
			<description>
				Sets the viewport's width and height in pixels.
			</description>
		</method>
		<method name="viewport_set_snap_2d_transforms_to_pixel">
			<return type="void" />
			<param index="0" name="viewport" type="RID" />
			<param index="1" name="enabled" type="bool" />
			<description>
				If [code]true[/code], canvas item transforms (i.e. origin position) are snapped to the nearest pixel when rendering. This can lead to a crisper appearance at the cost of less smooth movement, especially when [Camera2D] smoothing is enabled. Equivalent to [member ProjectSettings.rendering/2d/snap/snap_2d_transforms_to_pixel].
			</description>
		</method>
		<method name="viewport_set_snap_2d_vertices_to_pixel">
			<return type="void" />
			<param index="0" name="viewport" type="RID" />
			<param index="1" name="enabled" type="bool" />
			<description>
				If [code]true[/code], canvas item vertices (i.e. polygon points) are snapped to the nearest pixel when rendering. This can lead to a crisper appearance at the cost of less smooth movement, especially when [Camera2D] smoothing is enabled. Equivalent to [member ProjectSettings.rendering/2d/snap/snap_2d_vertices_to_pixel].
			</description>
		</method>
		<method name="viewport_set_texture_mipmap_bias">
			<return type="void" />
			<param index="0" name="viewport" type="RID" />
			<param index="1" name="mipmap_bias" type="float" />
			<description>
				Affects the final texture sharpness by reading from a lower or higher mipmap (also called "texture LOD bias"). Negative values make mipmapped textures sharper but grainier when viewed at a distance, while positive values make mipmapped textures blurrier (even when up close). To get sharper textures at a distance without introducing too much graininess, set this between [code]-0.75[/code] and [code]0.0[/code]. Enabling temporal antialiasing ([member ProjectSettings.rendering/anti_aliasing/quality/use_taa]) can help reduce the graininess visible when using negative mipmap bias.
				[b]Note:[/b] When the 3D scaling mode is set to FSR 1.0, this value is used to adjust the automatic mipmap bias which is calculated internally based on the scale factor. The formula for this is [code]-log2(1.0 / scale) + mipmap_bias[/code].
			</description>
		</method>
		<method name="viewport_set_transparent_background">
			<return type="void" />
			<param index="0" name="viewport" type="RID" />
			<param index="1" name="enabled" type="bool" />
			<description>
				If [code]true[/code], the viewport renders its background as transparent.
			</description>
		</method>
		<method name="viewport_set_update_mode">
			<return type="void" />
			<param index="0" name="viewport" type="RID" />
			<param index="1" name="update_mode" type="int" enum="RenderingServer.ViewportUpdateMode" />
			<description>
				Sets when the viewport should be updated. See [enum ViewportUpdateMode] constants for options.
			</description>
		</method>
		<method name="viewport_set_use_debanding">
			<return type="void" />
			<param index="0" name="viewport" type="RID" />
			<param index="1" name="enable" type="bool" />
			<description>
				If [code]true[/code], enables debanding on the specified viewport. Equivalent to [member ProjectSettings.rendering/anti_aliasing/quality/use_debanding] or [member Viewport.use_debanding].
			</description>
		</method>
		<method name="viewport_set_use_hdr_2d">
			<return type="void" />
			<param index="0" name="viewport" type="RID" />
			<param index="1" name="enabled" type="bool" />
			<description>
				If [code]true[/code], 2D rendering will use a high dynamic range (HDR) format framebuffer matching the bit depth of the 3D framebuffer. When using the Forward+ renderer this will be an [code]RGBA16[/code] framebuffer, while when using the Mobile renderer it will be an [code]RGB10_A2[/code] framebuffer. Additionally, 2D rendering will take place in linear color space and will be converted to sRGB space immediately before blitting to the screen (if the Viewport is attached to the screen). Practically speaking, this means that the end result of the Viewport will not be clamped into the [code]0-1[/code] range and can be used in 3D rendering without color space adjustments. This allows 2D rendering to take advantage of effects requiring high dynamic range (e.g. 2D glow) as well as substantially improves the appearance of effects requiring highly detailed gradients. This setting has the same effect as [member Viewport.use_hdr_2d].
				[b]Note:[/b] This setting will have no effect when using the Compatibility renderer, which always renders in low dynamic range for performance reasons.
			</description>
		</method>
		<method name="viewport_set_use_occlusion_culling">
			<return type="void" />
			<param index="0" name="viewport" type="RID" />
			<param index="1" name="enable" type="bool" />
			<description>
				If [code]true[/code], enables occlusion culling on the specified viewport. Equivalent to [member ProjectSettings.rendering/occlusion_culling/use_occlusion_culling].
			</description>
		</method>
		<method name="viewport_set_use_taa">
			<return type="void" />
			<param index="0" name="viewport" type="RID" />
			<param index="1" name="enable" type="bool" />
			<description>
				If [code]true[/code], use temporal antialiasing. Equivalent to [member ProjectSettings.rendering/anti_aliasing/quality/use_taa] or [member Viewport.use_taa].
			</description>
		</method>
		<method name="viewport_set_use_xr">
			<return type="void" />
			<param index="0" name="viewport" type="RID" />
			<param index="1" name="use_xr" type="bool" />
			<description>
				If [code]true[/code], the viewport uses augmented or virtual reality technologies. See [XRInterface].
			</description>
		</method>
		<method name="viewport_set_vrs_mode">
			<return type="void" />
			<param index="0" name="viewport" type="RID" />
			<param index="1" name="mode" type="int" enum="RenderingServer.ViewportVRSMode" />
			<description>
				Sets the Variable Rate Shading (VRS) mode for the viewport. If the GPU does not support VRS, this property is ignored. Equivalent to [member ProjectSettings.rendering/vrs/mode].
			</description>
		</method>
		<method name="viewport_set_vrs_texture">
			<return type="void" />
			<param index="0" name="viewport" type="RID" />
			<param index="1" name="texture" type="RID" />
			<description>
				The texture to use when the VRS mode is set to [constant RenderingServer.VIEWPORT_VRS_TEXTURE]. Equivalent to [member ProjectSettings.rendering/vrs/texture].
			</description>
		</method>
		<method name="viewport_set_vrs_update_mode">
			<return type="void" />
			<param index="0" name="viewport" type="RID" />
			<param index="1" name="mode" type="int" enum="RenderingServer.ViewportVRSUpdateMode" />
			<description>
				Sets the update mode for Variable Rate Shading (VRS) for the viewport. VRS requires the input texture to be converted to the format usable by the VRS method supported by the hardware. The update mode defines how often this happens. If the GPU does not support VRS, or VRS is not enabled, this property is ignored.
				If set to [constant RenderingServer.VIEWPORT_VRS_UPDATE_ONCE], the input texture is copied once and the mode is changed to [constant RenderingServer.VIEWPORT_VRS_UPDATE_DISABLED].
			</description>
		</method>
		<method name="visibility_notifier_create">
			<return type="RID" />
			<description>
				Creates a new 3D visibility notifier object and adds it to the RenderingServer. It can be accessed with the RID that is returned. This RID will be used in all [code]visibility_notifier_*[/code] RenderingServer functions.
				Once finished with your RID, you will want to free the RID using the RenderingServer's [method free_rid] method.
				To place in a scene, attach this notifier to an instance using [method instance_set_base] using the returned RID.
				[b]Note:[/b] The equivalent node is [VisibleOnScreenNotifier3D].
			</description>
		</method>
		<method name="visibility_notifier_set_aabb">
			<return type="void" />
			<param index="0" name="notifier" type="RID" />
			<param index="1" name="aabb" type="AABB" />
			<description>
			</description>
		</method>
		<method name="visibility_notifier_set_callbacks">
			<return type="void" />
			<param index="0" name="notifier" type="RID" />
			<param index="1" name="enter_callable" type="Callable" />
			<param index="2" name="exit_callable" type="Callable" />
			<description>
			</description>
		</method>
		<method name="voxel_gi_allocate_data">
			<return type="void" />
			<param index="0" name="voxel_gi" type="RID" />
			<param index="1" name="to_cell_xform" type="Transform3D" />
			<param index="2" name="aabb" type="AABB" />
			<param index="3" name="octree_size" type="Vector3i" />
			<param index="4" name="octree_cells" type="PackedByteArray" />
			<param index="5" name="data_cells" type="PackedByteArray" />
			<param index="6" name="distance_field" type="PackedByteArray" />
			<param index="7" name="level_counts" type="PackedInt32Array" />
			<description>
			</description>
		</method>
		<method name="voxel_gi_create">
			<return type="RID" />
			<description>
				Creates a new voxel-based global illumination object and adds it to the RenderingServer. It can be accessed with the RID that is returned. This RID will be used in all [code]voxel_gi_*[/code] RenderingServer functions.
				Once finished with your RID, you will want to free the RID using the RenderingServer's [method free_rid] method.
				[b]Note:[/b] The equivalent node is [VoxelGI].
			</description>
		</method>
		<method name="voxel_gi_get_data_cells" qualifiers="const">
			<return type="PackedByteArray" />
			<param index="0" name="voxel_gi" type="RID" />
			<description>
			</description>
		</method>
		<method name="voxel_gi_get_distance_field" qualifiers="const">
			<return type="PackedByteArray" />
			<param index="0" name="voxel_gi" type="RID" />
			<description>
			</description>
		</method>
		<method name="voxel_gi_get_level_counts" qualifiers="const">
			<return type="PackedInt32Array" />
			<param index="0" name="voxel_gi" type="RID" />
			<description>
			</description>
		</method>
		<method name="voxel_gi_get_octree_cells" qualifiers="const">
			<return type="PackedByteArray" />
			<param index="0" name="voxel_gi" type="RID" />
			<description>
			</description>
		</method>
		<method name="voxel_gi_get_octree_size" qualifiers="const">
			<return type="Vector3i" />
			<param index="0" name="voxel_gi" type="RID" />
			<description>
			</description>
		</method>
		<method name="voxel_gi_get_to_cell_xform" qualifiers="const">
			<return type="Transform3D" />
			<param index="0" name="voxel_gi" type="RID" />
			<description>
			</description>
		</method>
		<method name="voxel_gi_set_baked_exposure_normalization">
			<return type="void" />
			<param index="0" name="voxel_gi" type="RID" />
			<param index="1" name="baked_exposure" type="float" />
			<description>
				Used to inform the renderer what exposure normalization value was used while baking the voxel gi. This value will be used and modulated at run time to ensure that the voxel gi maintains a consistent level of exposure even if the scene-wide exposure normalization is changed at run time. For more information see [method camera_attributes_set_exposure].
			</description>
		</method>
		<method name="voxel_gi_set_bias">
			<return type="void" />
			<param index="0" name="voxel_gi" type="RID" />
			<param index="1" name="bias" type="float" />
			<description>
				Sets the [member VoxelGIData.bias] value to use on the specified [param voxel_gi]'s [RID].
			</description>
		</method>
		<method name="voxel_gi_set_dynamic_range">
			<return type="void" />
			<param index="0" name="voxel_gi" type="RID" />
			<param index="1" name="range" type="float" />
			<description>
				Sets the [member VoxelGIData.dynamic_range] value to use on the specified [param voxel_gi]'s [RID].
			</description>
		</method>
		<method name="voxel_gi_set_energy">
			<return type="void" />
			<param index="0" name="voxel_gi" type="RID" />
			<param index="1" name="energy" type="float" />
			<description>
				Sets the [member VoxelGIData.energy] value to use on the specified [param voxel_gi]'s [RID].
			</description>
		</method>
		<method name="voxel_gi_set_interior">
			<return type="void" />
			<param index="0" name="voxel_gi" type="RID" />
			<param index="1" name="enable" type="bool" />
			<description>
				Sets the [member VoxelGIData.interior] value to use on the specified [param voxel_gi]'s [RID].
			</description>
		</method>
		<method name="voxel_gi_set_normal_bias">
			<return type="void" />
			<param index="0" name="voxel_gi" type="RID" />
			<param index="1" name="bias" type="float" />
			<description>
				Sets the [member VoxelGIData.normal_bias] value to use on the specified [param voxel_gi]'s [RID].
			</description>
		</method>
		<method name="voxel_gi_set_propagation">
			<return type="void" />
			<param index="0" name="voxel_gi" type="RID" />
			<param index="1" name="amount" type="float" />
			<description>
				Sets the [member VoxelGIData.propagation] value to use on the specified [param voxel_gi]'s [RID].
			</description>
		</method>
		<method name="voxel_gi_set_quality">
			<return type="void" />
			<param index="0" name="quality" type="int" enum="RenderingServer.VoxelGIQuality" />
			<description>
				Sets the [member ProjectSettings.rendering/global_illumination/voxel_gi/quality] value to use when rendering. This parameter is global and cannot be set on a per-VoxelGI basis.
			</description>
		</method>
		<method name="voxel_gi_set_use_two_bounces">
			<return type="void" />
			<param index="0" name="voxel_gi" type="RID" />
			<param index="1" name="enable" type="bool" />
			<description>
				Sets the [member VoxelGIData.use_two_bounces] value to use on the specified [param voxel_gi]'s [RID].
			</description>
		</method>
	</methods>
	<members>
		<member name="render_loop_enabled" type="bool" setter="set_render_loop_enabled" getter="is_render_loop_enabled">
			If [code]false[/code], disables rendering completely, but the engine logic is still being processed. You can call [method force_draw] to draw a frame even with rendering disabled.
		</member>
	</members>
	<signals>
		<signal name="frame_post_draw">
			<description>
				Emitted at the end of the frame, after the RenderingServer has finished updating all the Viewports.
			</description>
		</signal>
		<signal name="frame_pre_draw">
			<description>
				Emitted at the beginning of the frame, before the RenderingServer updates all the Viewports.
			</description>
		</signal>
	</signals>
	<constants>
		<constant name="NO_INDEX_ARRAY" value="-1">
			Marks an error that shows that the index array is empty.
		</constant>
		<constant name="ARRAY_WEIGHTS_SIZE" value="4">
			Number of weights/bones per vertex.
		</constant>
		<constant name="CANVAS_ITEM_Z_MIN" value="-4096">
			The minimum Z-layer for canvas items.
		</constant>
		<constant name="CANVAS_ITEM_Z_MAX" value="4096">
			The maximum Z-layer for canvas items.
		</constant>
		<constant name="MAX_GLOW_LEVELS" value="7">
			The maximum number of glow levels that can be used with the glow post-processing effect.
		</constant>
		<constant name="MAX_CURSORS" value="8" deprecated="This constant is not used by the engine.">
		</constant>
		<constant name="MAX_2D_DIRECTIONAL_LIGHTS" value="8">
			The maximum number of directional lights that can be rendered at a given time in 2D.
		</constant>
		<constant name="MAX_MESH_SURFACES" value="256">
			The maximum number of surfaces a mesh can have.
		</constant>
		<constant name="TEXTURE_TYPE_2D" value="0" enum="TextureType">
			2D texture.
		</constant>
		<constant name="TEXTURE_TYPE_LAYERED" value="1" enum="TextureType">
			Layered texture.
		</constant>
		<constant name="TEXTURE_TYPE_3D" value="2" enum="TextureType">
			3D texture.
		</constant>
		<constant name="TEXTURE_LAYERED_2D_ARRAY" value="0" enum="TextureLayeredType">
			Array of 2-dimensional textures (see [Texture2DArray]).
		</constant>
		<constant name="TEXTURE_LAYERED_CUBEMAP" value="1" enum="TextureLayeredType">
			Cubemap texture (see [Cubemap]).
		</constant>
		<constant name="TEXTURE_LAYERED_CUBEMAP_ARRAY" value="2" enum="TextureLayeredType">
			Array of cubemap textures (see [CubemapArray]).
		</constant>
		<constant name="CUBEMAP_LAYER_LEFT" value="0" enum="CubeMapLayer">
			Left face of a [Cubemap].
		</constant>
		<constant name="CUBEMAP_LAYER_RIGHT" value="1" enum="CubeMapLayer">
			Right face of a [Cubemap].
		</constant>
		<constant name="CUBEMAP_LAYER_BOTTOM" value="2" enum="CubeMapLayer">
			Bottom face of a [Cubemap].
		</constant>
		<constant name="CUBEMAP_LAYER_TOP" value="3" enum="CubeMapLayer">
			Top face of a [Cubemap].
		</constant>
		<constant name="CUBEMAP_LAYER_FRONT" value="4" enum="CubeMapLayer">
			Front face of a [Cubemap].
		</constant>
		<constant name="CUBEMAP_LAYER_BACK" value="5" enum="CubeMapLayer">
			Back face of a [Cubemap].
		</constant>
		<constant name="SHADER_SPATIAL" value="0" enum="ShaderMode">
			Shader is a 3D shader.
		</constant>
		<constant name="SHADER_CANVAS_ITEM" value="1" enum="ShaderMode">
			Shader is a 2D shader.
		</constant>
		<constant name="SHADER_PARTICLES" value="2" enum="ShaderMode">
			Shader is a particle shader (can be used in both 2D and 3D).
		</constant>
		<constant name="SHADER_SKY" value="3" enum="ShaderMode">
			Shader is a 3D sky shader.
		</constant>
		<constant name="SHADER_FOG" value="4" enum="ShaderMode">
			Shader is a 3D fog shader.
		</constant>
		<constant name="SHADER_MAX" value="5" enum="ShaderMode">
			Represents the size of the [enum ShaderMode] enum.
		</constant>
		<constant name="MATERIAL_RENDER_PRIORITY_MIN" value="-128">
			The minimum renderpriority of all materials.
		</constant>
		<constant name="MATERIAL_RENDER_PRIORITY_MAX" value="127">
			The maximum renderpriority of all materials.
		</constant>
		<constant name="ARRAY_VERTEX" value="0" enum="ArrayType">
			Array is a vertex position array.
		</constant>
		<constant name="ARRAY_NORMAL" value="1" enum="ArrayType">
			Array is a normal array.
		</constant>
		<constant name="ARRAY_TANGENT" value="2" enum="ArrayType">
			Array is a tangent array.
		</constant>
		<constant name="ARRAY_COLOR" value="3" enum="ArrayType">
			Array is a vertex color array.
		</constant>
		<constant name="ARRAY_TEX_UV" value="4" enum="ArrayType">
			Array is a UV coordinates array.
		</constant>
		<constant name="ARRAY_TEX_UV2" value="5" enum="ArrayType">
			Array is a UV coordinates array for the second set of UV coordinates.
		</constant>
		<constant name="ARRAY_CUSTOM0" value="6" enum="ArrayType">
			Array is a custom data array for the first set of custom data.
		</constant>
		<constant name="ARRAY_CUSTOM1" value="7" enum="ArrayType">
			Array is a custom data array for the second set of custom data.
		</constant>
		<constant name="ARRAY_CUSTOM2" value="8" enum="ArrayType">
			Array is a custom data array for the third set of custom data.
		</constant>
		<constant name="ARRAY_CUSTOM3" value="9" enum="ArrayType">
			Array is a custom data array for the fourth set of custom data.
		</constant>
		<constant name="ARRAY_BONES" value="10" enum="ArrayType">
			Array contains bone information.
		</constant>
		<constant name="ARRAY_WEIGHTS" value="11" enum="ArrayType">
			Array is weight information.
		</constant>
		<constant name="ARRAY_INDEX" value="12" enum="ArrayType">
			Array is an index array.
		</constant>
		<constant name="ARRAY_MAX" value="13" enum="ArrayType">
			Represents the size of the [enum ArrayType] enum.
		</constant>
		<constant name="ARRAY_CUSTOM_COUNT" value="4">
			The number of custom data arrays available ([constant ARRAY_CUSTOM0], [constant ARRAY_CUSTOM1], [constant ARRAY_CUSTOM2], [constant ARRAY_CUSTOM3]).
		</constant>
		<constant name="ARRAY_CUSTOM_RGBA8_UNORM" value="0" enum="ArrayCustomFormat">
			Custom data array contains 8-bit-per-channel red/green/blue/alpha color data. Values are normalized, unsigned floating-point in the [code][0.0, 1.0][/code] range.
		</constant>
		<constant name="ARRAY_CUSTOM_RGBA8_SNORM" value="1" enum="ArrayCustomFormat">
			Custom data array contains 8-bit-per-channel red/green/blue/alpha color data. Values are normalized, signed floating-point in the [code][-1.0, 1.0][/code] range.
		</constant>
		<constant name="ARRAY_CUSTOM_RG_HALF" value="2" enum="ArrayCustomFormat">
			Custom data array contains 16-bit-per-channel red/green color data. Values are floating-point in half precision.
		</constant>
		<constant name="ARRAY_CUSTOM_RGBA_HALF" value="3" enum="ArrayCustomFormat">
			Custom data array contains 16-bit-per-channel red/green/blue/alpha color data. Values are floating-point in half precision.
		</constant>
		<constant name="ARRAY_CUSTOM_R_FLOAT" value="4" enum="ArrayCustomFormat">
			Custom data array contains 32-bit-per-channel red color data. Values are floating-point in single precision.
		</constant>
		<constant name="ARRAY_CUSTOM_RG_FLOAT" value="5" enum="ArrayCustomFormat">
			Custom data array contains 32-bit-per-channel red/green color data. Values are floating-point in single precision.
		</constant>
		<constant name="ARRAY_CUSTOM_RGB_FLOAT" value="6" enum="ArrayCustomFormat">
			Custom data array contains 32-bit-per-channel red/green/blue color data. Values are floating-point in single precision.
		</constant>
		<constant name="ARRAY_CUSTOM_RGBA_FLOAT" value="7" enum="ArrayCustomFormat">
			Custom data array contains 32-bit-per-channel red/green/blue/alpha color data. Values are floating-point in single precision.
		</constant>
		<constant name="ARRAY_CUSTOM_MAX" value="8" enum="ArrayCustomFormat">
			Represents the size of the [enum ArrayCustomFormat] enum.
		</constant>
		<constant name="ARRAY_FORMAT_VERTEX" value="1" enum="ArrayFormat" is_bitfield="true">
			Flag used to mark a vertex position array.
		</constant>
		<constant name="ARRAY_FORMAT_NORMAL" value="2" enum="ArrayFormat" is_bitfield="true">
			Flag used to mark a normal array.
		</constant>
		<constant name="ARRAY_FORMAT_TANGENT" value="4" enum="ArrayFormat" is_bitfield="true">
			Flag used to mark a tangent array.
		</constant>
		<constant name="ARRAY_FORMAT_COLOR" value="8" enum="ArrayFormat" is_bitfield="true">
			Flag used to mark a vertex color array.
		</constant>
		<constant name="ARRAY_FORMAT_TEX_UV" value="16" enum="ArrayFormat" is_bitfield="true">
			Flag used to mark a UV coordinates array.
		</constant>
		<constant name="ARRAY_FORMAT_TEX_UV2" value="32" enum="ArrayFormat" is_bitfield="true">
			Flag used to mark a UV coordinates array for the second UV coordinates.
		</constant>
		<constant name="ARRAY_FORMAT_CUSTOM0" value="64" enum="ArrayFormat" is_bitfield="true">
			Flag used to mark an array of custom per-vertex data for the first set of custom data.
		</constant>
		<constant name="ARRAY_FORMAT_CUSTOM1" value="128" enum="ArrayFormat" is_bitfield="true">
			Flag used to mark an array of custom per-vertex data for the second set of custom data.
		</constant>
		<constant name="ARRAY_FORMAT_CUSTOM2" value="256" enum="ArrayFormat" is_bitfield="true">
			Flag used to mark an array of custom per-vertex data for the third set of custom data.
		</constant>
		<constant name="ARRAY_FORMAT_CUSTOM3" value="512" enum="ArrayFormat" is_bitfield="true">
			Flag used to mark an array of custom per-vertex data for the fourth set of custom data.
		</constant>
		<constant name="ARRAY_FORMAT_BONES" value="1024" enum="ArrayFormat" is_bitfield="true">
			Flag used to mark a bone information array.
		</constant>
		<constant name="ARRAY_FORMAT_WEIGHTS" value="2048" enum="ArrayFormat" is_bitfield="true">
			Flag used to mark a weights array.
		</constant>
		<constant name="ARRAY_FORMAT_INDEX" value="4096" enum="ArrayFormat" is_bitfield="true">
			Flag used to mark an index array.
		</constant>
		<constant name="ARRAY_FORMAT_BLEND_SHAPE_MASK" value="7" enum="ArrayFormat" is_bitfield="true">
			Mask of mesh channels permitted in blend shapes.
		</constant>
		<constant name="ARRAY_FORMAT_CUSTOM_BASE" value="13" enum="ArrayFormat" is_bitfield="true">
			Shift of first custom channel.
		</constant>
		<constant name="ARRAY_FORMAT_CUSTOM_BITS" value="3" enum="ArrayFormat" is_bitfield="true">
			Number of format bits per custom channel. See [enum ArrayCustomFormat].
		</constant>
		<constant name="ARRAY_FORMAT_CUSTOM0_SHIFT" value="13" enum="ArrayFormat" is_bitfield="true">
			Amount to shift [enum ArrayCustomFormat] for custom channel index 0.
		</constant>
		<constant name="ARRAY_FORMAT_CUSTOM1_SHIFT" value="16" enum="ArrayFormat" is_bitfield="true">
			Amount to shift [enum ArrayCustomFormat] for custom channel index 1.
		</constant>
		<constant name="ARRAY_FORMAT_CUSTOM2_SHIFT" value="19" enum="ArrayFormat" is_bitfield="true">
			Amount to shift [enum ArrayCustomFormat] for custom channel index 2.
		</constant>
		<constant name="ARRAY_FORMAT_CUSTOM3_SHIFT" value="22" enum="ArrayFormat" is_bitfield="true">
			Amount to shift [enum ArrayCustomFormat] for custom channel index 3.
		</constant>
		<constant name="ARRAY_FORMAT_CUSTOM_MASK" value="7" enum="ArrayFormat" is_bitfield="true">
			Mask of custom format bits per custom channel. Must be shifted by one of the SHIFT constants. See [enum ArrayCustomFormat].
		</constant>
		<constant name="ARRAY_COMPRESS_FLAGS_BASE" value="25" enum="ArrayFormat" is_bitfield="true">
			Shift of first compress flag. Compress flags should be passed to [method ArrayMesh.add_surface_from_arrays] and [method SurfaceTool.commit].
		</constant>
		<constant name="ARRAY_FLAG_USE_2D_VERTICES" value="33554432" enum="ArrayFormat" is_bitfield="true">
			Flag used to mark that the array contains 2D vertices.
		</constant>
		<constant name="ARRAY_FLAG_USE_DYNAMIC_UPDATE" value="67108864" enum="ArrayFormat" is_bitfield="true">
			Flag indices that the mesh data will use [code]GL_DYNAMIC_DRAW[/code] on GLES. Unused on Vulkan.
		</constant>
		<constant name="ARRAY_FLAG_USE_8_BONE_WEIGHTS" value="134217728" enum="ArrayFormat" is_bitfield="true">
			Flag used to mark that the array uses 8 bone weights instead of 4.
		</constant>
		<constant name="ARRAY_FLAG_USES_EMPTY_VERTEX_ARRAY" value="268435456" enum="ArrayFormat" is_bitfield="true">
			Flag used to mark that the mesh does not have a vertex array and instead will infer vertex positions in the shader using indices and other information.
		</constant>
		<constant name="ARRAY_FLAG_COMPRESS_ATTRIBUTES" value="536870912" enum="ArrayFormat" is_bitfield="true">
			Flag used to mark that a mesh is using compressed attributes (vertices, normals, tangents, UVs). When this form of compression is enabled, vertex positions will be packed into an RGBA16UNORM attribute and scaled in the vertex shader. The normal and tangent will be packed into an RG16UNORM representing an axis, and a 16-bit float stored in the A-channel of the vertex. UVs will use 16-bit normalized floats instead of full 32-bit signed floats. When using this compression mode you must use either vertices, normals, and tangents or only vertices. You cannot use normals without tangents. Importers will automatically enable this compression if they can.
		</constant>
		<constant name="ARRAY_FLAG_FORMAT_VERSION_BASE" value="35" enum="ArrayFormat" is_bitfield="true">
			Flag used to mark the start of the bits used to store the mesh version.
		</constant>
		<constant name="ARRAY_FLAG_FORMAT_VERSION_SHIFT" value="35" enum="ArrayFormat" is_bitfield="true">
			Flag used to shift a mesh format int to bring the version into the lowest digits.
		</constant>
		<constant name="ARRAY_FLAG_FORMAT_VERSION_1" value="0" enum="ArrayFormat" is_bitfield="true">
			Flag used to record the format used by prior mesh versions before the introduction of a version.
		</constant>
		<constant name="ARRAY_FLAG_FORMAT_VERSION_2" value="34359738368" enum="ArrayFormat" is_bitfield="true">
			Flag used to record the second iteration of the mesh version flag. The primary difference between this and [constant ARRAY_FLAG_FORMAT_VERSION_1] is that this version supports [constant ARRAY_FLAG_COMPRESS_ATTRIBUTES] and in this version vertex positions are de-interleaved from normals and tangents.
		</constant>
		<constant name="ARRAY_FLAG_FORMAT_CURRENT_VERSION" value="34359738368" enum="ArrayFormat" is_bitfield="true">
			Flag used to record the current version that the engine expects. Currently this is the same as [constant ARRAY_FLAG_FORMAT_VERSION_2].
		</constant>
		<constant name="ARRAY_FLAG_FORMAT_VERSION_MASK" value="255" enum="ArrayFormat" is_bitfield="true">
			Flag used to isolate the bits used for mesh version after using [constant ARRAY_FLAG_FORMAT_VERSION_SHIFT] to shift them into place.
		</constant>
		<constant name="PRIMITIVE_POINTS" value="0" enum="PrimitiveType">
			Primitive to draw consists of points.
		</constant>
		<constant name="PRIMITIVE_LINES" value="1" enum="PrimitiveType">
			Primitive to draw consists of lines.
		</constant>
		<constant name="PRIMITIVE_LINE_STRIP" value="2" enum="PrimitiveType">
			Primitive to draw consists of a line strip from start to end.
		</constant>
		<constant name="PRIMITIVE_TRIANGLES" value="3" enum="PrimitiveType">
			Primitive to draw consists of triangles.
		</constant>
		<constant name="PRIMITIVE_TRIANGLE_STRIP" value="4" enum="PrimitiveType">
			Primitive to draw consists of a triangle strip (the last 3 vertices are always combined to make a triangle).
		</constant>
		<constant name="PRIMITIVE_MAX" value="5" enum="PrimitiveType">
			Represents the size of the [enum PrimitiveType] enum.
		</constant>
		<constant name="BLEND_SHAPE_MODE_NORMALIZED" value="0" enum="BlendShapeMode">
			Blend shapes are normalized.
		</constant>
		<constant name="BLEND_SHAPE_MODE_RELATIVE" value="1" enum="BlendShapeMode">
			Blend shapes are relative to base weight.
		</constant>
		<constant name="MULTIMESH_TRANSFORM_2D" value="0" enum="MultimeshTransformFormat">
			Use [Transform2D] to store MultiMesh transform.
		</constant>
		<constant name="MULTIMESH_TRANSFORM_3D" value="1" enum="MultimeshTransformFormat">
			Use [Transform3D] to store MultiMesh transform.
		</constant>
		<constant name="MULTIMESH_INTERP_QUALITY_FAST" value="0" enum="MultimeshPhysicsInterpolationQuality">
			MultiMesh physics interpolation favors speed over quality.
		</constant>
		<constant name="MULTIMESH_INTERP_QUALITY_HIGH" value="1" enum="MultimeshPhysicsInterpolationQuality">
			MultiMesh physics interpolation favors quality over speed.
		</constant>
		<constant name="LIGHT_PROJECTOR_FILTER_NEAREST" value="0" enum="LightProjectorFilter">
			Nearest-neighbor filter for light projectors (use for pixel art light projectors). No mipmaps are used for rendering, which means light projectors at a distance will look sharp but grainy. This has roughly the same performance cost as using mipmaps.
		</constant>
		<constant name="LIGHT_PROJECTOR_FILTER_LINEAR" value="1" enum="LightProjectorFilter">
			Linear filter for light projectors (use for non-pixel art light projectors). No mipmaps are used for rendering, which means light projectors at a distance will look smooth but blurry. This has roughly the same performance cost as using mipmaps.
		</constant>
		<constant name="LIGHT_PROJECTOR_FILTER_NEAREST_MIPMAPS" value="2" enum="LightProjectorFilter">
			Nearest-neighbor filter for light projectors (use for pixel art light projectors). Isotropic mipmaps are used for rendering, which means light projectors at a distance will look smooth but blurry. This has roughly the same performance cost as not using mipmaps.
		</constant>
		<constant name="LIGHT_PROJECTOR_FILTER_LINEAR_MIPMAPS" value="3" enum="LightProjectorFilter">
			Linear filter for light projectors (use for non-pixel art light projectors). Isotropic mipmaps are used for rendering, which means light projectors at a distance will look smooth but blurry. This has roughly the same performance cost as not using mipmaps.
		</constant>
		<constant name="LIGHT_PROJECTOR_FILTER_NEAREST_MIPMAPS_ANISOTROPIC" value="4" enum="LightProjectorFilter">
			Nearest-neighbor filter for light projectors (use for pixel art light projectors). Anisotropic mipmaps are used for rendering, which means light projectors at a distance will look smooth and sharp when viewed from oblique angles. This looks better compared to isotropic mipmaps, but is slower. The level of anisotropic filtering is defined by [member ProjectSettings.rendering/textures/default_filters/anisotropic_filtering_level].
		</constant>
		<constant name="LIGHT_PROJECTOR_FILTER_LINEAR_MIPMAPS_ANISOTROPIC" value="5" enum="LightProjectorFilter">
			Linear filter for light projectors (use for non-pixel art light projectors). Anisotropic mipmaps are used for rendering, which means light projectors at a distance will look smooth and sharp when viewed from oblique angles. This looks better compared to isotropic mipmaps, but is slower. The level of anisotropic filtering is defined by [member ProjectSettings.rendering/textures/default_filters/anisotropic_filtering_level].
		</constant>
		<constant name="LIGHT_DIRECTIONAL" value="0" enum="LightType">
			Directional (sun/moon) light (see [DirectionalLight3D]).
		</constant>
		<constant name="LIGHT_OMNI" value="1" enum="LightType">
			Omni light (see [OmniLight3D]).
		</constant>
		<constant name="LIGHT_SPOT" value="2" enum="LightType">
			Spot light (see [SpotLight3D]).
		</constant>
		<constant name="LIGHT_PARAM_ENERGY" value="0" enum="LightParam">
			The light's energy multiplier.
		</constant>
		<constant name="LIGHT_PARAM_INDIRECT_ENERGY" value="1" enum="LightParam">
			The light's indirect energy multiplier (final indirect energy is [constant LIGHT_PARAM_ENERGY] * [constant LIGHT_PARAM_INDIRECT_ENERGY]).
		</constant>
		<constant name="LIGHT_PARAM_VOLUMETRIC_FOG_ENERGY" value="2" enum="LightParam">
			The light's volumetric fog energy multiplier (final volumetric fog energy is [constant LIGHT_PARAM_ENERGY] * [constant LIGHT_PARAM_VOLUMETRIC_FOG_ENERGY]).
		</constant>
		<constant name="LIGHT_PARAM_SPECULAR" value="3" enum="LightParam">
			The light's influence on specularity.
		</constant>
		<constant name="LIGHT_PARAM_RANGE" value="4" enum="LightParam">
			The light's range.
		</constant>
		<constant name="LIGHT_PARAM_SIZE" value="5" enum="LightParam">
			The size of the light when using spot light or omni light. The angular size of the light when using directional light.
		</constant>
		<constant name="LIGHT_PARAM_ATTENUATION" value="6" enum="LightParam">
			The light's attenuation.
		</constant>
		<constant name="LIGHT_PARAM_SPOT_ANGLE" value="7" enum="LightParam">
			The spotlight's angle.
		</constant>
		<constant name="LIGHT_PARAM_SPOT_ATTENUATION" value="8" enum="LightParam">
			The spotlight's attenuation.
		</constant>
		<constant name="LIGHT_PARAM_SHADOW_MAX_DISTANCE" value="9" enum="LightParam">
			The maximum distance for shadow splits. Increasing this value will make directional shadows visible from further away, at the cost of lower overall shadow detail and performance (since more objects need to be included in the directional shadow rendering).
		</constant>
		<constant name="LIGHT_PARAM_SHADOW_SPLIT_1_OFFSET" value="10" enum="LightParam">
			Proportion of shadow atlas occupied by the first split.
		</constant>
		<constant name="LIGHT_PARAM_SHADOW_SPLIT_2_OFFSET" value="11" enum="LightParam">
			Proportion of shadow atlas occupied by the second split.
		</constant>
		<constant name="LIGHT_PARAM_SHADOW_SPLIT_3_OFFSET" value="12" enum="LightParam">
			Proportion of shadow atlas occupied by the third split. The fourth split occupies the rest.
		</constant>
		<constant name="LIGHT_PARAM_SHADOW_FADE_START" value="13" enum="LightParam">
			Proportion of shadow max distance where the shadow will start to fade out.
		</constant>
		<constant name="LIGHT_PARAM_SHADOW_NORMAL_BIAS" value="14" enum="LightParam">
			Normal bias used to offset shadow lookup by object normal. Can be used to fix self-shadowing artifacts.
		</constant>
		<constant name="LIGHT_PARAM_SHADOW_BIAS" value="15" enum="LightParam">
			Bias the shadow lookup to fix self-shadowing artifacts.
		</constant>
		<constant name="LIGHT_PARAM_SHADOW_PANCAKE_SIZE" value="16" enum="LightParam">
			Sets the size of the directional shadow pancake. The pancake offsets the start of the shadow's camera frustum to provide a higher effective depth resolution for the shadow. However, a high pancake size can cause artifacts in the shadows of large objects that are close to the edge of the frustum. Reducing the pancake size can help. Setting the size to [code]0[/code] turns off the pancaking effect.
		</constant>
		<constant name="LIGHT_PARAM_SHADOW_OPACITY" value="17" enum="LightParam">
			The light's shadow opacity. Values lower than [code]1.0[/code] make the light appear through shadows. This can be used to fake global illumination at a low performance cost.
		</constant>
		<constant name="LIGHT_PARAM_SHADOW_BLUR" value="18" enum="LightParam">
			Blurs the edges of the shadow. Can be used to hide pixel artifacts in low resolution shadow maps. A high value can make shadows appear grainy and can cause other unwanted artifacts. Try to keep as near default as possible.
		</constant>
		<constant name="LIGHT_PARAM_TRANSMITTANCE_BIAS" value="19" enum="LightParam">
		</constant>
		<constant name="LIGHT_PARAM_INTENSITY" value="20" enum="LightParam">
			Constant representing the intensity of the light, measured in Lumens when dealing with a [SpotLight3D] or [OmniLight3D], or measured in Lux with a [DirectionalLight3D]. Only used when [member ProjectSettings.rendering/lights_and_shadows/use_physical_light_units] is [code]true[/code].
		</constant>
		<constant name="LIGHT_PARAM_MAX" value="21" enum="LightParam">
			Represents the size of the [enum LightParam] enum.
		</constant>
		<constant name="LIGHT_BAKE_DISABLED" value="0" enum="LightBakeMode">
			Light is ignored when baking. This is the fastest mode, but the light will be taken into account when baking global illumination. This mode should generally be used for dynamic lights that change quickly, as the effect of global illumination is less noticeable on those lights.
		</constant>
		<constant name="LIGHT_BAKE_STATIC" value="1" enum="LightBakeMode">
			Light is taken into account in static baking ([VoxelGI], [LightmapGI], SDFGI ([member Environment.sdfgi_enabled])). The light can be moved around or modified, but its global illumination will not update in real-time. This is suitable for subtle changes (such as flickering torches), but generally not large changes such as toggling a light on and off.
		</constant>
		<constant name="LIGHT_BAKE_DYNAMIC" value="2" enum="LightBakeMode">
			Light is taken into account in dynamic baking ([VoxelGI] and SDFGI ([member Environment.sdfgi_enabled]) only). The light can be moved around or modified with global illumination updating in real-time. The light's global illumination appearance will be slightly different compared to [constant LIGHT_BAKE_STATIC]. This has a greater performance cost compared to [constant LIGHT_BAKE_STATIC]. When using SDFGI, the update speed of dynamic lights is affected by [member ProjectSettings.rendering/global_illumination/sdfgi/frames_to_update_lights].
		</constant>
		<constant name="LIGHT_OMNI_SHADOW_DUAL_PARABOLOID" value="0" enum="LightOmniShadowMode">
			Use a dual paraboloid shadow map for omni lights.
		</constant>
		<constant name="LIGHT_OMNI_SHADOW_CUBE" value="1" enum="LightOmniShadowMode">
			Use a cubemap shadow map for omni lights. Slower but better quality than dual paraboloid.
		</constant>
		<constant name="LIGHT_DIRECTIONAL_SHADOW_ORTHOGONAL" value="0" enum="LightDirectionalShadowMode">
			Use orthogonal shadow projection for directional light.
		</constant>
		<constant name="LIGHT_DIRECTIONAL_SHADOW_PARALLEL_2_SPLITS" value="1" enum="LightDirectionalShadowMode">
			Use 2 splits for shadow projection when using directional light.
		</constant>
		<constant name="LIGHT_DIRECTIONAL_SHADOW_PARALLEL_4_SPLITS" value="2" enum="LightDirectionalShadowMode">
			Use 4 splits for shadow projection when using directional light.
		</constant>
		<constant name="LIGHT_DIRECTIONAL_SKY_MODE_LIGHT_AND_SKY" value="0" enum="LightDirectionalSkyMode">
			Use DirectionalLight3D in both sky rendering and scene lighting.
		</constant>
		<constant name="LIGHT_DIRECTIONAL_SKY_MODE_LIGHT_ONLY" value="1" enum="LightDirectionalSkyMode">
			Only use DirectionalLight3D in scene lighting.
		</constant>
		<constant name="LIGHT_DIRECTIONAL_SKY_MODE_SKY_ONLY" value="2" enum="LightDirectionalSkyMode">
			Only use DirectionalLight3D in sky rendering.
		</constant>
		<constant name="SHADOW_QUALITY_HARD" value="0" enum="ShadowQuality">
			Lowest shadow filtering quality (fastest). Soft shadows are not available with this quality setting, which means the [member Light3D.shadow_blur] property is ignored if [member Light3D.light_size] and [member Light3D.light_angular_distance] is [code]0.0[/code].
			[b]Note:[/b] The variable shadow blur performed by [member Light3D.light_size] and [member Light3D.light_angular_distance] is still effective when using hard shadow filtering. In this case, [member Light3D.shadow_blur] [i]is[/i] taken into account. However, the results will not be blurred, instead the blur amount is treated as a maximum radius for the penumbra.
		</constant>
		<constant name="SHADOW_QUALITY_SOFT_VERY_LOW" value="1" enum="ShadowQuality">
			Very low shadow filtering quality (faster). When using this quality setting, [member Light3D.shadow_blur] is automatically multiplied by 0.75× to avoid introducing too much noise. This division only applies to lights whose [member Light3D.light_size] or [member Light3D.light_angular_distance] is [code]0.0[/code]).
		</constant>
		<constant name="SHADOW_QUALITY_SOFT_LOW" value="2" enum="ShadowQuality">
			Low shadow filtering quality (fast).
		</constant>
		<constant name="SHADOW_QUALITY_SOFT_MEDIUM" value="3" enum="ShadowQuality">
			Medium low shadow filtering quality (average).
		</constant>
		<constant name="SHADOW_QUALITY_SOFT_HIGH" value="4" enum="ShadowQuality">
			High low shadow filtering quality (slow). When using this quality setting, [member Light3D.shadow_blur] is automatically multiplied by 1.5× to better make use of the high sample count. This increased blur also improves the stability of dynamic object shadows. This multiplier only applies to lights whose [member Light3D.light_size] or [member Light3D.light_angular_distance] is [code]0.0[/code]).
		</constant>
		<constant name="SHADOW_QUALITY_SOFT_ULTRA" value="5" enum="ShadowQuality">
			Highest low shadow filtering quality (slowest). When using this quality setting, [member Light3D.shadow_blur] is automatically multiplied by 2× to better make use of the high sample count. This increased blur also improves the stability of dynamic object shadows. This multiplier only applies to lights whose [member Light3D.light_size] or [member Light3D.light_angular_distance] is [code]0.0[/code]).
		</constant>
		<constant name="SHADOW_QUALITY_MAX" value="6" enum="ShadowQuality">
			Represents the size of the [enum ShadowQuality] enum.
		</constant>
		<constant name="REFLECTION_PROBE_UPDATE_ONCE" value="0" enum="ReflectionProbeUpdateMode">
			Reflection probe will update reflections once and then stop.
		</constant>
		<constant name="REFLECTION_PROBE_UPDATE_ALWAYS" value="1" enum="ReflectionProbeUpdateMode">
			Reflection probe will update each frame. This mode is necessary to capture moving objects.
		</constant>
		<constant name="REFLECTION_PROBE_AMBIENT_DISABLED" value="0" enum="ReflectionProbeAmbientMode">
			Do not apply any ambient lighting inside the reflection probe's box defined by its size.
		</constant>
		<constant name="REFLECTION_PROBE_AMBIENT_ENVIRONMENT" value="1" enum="ReflectionProbeAmbientMode">
			Apply automatically-sourced environment lighting inside the reflection probe's box defined by its size.
		</constant>
		<constant name="REFLECTION_PROBE_AMBIENT_COLOR" value="2" enum="ReflectionProbeAmbientMode">
			Apply custom ambient lighting inside the reflection probe's box defined by its size. See [method reflection_probe_set_ambient_color] and [method reflection_probe_set_ambient_energy].
		</constant>
		<constant name="DECAL_TEXTURE_ALBEDO" value="0" enum="DecalTexture">
			Albedo texture slot in a decal ([member Decal.texture_albedo]).
		</constant>
		<constant name="DECAL_TEXTURE_NORMAL" value="1" enum="DecalTexture">
			Normal map texture slot in a decal ([member Decal.texture_normal]).
		</constant>
		<constant name="DECAL_TEXTURE_ORM" value="2" enum="DecalTexture">
			Occlusion/Roughness/Metallic texture slot in a decal ([member Decal.texture_orm]).
		</constant>
		<constant name="DECAL_TEXTURE_EMISSION" value="3" enum="DecalTexture">
			Emission texture slot in a decal ([member Decal.texture_emission]).
		</constant>
		<constant name="DECAL_TEXTURE_MAX" value="4" enum="DecalTexture">
			Represents the size of the [enum DecalTexture] enum.
		</constant>
		<constant name="DECAL_FILTER_NEAREST" value="0" enum="DecalFilter">
			Nearest-neighbor filter for decals (use for pixel art decals). No mipmaps are used for rendering, which means decals at a distance will look sharp but grainy. This has roughly the same performance cost as using mipmaps.
		</constant>
		<constant name="DECAL_FILTER_LINEAR" value="1" enum="DecalFilter">
			Linear filter for decals (use for non-pixel art decals). No mipmaps are used for rendering, which means decals at a distance will look smooth but blurry. This has roughly the same performance cost as using mipmaps.
		</constant>
		<constant name="DECAL_FILTER_NEAREST_MIPMAPS" value="2" enum="DecalFilter">
			Nearest-neighbor filter for decals (use for pixel art decals). Isotropic mipmaps are used for rendering, which means decals at a distance will look smooth but blurry. This has roughly the same performance cost as not using mipmaps.
		</constant>
		<constant name="DECAL_FILTER_LINEAR_MIPMAPS" value="3" enum="DecalFilter">
			Linear filter for decals (use for non-pixel art decals). Isotropic mipmaps are used for rendering, which means decals at a distance will look smooth but blurry. This has roughly the same performance cost as not using mipmaps.
		</constant>
		<constant name="DECAL_FILTER_NEAREST_MIPMAPS_ANISOTROPIC" value="4" enum="DecalFilter">
			Nearest-neighbor filter for decals (use for pixel art decals). Anisotropic mipmaps are used for rendering, which means decals at a distance will look smooth and sharp when viewed from oblique angles. This looks better compared to isotropic mipmaps, but is slower. The level of anisotropic filtering is defined by [member ProjectSettings.rendering/textures/default_filters/anisotropic_filtering_level].
		</constant>
		<constant name="DECAL_FILTER_LINEAR_MIPMAPS_ANISOTROPIC" value="5" enum="DecalFilter">
			Linear filter for decals (use for non-pixel art decals). Anisotropic mipmaps are used for rendering, which means decals at a distance will look smooth and sharp when viewed from oblique angles. This looks better compared to isotropic mipmaps, but is slower. The level of anisotropic filtering is defined by [member ProjectSettings.rendering/textures/default_filters/anisotropic_filtering_level].
		</constant>
		<constant name="VOXEL_GI_QUALITY_LOW" value="0" enum="VoxelGIQuality">
			Low [VoxelGI] rendering quality using 4 cones.
		</constant>
		<constant name="VOXEL_GI_QUALITY_HIGH" value="1" enum="VoxelGIQuality">
			High [VoxelGI] rendering quality using 6 cones.
		</constant>
		<constant name="PARTICLES_MODE_2D" value="0" enum="ParticlesMode">
			2D particles.
		</constant>
		<constant name="PARTICLES_MODE_3D" value="1" enum="ParticlesMode">
			3D particles.
		</constant>
		<constant name="PARTICLES_TRANSFORM_ALIGN_DISABLED" value="0" enum="ParticlesTransformAlign">
		</constant>
		<constant name="PARTICLES_TRANSFORM_ALIGN_Z_BILLBOARD" value="1" enum="ParticlesTransformAlign">
		</constant>
		<constant name="PARTICLES_TRANSFORM_ALIGN_Y_TO_VELOCITY" value="2" enum="ParticlesTransformAlign">
		</constant>
		<constant name="PARTICLES_TRANSFORM_ALIGN_Z_BILLBOARD_Y_TO_VELOCITY" value="3" enum="ParticlesTransformAlign">
		</constant>
		<constant name="PARTICLES_EMIT_FLAG_POSITION" value="1">
		</constant>
		<constant name="PARTICLES_EMIT_FLAG_ROTATION_SCALE" value="2">
		</constant>
		<constant name="PARTICLES_EMIT_FLAG_VELOCITY" value="4">
		</constant>
		<constant name="PARTICLES_EMIT_FLAG_COLOR" value="8">
		</constant>
		<constant name="PARTICLES_EMIT_FLAG_CUSTOM" value="16">
		</constant>
		<constant name="PARTICLES_DRAW_ORDER_INDEX" value="0" enum="ParticlesDrawOrder">
			Draw particles in the order that they appear in the particles array.
		</constant>
		<constant name="PARTICLES_DRAW_ORDER_LIFETIME" value="1" enum="ParticlesDrawOrder">
			Sort particles based on their lifetime. In other words, the particle with the highest lifetime is drawn at the front.
		</constant>
		<constant name="PARTICLES_DRAW_ORDER_REVERSE_LIFETIME" value="2" enum="ParticlesDrawOrder">
			Sort particles based on the inverse of their lifetime. In other words, the particle with the lowest lifetime is drawn at the front.
		</constant>
		<constant name="PARTICLES_DRAW_ORDER_VIEW_DEPTH" value="3" enum="ParticlesDrawOrder">
			Sort particles based on their distance to the camera.
		</constant>
		<constant name="PARTICLES_COLLISION_TYPE_SPHERE_ATTRACT" value="0" enum="ParticlesCollisionType">
		</constant>
		<constant name="PARTICLES_COLLISION_TYPE_BOX_ATTRACT" value="1" enum="ParticlesCollisionType">
		</constant>
		<constant name="PARTICLES_COLLISION_TYPE_VECTOR_FIELD_ATTRACT" value="2" enum="ParticlesCollisionType">
		</constant>
		<constant name="PARTICLES_COLLISION_TYPE_SPHERE_COLLIDE" value="3" enum="ParticlesCollisionType">
		</constant>
		<constant name="PARTICLES_COLLISION_TYPE_BOX_COLLIDE" value="4" enum="ParticlesCollisionType">
		</constant>
		<constant name="PARTICLES_COLLISION_TYPE_SDF_COLLIDE" value="5" enum="ParticlesCollisionType">
		</constant>
		<constant name="PARTICLES_COLLISION_TYPE_HEIGHTFIELD_COLLIDE" value="6" enum="ParticlesCollisionType">
		</constant>
		<constant name="PARTICLES_COLLISION_HEIGHTFIELD_RESOLUTION_256" value="0" enum="ParticlesCollisionHeightfieldResolution">
		</constant>
		<constant name="PARTICLES_COLLISION_HEIGHTFIELD_RESOLUTION_512" value="1" enum="ParticlesCollisionHeightfieldResolution">
		</constant>
		<constant name="PARTICLES_COLLISION_HEIGHTFIELD_RESOLUTION_1024" value="2" enum="ParticlesCollisionHeightfieldResolution">
		</constant>
		<constant name="PARTICLES_COLLISION_HEIGHTFIELD_RESOLUTION_2048" value="3" enum="ParticlesCollisionHeightfieldResolution">
		</constant>
		<constant name="PARTICLES_COLLISION_HEIGHTFIELD_RESOLUTION_4096" value="4" enum="ParticlesCollisionHeightfieldResolution">
		</constant>
		<constant name="PARTICLES_COLLISION_HEIGHTFIELD_RESOLUTION_8192" value="5" enum="ParticlesCollisionHeightfieldResolution">
		</constant>
		<constant name="PARTICLES_COLLISION_HEIGHTFIELD_RESOLUTION_MAX" value="6" enum="ParticlesCollisionHeightfieldResolution">
			Represents the size of the [enum ParticlesCollisionHeightfieldResolution] enum.
		</constant>
		<constant name="FOG_VOLUME_SHAPE_ELLIPSOID" value="0" enum="FogVolumeShape">
			[FogVolume] will be shaped like an ellipsoid (stretched sphere).
		</constant>
		<constant name="FOG_VOLUME_SHAPE_CONE" value="1" enum="FogVolumeShape">
			[FogVolume] will be shaped like a cone pointing upwards (in local coordinates). The cone's angle is set automatically to fill the size. The cone will be adjusted to fit within the size. Rotate the [FogVolume] node to reorient the cone. Non-uniform scaling via size is not supported (scale the [FogVolume] node instead).
		</constant>
		<constant name="FOG_VOLUME_SHAPE_CYLINDER" value="2" enum="FogVolumeShape">
			[FogVolume] will be shaped like an upright cylinder (in local coordinates). Rotate the [FogVolume] node to reorient the cylinder. The cylinder will be adjusted to fit within the size. Non-uniform scaling via size is not supported (scale the [FogVolume] node instead).
		</constant>
		<constant name="FOG_VOLUME_SHAPE_BOX" value="3" enum="FogVolumeShape">
			[FogVolume] will be shaped like a box.
		</constant>
		<constant name="FOG_VOLUME_SHAPE_WORLD" value="4" enum="FogVolumeShape">
			[FogVolume] will have no shape, will cover the whole world and will not be culled.
		</constant>
		<constant name="FOG_VOLUME_SHAPE_MAX" value="5" enum="FogVolumeShape">
			Represents the size of the [enum FogVolumeShape] enum.
		</constant>
		<constant name="VIEWPORT_SCALING_3D_MODE_BILINEAR" value="0" enum="ViewportScaling3DMode">
			Use bilinear scaling for the viewport's 3D buffer. The amount of scaling can be set using [member Viewport.scaling_3d_scale]. Values less than [code]1.0[/code] will result in undersampling while values greater than [code]1.0[/code] will result in supersampling. A value of [code]1.0[/code] disables scaling.
		</constant>
		<constant name="VIEWPORT_SCALING_3D_MODE_FSR" value="1" enum="ViewportScaling3DMode">
			Use AMD FidelityFX Super Resolution 1.0 upscaling for the viewport's 3D buffer. The amount of scaling can be set using [member Viewport.scaling_3d_scale]. Values less than [code]1.0[/code] will be result in the viewport being upscaled using FSR. Values greater than [code]1.0[/code] are not supported and bilinear downsampling will be used instead. A value of [code]1.0[/code] disables scaling.
		</constant>
		<constant name="VIEWPORT_SCALING_3D_MODE_FSR2" value="2" enum="ViewportScaling3DMode">
			Use AMD FidelityFX Super Resolution 2.2 upscaling for the viewport's 3D buffer. The amount of scaling can be set using [member Viewport.scaling_3d_scale]. Values less than [code]1.0[/code] will be result in the viewport being upscaled using FSR2. Values greater than [code]1.0[/code] are not supported and bilinear downsampling will be used instead. A value of [code]1.0[/code] will use FSR2 at native resolution as a TAA solution.
		</constant>
		<constant name="VIEWPORT_SCALING_3D_MODE_METALFX_SPATIAL" value="3" enum="ViewportScaling3DMode">
			Use MetalFX spatial upscaling for the viewport's 3D buffer. The amount of scaling can be set using [member Viewport.scaling_3d_scale]. Values less than [code]1.0[/code] will be result in the viewport being upscaled using MetalFX. Values greater than [code]1.0[/code] are not supported and bilinear downsampling will be used instead. A value of [code]1.0[/code] disables scaling.
			[b]Note:[/b] Only supported when the Metal rendering driver is in use, which limits this scaling mode to macOS and iOS.
		</constant>
		<constant name="VIEWPORT_SCALING_3D_MODE_METALFX_TEMPORAL" value="4" enum="ViewportScaling3DMode">
			Use MetalFX temporal upscaling for the viewport's 3D buffer. The amount of scaling can be set using [member Viewport.scaling_3d_scale]. Values less than [code]1.0[/code] will be result in the viewport being upscaled using MetalFX. Values greater than [code]1.0[/code] are not supported and bilinear downsampling will be used instead. A value of [code]1.0[/code] will use MetalFX at native resolution as a TAA solution.
			[b]Note:[/b] Only supported when the Metal rendering driver is in use, which limits this scaling mode to macOS and iOS.
		</constant>
		<constant name="VIEWPORT_SCALING_3D_MODE_MAX" value="5" enum="ViewportScaling3DMode">
			Represents the size of the [enum ViewportScaling3DMode] enum.
		</constant>
		<constant name="VIEWPORT_UPDATE_DISABLED" value="0" enum="ViewportUpdateMode">
			Do not update the viewport's render target.
		</constant>
		<constant name="VIEWPORT_UPDATE_ONCE" value="1" enum="ViewportUpdateMode">
			Update the viewport's render target once, then switch to [constant VIEWPORT_UPDATE_DISABLED].
		</constant>
		<constant name="VIEWPORT_UPDATE_WHEN_VISIBLE" value="2" enum="ViewportUpdateMode">
			Update the viewport's render target only when it is visible. This is the default value.
		</constant>
		<constant name="VIEWPORT_UPDATE_WHEN_PARENT_VISIBLE" value="3" enum="ViewportUpdateMode">
			Update the viewport's render target only when its parent is visible.
		</constant>
		<constant name="VIEWPORT_UPDATE_ALWAYS" value="4" enum="ViewportUpdateMode">
			Always update the viewport's render target.
		</constant>
		<constant name="VIEWPORT_CLEAR_ALWAYS" value="0" enum="ViewportClearMode">
			Always clear the viewport's render target before drawing.
		</constant>
		<constant name="VIEWPORT_CLEAR_NEVER" value="1" enum="ViewportClearMode">
			Never clear the viewport's render target.
		</constant>
		<constant name="VIEWPORT_CLEAR_ONLY_NEXT_FRAME" value="2" enum="ViewportClearMode">
			Clear the viewport's render target on the next frame, then switch to [constant VIEWPORT_CLEAR_NEVER].
		</constant>
		<constant name="VIEWPORT_ENVIRONMENT_DISABLED" value="0" enum="ViewportEnvironmentMode">
			Disable rendering of 3D environment over 2D canvas.
		</constant>
		<constant name="VIEWPORT_ENVIRONMENT_ENABLED" value="1" enum="ViewportEnvironmentMode">
			Enable rendering of 3D environment over 2D canvas.
		</constant>
		<constant name="VIEWPORT_ENVIRONMENT_INHERIT" value="2" enum="ViewportEnvironmentMode">
			Inherit enable/disable value from parent. If the topmost parent is also set to [constant VIEWPORT_ENVIRONMENT_INHERIT], then this has the same behavior as [constant VIEWPORT_ENVIRONMENT_ENABLED].
		</constant>
		<constant name="VIEWPORT_ENVIRONMENT_MAX" value="3" enum="ViewportEnvironmentMode">
			Represents the size of the [enum ViewportEnvironmentMode] enum.
		</constant>
		<constant name="VIEWPORT_SDF_OVERSIZE_100_PERCENT" value="0" enum="ViewportSDFOversize">
			Do not oversize the 2D signed distance field. Occluders may disappear when touching the viewport's edges, and [GPUParticles3D] collision may stop working earlier than intended. This has the lowest GPU requirements.
		</constant>
		<constant name="VIEWPORT_SDF_OVERSIZE_120_PERCENT" value="1" enum="ViewportSDFOversize">
			2D signed distance field covers 20% of the viewport's size outside the viewport on each side (top, right, bottom, left).
		</constant>
		<constant name="VIEWPORT_SDF_OVERSIZE_150_PERCENT" value="2" enum="ViewportSDFOversize">
			2D signed distance field covers 50% of the viewport's size outside the viewport on each side (top, right, bottom, left).
		</constant>
		<constant name="VIEWPORT_SDF_OVERSIZE_200_PERCENT" value="3" enum="ViewportSDFOversize">
			2D signed distance field covers 100% of the viewport's size outside the viewport on each side (top, right, bottom, left). This has the highest GPU requirements.
		</constant>
		<constant name="VIEWPORT_SDF_OVERSIZE_MAX" value="4" enum="ViewportSDFOversize">
			Represents the size of the [enum ViewportSDFOversize] enum.
		</constant>
		<constant name="VIEWPORT_SDF_SCALE_100_PERCENT" value="0" enum="ViewportSDFScale">
			Full resolution 2D signed distance field scale. This has the highest GPU requirements.
		</constant>
		<constant name="VIEWPORT_SDF_SCALE_50_PERCENT" value="1" enum="ViewportSDFScale">
			Half resolution 2D signed distance field scale on each axis (25% of the viewport pixel count).
		</constant>
		<constant name="VIEWPORT_SDF_SCALE_25_PERCENT" value="2" enum="ViewportSDFScale">
			Quarter resolution 2D signed distance field scale on each axis (6.25% of the viewport pixel count). This has the lowest GPU requirements.
		</constant>
		<constant name="VIEWPORT_SDF_SCALE_MAX" value="3" enum="ViewportSDFScale">
			Represents the size of the [enum ViewportSDFScale] enum.
		</constant>
		<constant name="VIEWPORT_MSAA_DISABLED" value="0" enum="ViewportMSAA">
			Multisample antialiasing for 3D is disabled. This is the default value, and also the fastest setting.
		</constant>
		<constant name="VIEWPORT_MSAA_2X" value="1" enum="ViewportMSAA">
			Multisample antialiasing uses 2 samples per pixel for 3D. This has a moderate impact on performance.
		</constant>
		<constant name="VIEWPORT_MSAA_4X" value="2" enum="ViewportMSAA">
			Multisample antialiasing uses 4 samples per pixel for 3D. This has a high impact on performance.
		</constant>
		<constant name="VIEWPORT_MSAA_8X" value="3" enum="ViewportMSAA">
			Multisample antialiasing uses 8 samples per pixel for 3D. This has a very high impact on performance. Likely unsupported on low-end and older hardware.
		</constant>
		<constant name="VIEWPORT_MSAA_MAX" value="4" enum="ViewportMSAA">
			Represents the size of the [enum ViewportMSAA] enum.
		</constant>
		<constant name="VIEWPORT_ANISOTROPY_DISABLED" value="0" enum="ViewportAnisotropicFiltering">
			Anisotropic filtering is disabled.
		</constant>
		<constant name="VIEWPORT_ANISOTROPY_2X" value="1" enum="ViewportAnisotropicFiltering">
			Use 2× anisotropic filtering.
		</constant>
		<constant name="VIEWPORT_ANISOTROPY_4X" value="2" enum="ViewportAnisotropicFiltering">
			Use 4× anisotropic filtering. This is the default value.
		</constant>
		<constant name="VIEWPORT_ANISOTROPY_8X" value="3" enum="ViewportAnisotropicFiltering">
			Use 8× anisotropic filtering.
		</constant>
		<constant name="VIEWPORT_ANISOTROPY_16X" value="4" enum="ViewportAnisotropicFiltering">
			Use 16× anisotropic filtering.
		</constant>
		<constant name="VIEWPORT_ANISOTROPY_MAX" value="5" enum="ViewportAnisotropicFiltering">
			Represents the size of the [enum ViewportAnisotropicFiltering] enum.
		</constant>
		<constant name="VIEWPORT_SCREEN_SPACE_AA_DISABLED" value="0" enum="ViewportScreenSpaceAA">
			Do not perform any antialiasing in the full screen post-process.
		</constant>
		<constant name="VIEWPORT_SCREEN_SPACE_AA_FXAA" value="1" enum="ViewportScreenSpaceAA">
			Use fast approximate antialiasing. FXAA is a popular screen-space antialiasing method, which is fast but will make the image look blurry, especially at lower resolutions. It can still work relatively well at large resolutions such as 1440p and 4K.
		</constant>
		<constant name="VIEWPORT_SCREEN_SPACE_AA_MAX" value="2" enum="ViewportScreenSpaceAA">
			Represents the size of the [enum ViewportScreenSpaceAA] enum.
		</constant>
		<constant name="VIEWPORT_OCCLUSION_BUILD_QUALITY_LOW" value="0" enum="ViewportOcclusionCullingBuildQuality">
			Low occlusion culling BVH build quality (as defined by Embree). Results in the lowest CPU usage, but least effective culling.
		</constant>
		<constant name="VIEWPORT_OCCLUSION_BUILD_QUALITY_MEDIUM" value="1" enum="ViewportOcclusionCullingBuildQuality">
			Medium occlusion culling BVH build quality (as defined by Embree).
		</constant>
		<constant name="VIEWPORT_OCCLUSION_BUILD_QUALITY_HIGH" value="2" enum="ViewportOcclusionCullingBuildQuality">
			High occlusion culling BVH build quality (as defined by Embree). Results in the highest CPU usage, but most effective culling.
		</constant>
		<constant name="VIEWPORT_RENDER_INFO_OBJECTS_IN_FRAME" value="0" enum="ViewportRenderInfo">
			Number of objects drawn in a single frame.
		</constant>
		<constant name="VIEWPORT_RENDER_INFO_PRIMITIVES_IN_FRAME" value="1" enum="ViewportRenderInfo">
			Number of points, lines, or triangles drawn in a single frame.
		</constant>
		<constant name="VIEWPORT_RENDER_INFO_DRAW_CALLS_IN_FRAME" value="2" enum="ViewportRenderInfo">
			Number of draw calls during this frame.
		</constant>
		<constant name="VIEWPORT_RENDER_INFO_MAX" value="3" enum="ViewportRenderInfo">
			Represents the size of the [enum ViewportRenderInfo] enum.
		</constant>
		<constant name="VIEWPORT_RENDER_INFO_TYPE_VISIBLE" value="0" enum="ViewportRenderInfoType">
			Visible render pass (excluding shadows).
		</constant>
		<constant name="VIEWPORT_RENDER_INFO_TYPE_SHADOW" value="1" enum="ViewportRenderInfoType">
			Shadow render pass. Objects will be rendered several times depending on the number of amounts of lights with shadows and the number of directional shadow splits.
		</constant>
		<constant name="VIEWPORT_RENDER_INFO_TYPE_CANVAS" value="2" enum="ViewportRenderInfoType">
			Canvas item rendering. This includes all 2D rendering.
		</constant>
		<constant name="VIEWPORT_RENDER_INFO_TYPE_MAX" value="3" enum="ViewportRenderInfoType">
			Represents the size of the [enum ViewportRenderInfoType] enum.
		</constant>
		<constant name="VIEWPORT_DEBUG_DRAW_DISABLED" value="0" enum="ViewportDebugDraw">
			Debug draw is disabled. Default setting.
		</constant>
		<constant name="VIEWPORT_DEBUG_DRAW_UNSHADED" value="1" enum="ViewportDebugDraw">
			Objects are displayed without light information.
		</constant>
		<constant name="VIEWPORT_DEBUG_DRAW_LIGHTING" value="2" enum="ViewportDebugDraw">
			Objects are displayed with only light information.
		</constant>
		<constant name="VIEWPORT_DEBUG_DRAW_OVERDRAW" value="3" enum="ViewportDebugDraw">
			Objects are displayed semi-transparent with additive blending so you can see where they are drawing over top of one another. A higher overdraw (represented by brighter colors) means you are wasting performance on drawing pixels that are being hidden behind others.
			[b]Note:[/b] When using this debug draw mode, custom shaders will be ignored. This means vertex displacement won't be visible anymore.
		</constant>
		<constant name="VIEWPORT_DEBUG_DRAW_WIREFRAME" value="4" enum="ViewportDebugDraw">
			Debug draw draws objects in wireframe.
			[b]Note:[/b] [method set_debug_generate_wireframes] must be called before loading any meshes for wireframes to be visible when using the Compatibility renderer.
		</constant>
		<constant name="VIEWPORT_DEBUG_DRAW_NORMAL_BUFFER" value="5" enum="ViewportDebugDraw">
			Normal buffer is drawn instead of regular scene so you can see the per-pixel normals that will be used by post-processing effects.
		</constant>
		<constant name="VIEWPORT_DEBUG_DRAW_VOXEL_GI_ALBEDO" value="6" enum="ViewportDebugDraw">
			Objects are displayed with only the albedo value from [VoxelGI]s.
		</constant>
		<constant name="VIEWPORT_DEBUG_DRAW_VOXEL_GI_LIGHTING" value="7" enum="ViewportDebugDraw">
			Objects are displayed with only the lighting value from [VoxelGI]s.
		</constant>
		<constant name="VIEWPORT_DEBUG_DRAW_VOXEL_GI_EMISSION" value="8" enum="ViewportDebugDraw">
			Objects are displayed with only the emission color from [VoxelGI]s.
		</constant>
		<constant name="VIEWPORT_DEBUG_DRAW_SHADOW_ATLAS" value="9" enum="ViewportDebugDraw">
			Draws the shadow atlas that stores shadows from [OmniLight3D]s and [SpotLight3D]s in the upper left quadrant of the [Viewport].
		</constant>
		<constant name="VIEWPORT_DEBUG_DRAW_DIRECTIONAL_SHADOW_ATLAS" value="10" enum="ViewportDebugDraw">
			Draws the shadow atlas that stores shadows from [DirectionalLight3D]s in the upper left quadrant of the [Viewport].
			The slice of the camera frustum related to the shadow map cascade is superimposed to visualize coverage. The color of each slice matches the colors used for [constant VIEWPORT_DEBUG_DRAW_PSSM_SPLITS]. When shadow cascades are blended the overlap is taken into account when drawing the frustum slices.
			The last cascade shows all frustum slices to illustrate the coverage of all slices.
		</constant>
		<constant name="VIEWPORT_DEBUG_DRAW_SCENE_LUMINANCE" value="11" enum="ViewportDebugDraw">
			Draws the estimated scene luminance. This is a 1×1 texture that is generated when autoexposure is enabled to control the scene's exposure.
		</constant>
		<constant name="VIEWPORT_DEBUG_DRAW_SSAO" value="12" enum="ViewportDebugDraw">
			Draws the screen space ambient occlusion texture instead of the scene so that you can clearly see how it is affecting objects. In order for this display mode to work, you must have [member Environment.ssao_enabled] set in your [WorldEnvironment].
		</constant>
		<constant name="VIEWPORT_DEBUG_DRAW_SSIL" value="13" enum="ViewportDebugDraw">
			Draws the screen space indirect lighting texture instead of the scene so that you can clearly see how it is affecting objects. In order for this display mode to work, you must have [member Environment.ssil_enabled] set in your [WorldEnvironment].
		</constant>
		<constant name="VIEWPORT_DEBUG_DRAW_PSSM_SPLITS" value="14" enum="ViewportDebugDraw">
			Colors each PSSM split for the [DirectionalLight3D]s in the scene a different color so you can see where the splits are. In order they will be colored red, green, blue, yellow.
		</constant>
		<constant name="VIEWPORT_DEBUG_DRAW_DECAL_ATLAS" value="15" enum="ViewportDebugDraw">
			Draws the decal atlas that stores decal textures from [Decal]s.
		</constant>
		<constant name="VIEWPORT_DEBUG_DRAW_SDFGI" value="16" enum="ViewportDebugDraw">
			Draws SDFGI cascade data. This is the data structure that is used to bounce lighting against and create reflections.
		</constant>
		<constant name="VIEWPORT_DEBUG_DRAW_SDFGI_PROBES" value="17" enum="ViewportDebugDraw">
			Draws SDFGI probe data. This is the data structure that is used to give indirect lighting dynamic objects moving within the scene.
		</constant>
		<constant name="VIEWPORT_DEBUG_DRAW_GI_BUFFER" value="18" enum="ViewportDebugDraw">
			Draws the global illumination buffer ([VoxelGI] or SDFGI).
		</constant>
		<constant name="VIEWPORT_DEBUG_DRAW_DISABLE_LOD" value="19" enum="ViewportDebugDraw">
			Disable mesh LOD. All meshes are drawn with full detail, which can be used to compare performance.
		</constant>
		<constant name="VIEWPORT_DEBUG_DRAW_CLUSTER_OMNI_LIGHTS" value="20" enum="ViewportDebugDraw">
			Draws the [OmniLight3D] cluster. Clustering determines where lights are positioned in screen-space, which allows the engine to only process these portions of the screen for lighting.
		</constant>
		<constant name="VIEWPORT_DEBUG_DRAW_CLUSTER_SPOT_LIGHTS" value="21" enum="ViewportDebugDraw">
			Draws the [SpotLight3D] cluster. Clustering determines where lights are positioned in screen-space, which allows the engine to only process these portions of the screen for lighting.
		</constant>
		<constant name="VIEWPORT_DEBUG_DRAW_CLUSTER_DECALS" value="22" enum="ViewportDebugDraw">
			Draws the [Decal] cluster. Clustering determines where decals are positioned in screen-space, which allows the engine to only process these portions of the screen for decals.
		</constant>
		<constant name="VIEWPORT_DEBUG_DRAW_CLUSTER_REFLECTION_PROBES" value="23" enum="ViewportDebugDraw">
			Draws the [ReflectionProbe] cluster. Clustering determines where reflection probes are positioned in screen-space, which allows the engine to only process these portions of the screen for reflection probes.
		</constant>
		<constant name="VIEWPORT_DEBUG_DRAW_OCCLUDERS" value="24" enum="ViewportDebugDraw">
			Draws the occlusion culling buffer. This low-resolution occlusion culling buffer is rasterized on the CPU and is used to check whether instances are occluded by other objects.
		</constant>
		<constant name="VIEWPORT_DEBUG_DRAW_MOTION_VECTORS" value="25" enum="ViewportDebugDraw">
			Draws the motion vectors buffer. This is used by temporal antialiasing to correct for motion that occurs during gameplay.
		</constant>
		<constant name="VIEWPORT_DEBUG_DRAW_INTERNAL_BUFFER" value="26" enum="ViewportDebugDraw">
			Internal buffer is drawn instead of regular scene so you can see the per-pixel output that will be used by post-processing effects.
		</constant>
		<constant name="VIEWPORT_VRS_DISABLED" value="0" enum="ViewportVRSMode">
			Variable rate shading is disabled.
		</constant>
		<constant name="VIEWPORT_VRS_TEXTURE" value="1" enum="ViewportVRSMode">
			Variable rate shading uses a texture. Note, for stereoscopic use a texture atlas with a texture for each view.
		</constant>
		<constant name="VIEWPORT_VRS_XR" value="2" enum="ViewportVRSMode">
			Variable rate shading texture is supplied by the primary [XRInterface]. Note that this may override the update mode.
		</constant>
		<constant name="VIEWPORT_VRS_MAX" value="3" enum="ViewportVRSMode">
			Represents the size of the [enum ViewportVRSMode] enum.
		</constant>
		<constant name="VIEWPORT_VRS_UPDATE_DISABLED" value="0" enum="ViewportVRSUpdateMode">
			The input texture for variable rate shading will not be processed.
		</constant>
		<constant name="VIEWPORT_VRS_UPDATE_ONCE" value="1" enum="ViewportVRSUpdateMode">
			The input texture for variable rate shading will be processed once.
		</constant>
		<constant name="VIEWPORT_VRS_UPDATE_ALWAYS" value="2" enum="ViewportVRSUpdateMode">
			The input texture for variable rate shading will be processed each frame.
		</constant>
		<constant name="VIEWPORT_VRS_UPDATE_MAX" value="3" enum="ViewportVRSUpdateMode">
			Represents the size of the [enum ViewportVRSUpdateMode] enum.
		</constant>
		<constant name="SKY_MODE_AUTOMATIC" value="0" enum="SkyMode">
			Automatically selects the appropriate process mode based on your sky shader. If your shader uses [code]TIME[/code] or [code]POSITION[/code], this will use [constant SKY_MODE_REALTIME]. If your shader uses any of the [code]LIGHT_*[/code] variables or any custom uniforms, this uses [constant SKY_MODE_INCREMENTAL]. Otherwise, this defaults to [constant SKY_MODE_QUALITY].
		</constant>
		<constant name="SKY_MODE_QUALITY" value="1" enum="SkyMode">
			Uses high quality importance sampling to process the radiance map. In general, this results in much higher quality than [constant SKY_MODE_REALTIME] but takes much longer to generate. This should not be used if you plan on changing the sky at runtime. If you are finding that the reflection is not blurry enough and is showing sparkles or fireflies, try increasing [member ProjectSettings.rendering/reflections/sky_reflections/ggx_samples].
		</constant>
		<constant name="SKY_MODE_INCREMENTAL" value="2" enum="SkyMode">
			Uses the same high quality importance sampling to process the radiance map as [constant SKY_MODE_QUALITY], but updates over several frames. The number of frames is determined by [member ProjectSettings.rendering/reflections/sky_reflections/roughness_layers]. Use this when you need highest quality radiance maps, but have a sky that updates slowly.
		</constant>
		<constant name="SKY_MODE_REALTIME" value="3" enum="SkyMode">
			Uses the fast filtering algorithm to process the radiance map. In general this results in lower quality, but substantially faster run times. If you need better quality, but still need to update the sky every frame, consider turning on [member ProjectSettings.rendering/reflections/sky_reflections/fast_filter_high_quality].
			[b]Note:[/b] The fast filtering algorithm is limited to 256×256 cubemaps, so [method sky_set_radiance_size] must be set to [code]256[/code]. Otherwise, a warning is printed and the overridden radiance size is ignored.
		</constant>
		<constant name="COMPOSITOR_EFFECT_FLAG_ACCESS_RESOLVED_COLOR" value="1" enum="CompositorEffectFlags">
			The rendering effect requires the color buffer to be resolved if MSAA is enabled.
		</constant>
		<constant name="COMPOSITOR_EFFECT_FLAG_ACCESS_RESOLVED_DEPTH" value="2" enum="CompositorEffectFlags">
			The rendering effect requires the depth buffer to be resolved if MSAA is enabled.
		</constant>
		<constant name="COMPOSITOR_EFFECT_FLAG_NEEDS_MOTION_VECTORS" value="4" enum="CompositorEffectFlags">
			The rendering effect requires motion vectors to be produced.
		</constant>
		<constant name="COMPOSITOR_EFFECT_FLAG_NEEDS_ROUGHNESS" value="8" enum="CompositorEffectFlags">
			The rendering effect requires normals and roughness g-buffer to be produced (Forward+ only).
		</constant>
		<constant name="COMPOSITOR_EFFECT_FLAG_NEEDS_SEPARATE_SPECULAR" value="16" enum="CompositorEffectFlags">
			The rendering effect requires specular data to be separated out (Forward+ only).
		</constant>
		<constant name="COMPOSITOR_EFFECT_CALLBACK_TYPE_PRE_OPAQUE" value="0" enum="CompositorEffectCallbackType">
			The callback is called before our opaque rendering pass, but after depth prepass (if applicable).
		</constant>
		<constant name="COMPOSITOR_EFFECT_CALLBACK_TYPE_POST_OPAQUE" value="1" enum="CompositorEffectCallbackType">
			The callback is called after our opaque rendering pass, but before our sky is rendered.
		</constant>
		<constant name="COMPOSITOR_EFFECT_CALLBACK_TYPE_POST_SKY" value="2" enum="CompositorEffectCallbackType">
			The callback is called after our sky is rendered, but before our back buffers are created (and if enabled, before subsurface scattering and/or screen space reflections).
		</constant>
		<constant name="COMPOSITOR_EFFECT_CALLBACK_TYPE_PRE_TRANSPARENT" value="3" enum="CompositorEffectCallbackType">
			The callback is called before our transparent rendering pass, but after our sky is rendered and we've created our back buffers.
		</constant>
		<constant name="COMPOSITOR_EFFECT_CALLBACK_TYPE_POST_TRANSPARENT" value="4" enum="CompositorEffectCallbackType">
			The callback is called after our transparent rendering pass, but before any built-in post-processing effects and output to our render target.
		</constant>
		<constant name="COMPOSITOR_EFFECT_CALLBACK_TYPE_ANY" value="-1" enum="CompositorEffectCallbackType">
		</constant>
		<constant name="ENV_BG_CLEAR_COLOR" value="0" enum="EnvironmentBG">
			Use the clear color as background.
		</constant>
		<constant name="ENV_BG_COLOR" value="1" enum="EnvironmentBG">
			Use a specified color as the background.
		</constant>
		<constant name="ENV_BG_SKY" value="2" enum="EnvironmentBG">
			Use a sky resource for the background.
		</constant>
		<constant name="ENV_BG_CANVAS" value="3" enum="EnvironmentBG">
			Use a specified canvas layer as the background. This can be useful for instantiating a 2D scene in a 3D world.
		</constant>
		<constant name="ENV_BG_KEEP" value="4" enum="EnvironmentBG">
			Do not clear the background, use whatever was rendered last frame as the background.
		</constant>
		<constant name="ENV_BG_CAMERA_FEED" value="5" enum="EnvironmentBG">
			Displays a camera feed in the background.
		</constant>
		<constant name="ENV_BG_MAX" value="6" enum="EnvironmentBG">
			Represents the size of the [enum EnvironmentBG] enum.
		</constant>
		<constant name="ENV_AMBIENT_SOURCE_BG" value="0" enum="EnvironmentAmbientSource">
			Gather ambient light from whichever source is specified as the background.
		</constant>
		<constant name="ENV_AMBIENT_SOURCE_DISABLED" value="1" enum="EnvironmentAmbientSource">
			Disable ambient light.
		</constant>
		<constant name="ENV_AMBIENT_SOURCE_COLOR" value="2" enum="EnvironmentAmbientSource">
			Specify a specific [Color] for ambient light.
		</constant>
		<constant name="ENV_AMBIENT_SOURCE_SKY" value="3" enum="EnvironmentAmbientSource">
			Gather ambient light from the [Sky] regardless of what the background is.
		</constant>
		<constant name="ENV_REFLECTION_SOURCE_BG" value="0" enum="EnvironmentReflectionSource">
			Use the background for reflections.
		</constant>
		<constant name="ENV_REFLECTION_SOURCE_DISABLED" value="1" enum="EnvironmentReflectionSource">
			Disable reflections.
		</constant>
		<constant name="ENV_REFLECTION_SOURCE_SKY" value="2" enum="EnvironmentReflectionSource">
			Use the [Sky] for reflections regardless of what the background is.
		</constant>
		<constant name="ENV_GLOW_BLEND_MODE_ADDITIVE" value="0" enum="EnvironmentGlowBlendMode">
			Additive glow blending mode. Mostly used for particles, glows (bloom), lens flare, bright sources.
		</constant>
		<constant name="ENV_GLOW_BLEND_MODE_SCREEN" value="1" enum="EnvironmentGlowBlendMode">
			Screen glow blending mode. Increases brightness, used frequently with bloom.
		</constant>
		<constant name="ENV_GLOW_BLEND_MODE_SOFTLIGHT" value="2" enum="EnvironmentGlowBlendMode">
			Soft light glow blending mode. Modifies contrast, exposes shadows and highlights (vivid bloom).
		</constant>
		<constant name="ENV_GLOW_BLEND_MODE_REPLACE" value="3" enum="EnvironmentGlowBlendMode">
			Replace glow blending mode. Replaces all pixels' color by the glow value. This can be used to simulate a full-screen blur effect by tweaking the glow parameters to match the original image's brightness.
		</constant>
		<constant name="ENV_GLOW_BLEND_MODE_MIX" value="4" enum="EnvironmentGlowBlendMode">
			Mixes the glow with the underlying color to avoid increasing brightness as much while still maintaining a glow effect.
		</constant>
		<constant name="ENV_FOG_MODE_EXPONENTIAL" value="0" enum="EnvironmentFogMode">
			Use a physically-based fog model defined primarily by fog density.
		</constant>
		<constant name="ENV_FOG_MODE_DEPTH" value="1" enum="EnvironmentFogMode">
			Use a simple fog model defined by start and end positions and a custom curve. While not physically accurate, this model can be useful when you need more artistic control.
		</constant>
		<constant name="ENV_TONE_MAPPER_LINEAR" value="0" enum="EnvironmentToneMapper">
			Does not modify color data, resulting in a linear tonemapping curve which unnaturally clips bright values, causing bright lighting to look blown out. The simplest and fastest tonemapper.
		</constant>
		<constant name="ENV_TONE_MAPPER_REINHARD" value="1" enum="EnvironmentToneMapper">
			A simple tonemapping curve that rolls off bright values to prevent clipping. This results in an image that can appear dull and low contrast. Slower than [constant ENV_TONE_MAPPER_LINEAR].
			[b]Note:[/b] When [member Environment.tonemap_white] is left at the default value of [code]1.0[/code], [constant ENV_TONE_MAPPER_REINHARD] produces an identical image to [constant ENV_TONE_MAPPER_LINEAR].
		</constant>
		<constant name="ENV_TONE_MAPPER_FILMIC" value="2" enum="EnvironmentToneMapper">
			Uses a film-like tonemapping curve to prevent clipping of bright values and provide better contrast than [constant ENV_TONE_MAPPER_REINHARD]. Slightly slower than [constant ENV_TONE_MAPPER_REINHARD].
		</constant>
		<constant name="ENV_TONE_MAPPER_ACES" value="3" enum="EnvironmentToneMapper">
<<<<<<< HEAD
			Use the Academy Color Encoding System tonemapper. ACES is slightly more expensive than other options, but it handles bright lighting in a more realistic fashion by desaturating it as it becomes brighter. ACES typically has a more contrasted output compared to [constant ENV_TONE_MAPPER_REINHARD] and [constant ENV_TONE_MAPPER_FILMIC].
			[b]Note:[/b] This tonemapping operator is called "ACES Fitted" in Redot 3.x.
=======
			Uses a high-contrast film-like tonemapping curve and desaturates bright values for a more realistic appearance. Slightly slower than [constant ENV_TONE_MAPPER_FILMIC].
			[b]Note:[/b] This tonemapping operator is called "ACES Fitted" in Godot 3.x.
>>>>>>> 394508d2
		</constant>
		<constant name="ENV_TONE_MAPPER_AGX" value="4" enum="EnvironmentToneMapper">
			Uses a film-like tonemapping curve and desaturates bright values for a more realistic appearance. Better than other tonemappers at maintaining the hue of colors as they become brighter. The slowest tonemapping option.
			[b]Note:[/b] [member Environment.tonemap_white] is fixed at a value of [code]16.29[/code], which makes [constant ENV_TONE_MAPPER_AGX] unsuitable for use with the Mobile rendering method.
		</constant>
		<constant name="ENV_SSR_ROUGHNESS_QUALITY_DISABLED" value="0" enum="EnvironmentSSRRoughnessQuality">
			Lowest quality of roughness filter for screen-space reflections. Rough materials will not have blurrier screen-space reflections compared to smooth (non-rough) materials. This is the fastest option.
		</constant>
		<constant name="ENV_SSR_ROUGHNESS_QUALITY_LOW" value="1" enum="EnvironmentSSRRoughnessQuality">
			Low quality of roughness filter for screen-space reflections.
		</constant>
		<constant name="ENV_SSR_ROUGHNESS_QUALITY_MEDIUM" value="2" enum="EnvironmentSSRRoughnessQuality">
			Medium quality of roughness filter for screen-space reflections.
		</constant>
		<constant name="ENV_SSR_ROUGHNESS_QUALITY_HIGH" value="3" enum="EnvironmentSSRRoughnessQuality">
			High quality of roughness filter for screen-space reflections. This is the slowest option.
		</constant>
		<constant name="ENV_SSAO_QUALITY_VERY_LOW" value="0" enum="EnvironmentSSAOQuality">
			Lowest quality of screen-space ambient occlusion.
		</constant>
		<constant name="ENV_SSAO_QUALITY_LOW" value="1" enum="EnvironmentSSAOQuality">
			Low quality screen-space ambient occlusion.
		</constant>
		<constant name="ENV_SSAO_QUALITY_MEDIUM" value="2" enum="EnvironmentSSAOQuality">
			Medium quality screen-space ambient occlusion.
		</constant>
		<constant name="ENV_SSAO_QUALITY_HIGH" value="3" enum="EnvironmentSSAOQuality">
			High quality screen-space ambient occlusion.
		</constant>
		<constant name="ENV_SSAO_QUALITY_ULTRA" value="4" enum="EnvironmentSSAOQuality">
			Highest quality screen-space ambient occlusion. Uses the adaptive target setting which can be dynamically adjusted to smoothly balance performance and visual quality.
		</constant>
		<constant name="ENV_SSIL_QUALITY_VERY_LOW" value="0" enum="EnvironmentSSILQuality">
			Lowest quality of screen-space indirect lighting.
		</constant>
		<constant name="ENV_SSIL_QUALITY_LOW" value="1" enum="EnvironmentSSILQuality">
			Low quality screen-space indirect lighting.
		</constant>
		<constant name="ENV_SSIL_QUALITY_MEDIUM" value="2" enum="EnvironmentSSILQuality">
			High quality screen-space indirect lighting.
		</constant>
		<constant name="ENV_SSIL_QUALITY_HIGH" value="3" enum="EnvironmentSSILQuality">
			High quality screen-space indirect lighting.
		</constant>
		<constant name="ENV_SSIL_QUALITY_ULTRA" value="4" enum="EnvironmentSSILQuality">
			Highest quality screen-space indirect lighting. Uses the adaptive target setting which can be dynamically adjusted to smoothly balance performance and visual quality.
		</constant>
		<constant name="ENV_SDFGI_Y_SCALE_50_PERCENT" value="0" enum="EnvironmentSDFGIYScale">
			Use 50% scale for SDFGI on the Y (vertical) axis. SDFGI cells will be twice as short as they are wide. This allows providing increased GI detail and reduced light leaking with thin floors and ceilings. This is usually the best choice for scenes that don't feature much verticality.
		</constant>
		<constant name="ENV_SDFGI_Y_SCALE_75_PERCENT" value="1" enum="EnvironmentSDFGIYScale">
			Use 75% scale for SDFGI on the Y (vertical) axis. This is a balance between the 50% and 100% SDFGI Y scales.
		</constant>
		<constant name="ENV_SDFGI_Y_SCALE_100_PERCENT" value="2" enum="EnvironmentSDFGIYScale">
			Use 100% scale for SDFGI on the Y (vertical) axis. SDFGI cells will be as tall as they are wide. This is usually the best choice for highly vertical scenes. The downside is that light leaking may become more noticeable with thin floors and ceilings.
		</constant>
		<constant name="ENV_SDFGI_RAY_COUNT_4" value="0" enum="EnvironmentSDFGIRayCount">
			Throw 4 rays per frame when converging SDFGI. This has the lowest GPU requirements, but creates the most noisy result.
		</constant>
		<constant name="ENV_SDFGI_RAY_COUNT_8" value="1" enum="EnvironmentSDFGIRayCount">
			Throw 8 rays per frame when converging SDFGI.
		</constant>
		<constant name="ENV_SDFGI_RAY_COUNT_16" value="2" enum="EnvironmentSDFGIRayCount">
			Throw 16 rays per frame when converging SDFGI.
		</constant>
		<constant name="ENV_SDFGI_RAY_COUNT_32" value="3" enum="EnvironmentSDFGIRayCount">
			Throw 32 rays per frame when converging SDFGI.
		</constant>
		<constant name="ENV_SDFGI_RAY_COUNT_64" value="4" enum="EnvironmentSDFGIRayCount">
			Throw 64 rays per frame when converging SDFGI.
		</constant>
		<constant name="ENV_SDFGI_RAY_COUNT_96" value="5" enum="EnvironmentSDFGIRayCount">
			Throw 96 rays per frame when converging SDFGI. This has high GPU requirements.
		</constant>
		<constant name="ENV_SDFGI_RAY_COUNT_128" value="6" enum="EnvironmentSDFGIRayCount">
			Throw 128 rays per frame when converging SDFGI. This has very high GPU requirements, but creates the least noisy result.
		</constant>
		<constant name="ENV_SDFGI_RAY_COUNT_MAX" value="7" enum="EnvironmentSDFGIRayCount">
			Represents the size of the [enum EnvironmentSDFGIRayCount] enum.
		</constant>
		<constant name="ENV_SDFGI_CONVERGE_IN_5_FRAMES" value="0" enum="EnvironmentSDFGIFramesToConverge">
			Converge SDFGI over 5 frames. This is the most responsive, but creates the most noisy result with a given ray count.
		</constant>
		<constant name="ENV_SDFGI_CONVERGE_IN_10_FRAMES" value="1" enum="EnvironmentSDFGIFramesToConverge">
			Configure SDFGI to fully converge over 10 frames.
		</constant>
		<constant name="ENV_SDFGI_CONVERGE_IN_15_FRAMES" value="2" enum="EnvironmentSDFGIFramesToConverge">
			Configure SDFGI to fully converge over 15 frames.
		</constant>
		<constant name="ENV_SDFGI_CONVERGE_IN_20_FRAMES" value="3" enum="EnvironmentSDFGIFramesToConverge">
			Configure SDFGI to fully converge over 20 frames.
		</constant>
		<constant name="ENV_SDFGI_CONVERGE_IN_25_FRAMES" value="4" enum="EnvironmentSDFGIFramesToConverge">
			Configure SDFGI to fully converge over 25 frames.
		</constant>
		<constant name="ENV_SDFGI_CONVERGE_IN_30_FRAMES" value="5" enum="EnvironmentSDFGIFramesToConverge">
			Configure SDFGI to fully converge over 30 frames. This is the least responsive, but creates the least noisy result with a given ray count.
		</constant>
		<constant name="ENV_SDFGI_CONVERGE_MAX" value="6" enum="EnvironmentSDFGIFramesToConverge">
			Represents the size of the [enum EnvironmentSDFGIFramesToConverge] enum.
		</constant>
		<constant name="ENV_SDFGI_UPDATE_LIGHT_IN_1_FRAME" value="0" enum="EnvironmentSDFGIFramesToUpdateLight">
			Update indirect light from dynamic lights in SDFGI over 1 frame. This is the most responsive, but has the highest GPU requirements.
		</constant>
		<constant name="ENV_SDFGI_UPDATE_LIGHT_IN_2_FRAMES" value="1" enum="EnvironmentSDFGIFramesToUpdateLight">
			Update indirect light from dynamic lights in SDFGI over 2 frames.
		</constant>
		<constant name="ENV_SDFGI_UPDATE_LIGHT_IN_4_FRAMES" value="2" enum="EnvironmentSDFGIFramesToUpdateLight">
			Update indirect light from dynamic lights in SDFGI over 4 frames.
		</constant>
		<constant name="ENV_SDFGI_UPDATE_LIGHT_IN_8_FRAMES" value="3" enum="EnvironmentSDFGIFramesToUpdateLight">
			Update indirect light from dynamic lights in SDFGI over 8 frames.
		</constant>
		<constant name="ENV_SDFGI_UPDATE_LIGHT_IN_16_FRAMES" value="4" enum="EnvironmentSDFGIFramesToUpdateLight">
			Update indirect light from dynamic lights in SDFGI over 16 frames. This is the least responsive, but has the lowest GPU requirements.
		</constant>
		<constant name="ENV_SDFGI_UPDATE_LIGHT_MAX" value="5" enum="EnvironmentSDFGIFramesToUpdateLight">
			Represents the size of the [enum EnvironmentSDFGIFramesToUpdateLight] enum.
		</constant>
		<constant name="SUB_SURFACE_SCATTERING_QUALITY_DISABLED" value="0" enum="SubSurfaceScatteringQuality">
			Disables subsurface scattering entirely, even on materials that have [member BaseMaterial3D.subsurf_scatter_enabled] set to [code]true[/code]. This has the lowest GPU requirements.
		</constant>
		<constant name="SUB_SURFACE_SCATTERING_QUALITY_LOW" value="1" enum="SubSurfaceScatteringQuality">
			Low subsurface scattering quality.
		</constant>
		<constant name="SUB_SURFACE_SCATTERING_QUALITY_MEDIUM" value="2" enum="SubSurfaceScatteringQuality">
			Medium subsurface scattering quality.
		</constant>
		<constant name="SUB_SURFACE_SCATTERING_QUALITY_HIGH" value="3" enum="SubSurfaceScatteringQuality">
			High subsurface scattering quality. This has the highest GPU requirements.
		</constant>
		<constant name="DOF_BOKEH_BOX" value="0" enum="DOFBokehShape">
			Calculate the DOF blur using a box filter. The fastest option, but results in obvious lines in blur pattern.
		</constant>
		<constant name="DOF_BOKEH_HEXAGON" value="1" enum="DOFBokehShape">
			Calculates DOF blur using a hexagon shaped filter.
		</constant>
		<constant name="DOF_BOKEH_CIRCLE" value="2" enum="DOFBokehShape">
			Calculates DOF blur using a circle shaped filter. Best quality and most realistic, but slowest. Use only for areas where a lot of performance can be dedicated to post-processing (e.g. cutscenes).
		</constant>
		<constant name="DOF_BLUR_QUALITY_VERY_LOW" value="0" enum="DOFBlurQuality">
			Lowest quality DOF blur. This is the fastest setting, but you may be able to see filtering artifacts.
		</constant>
		<constant name="DOF_BLUR_QUALITY_LOW" value="1" enum="DOFBlurQuality">
			Low quality DOF blur.
		</constant>
		<constant name="DOF_BLUR_QUALITY_MEDIUM" value="2" enum="DOFBlurQuality">
			Medium quality DOF blur.
		</constant>
		<constant name="DOF_BLUR_QUALITY_HIGH" value="3" enum="DOFBlurQuality">
			Highest quality DOF blur. Results in the smoothest looking blur by taking the most samples, but is also significantly slower.
		</constant>
		<constant name="INSTANCE_NONE" value="0" enum="InstanceType">
			The instance does not have a type.
		</constant>
		<constant name="INSTANCE_MESH" value="1" enum="InstanceType">
			The instance is a mesh.
		</constant>
		<constant name="INSTANCE_MULTIMESH" value="2" enum="InstanceType">
			The instance is a multimesh.
		</constant>
		<constant name="INSTANCE_PARTICLES" value="3" enum="InstanceType">
			The instance is a particle emitter.
		</constant>
		<constant name="INSTANCE_PARTICLES_COLLISION" value="4" enum="InstanceType">
			The instance is a GPUParticles collision shape.
		</constant>
		<constant name="INSTANCE_LIGHT" value="5" enum="InstanceType">
			The instance is a light.
		</constant>
		<constant name="INSTANCE_REFLECTION_PROBE" value="6" enum="InstanceType">
			The instance is a reflection probe.
		</constant>
		<constant name="INSTANCE_DECAL" value="7" enum="InstanceType">
			The instance is a decal.
		</constant>
		<constant name="INSTANCE_VOXEL_GI" value="8" enum="InstanceType">
			The instance is a VoxelGI.
		</constant>
		<constant name="INSTANCE_LIGHTMAP" value="9" enum="InstanceType">
			The instance is a lightmap.
		</constant>
		<constant name="INSTANCE_OCCLUDER" value="10" enum="InstanceType">
			The instance is an occlusion culling occluder.
		</constant>
		<constant name="INSTANCE_VISIBLITY_NOTIFIER" value="11" enum="InstanceType">
			The instance is a visible on-screen notifier.
		</constant>
		<constant name="INSTANCE_FOG_VOLUME" value="12" enum="InstanceType">
			The instance is a fog volume.
		</constant>
		<constant name="INSTANCE_MAX" value="13" enum="InstanceType">
			Represents the size of the [enum InstanceType] enum.
		</constant>
		<constant name="INSTANCE_GEOMETRY_MASK" value="14" enum="InstanceType">
			A combination of the flags of geometry instances (mesh, multimesh, immediate and particles).
		</constant>
		<constant name="INSTANCE_FLAG_USE_BAKED_LIGHT" value="0" enum="InstanceFlags">
			Allows the instance to be used in baked lighting.
		</constant>
		<constant name="INSTANCE_FLAG_USE_DYNAMIC_GI" value="1" enum="InstanceFlags">
			Allows the instance to be used with dynamic global illumination.
		</constant>
		<constant name="INSTANCE_FLAG_DRAW_NEXT_FRAME_IF_VISIBLE" value="2" enum="InstanceFlags">
			When set, manually requests to draw geometry on next frame.
		</constant>
		<constant name="INSTANCE_FLAG_IGNORE_OCCLUSION_CULLING" value="3" enum="InstanceFlags">
			Always draw, even if the instance would be culled by occlusion culling. Does not affect view frustum culling.
		</constant>
		<constant name="INSTANCE_FLAG_MAX" value="4" enum="InstanceFlags">
			Represents the size of the [enum InstanceFlags] enum.
		</constant>
		<constant name="SHADOW_CASTING_SETTING_OFF" value="0" enum="ShadowCastingSetting">
			Disable shadows from this instance.
		</constant>
		<constant name="SHADOW_CASTING_SETTING_ON" value="1" enum="ShadowCastingSetting">
			Cast shadows from this instance.
		</constant>
		<constant name="SHADOW_CASTING_SETTING_DOUBLE_SIDED" value="2" enum="ShadowCastingSetting">
			Disable backface culling when rendering the shadow of the object. This is slightly slower but may result in more correct shadows.
		</constant>
		<constant name="SHADOW_CASTING_SETTING_SHADOWS_ONLY" value="3" enum="ShadowCastingSetting">
			Only render the shadows from the object. The object itself will not be drawn.
		</constant>
		<constant name="VISIBILITY_RANGE_FADE_DISABLED" value="0" enum="VisibilityRangeFadeMode" keywords="LOD_FADE_DISABLED">
			Disable visibility range fading for the given instance.
		</constant>
		<constant name="VISIBILITY_RANGE_FADE_SELF" value="1" enum="VisibilityRangeFadeMode" keywords="LOD_FADE_SELF">
			Fade-out the given instance when it approaches its visibility range limits.
		</constant>
		<constant name="VISIBILITY_RANGE_FADE_DEPENDENCIES" value="2" enum="VisibilityRangeFadeMode" keywords="LOD_FADE_DEPENDENCIES">
			Fade-in the given instance's dependencies when reaching its visibility range limits.
		</constant>
		<constant name="BAKE_CHANNEL_ALBEDO_ALPHA" value="0" enum="BakeChannels">
			Index of [Image] in array of [Image]s returned by [method bake_render_uv2]. Image uses [constant Image.FORMAT_RGBA8] and contains albedo color in the [code].rgb[/code] channels and alpha in the [code].a[/code] channel.
		</constant>
		<constant name="BAKE_CHANNEL_NORMAL" value="1" enum="BakeChannels">
			Index of [Image] in array of [Image]s returned by [method bake_render_uv2]. Image uses [constant Image.FORMAT_RGBA8] and contains the per-pixel normal of the object in the [code].rgb[/code] channels and nothing in the [code].a[/code] channel. The per-pixel normal is encoded as [code]normal * 0.5 + 0.5[/code].
		</constant>
		<constant name="BAKE_CHANNEL_ORM" value="2" enum="BakeChannels">
			Index of [Image] in array of [Image]s returned by [method bake_render_uv2]. Image uses [constant Image.FORMAT_RGBA8] and contains ambient occlusion (from material and decals only) in the [code].r[/code] channel, roughness in the [code].g[/code] channel, metallic in the [code].b[/code] channel and sub surface scattering amount in the [code].a[/code] channel.
		</constant>
		<constant name="BAKE_CHANNEL_EMISSION" value="3" enum="BakeChannels">
			Index of [Image] in array of [Image]s returned by [method bake_render_uv2]. Image uses [constant Image.FORMAT_RGBAH] and contains emission color in the [code].rgb[/code] channels and nothing in the [code].a[/code] channel.
		</constant>
		<constant name="CANVAS_TEXTURE_CHANNEL_DIFFUSE" value="0" enum="CanvasTextureChannel">
			Diffuse canvas texture ([member CanvasTexture.diffuse_texture]).
		</constant>
		<constant name="CANVAS_TEXTURE_CHANNEL_NORMAL" value="1" enum="CanvasTextureChannel">
			Normal map canvas texture ([member CanvasTexture.normal_texture]).
		</constant>
		<constant name="CANVAS_TEXTURE_CHANNEL_SPECULAR" value="2" enum="CanvasTextureChannel">
			Specular map canvas texture ([member CanvasTexture.specular_texture]).
		</constant>
		<constant name="NINE_PATCH_STRETCH" value="0" enum="NinePatchAxisMode">
			The nine patch gets stretched where needed.
		</constant>
		<constant name="NINE_PATCH_TILE" value="1" enum="NinePatchAxisMode">
			The nine patch gets filled with tiles where needed.
		</constant>
		<constant name="NINE_PATCH_TILE_FIT" value="2" enum="NinePatchAxisMode">
			The nine patch gets filled with tiles where needed and stretches them a bit if needed.
		</constant>
		<constant name="CANVAS_ITEM_TEXTURE_FILTER_DEFAULT" value="0" enum="CanvasItemTextureFilter">
			Uses the default filter mode for this [Viewport].
		</constant>
		<constant name="CANVAS_ITEM_TEXTURE_FILTER_NEAREST" value="1" enum="CanvasItemTextureFilter">
			The texture filter reads from the nearest pixel only. This makes the texture look pixelated from up close, and grainy from a distance (due to mipmaps not being sampled).
		</constant>
		<constant name="CANVAS_ITEM_TEXTURE_FILTER_LINEAR" value="2" enum="CanvasItemTextureFilter">
			The texture filter blends between the nearest 4 pixels. This makes the texture look smooth from up close, and grainy from a distance (due to mipmaps not being sampled).
		</constant>
		<constant name="CANVAS_ITEM_TEXTURE_FILTER_NEAREST_WITH_MIPMAPS" value="3" enum="CanvasItemTextureFilter">
			The texture filter reads from the nearest pixel and blends between the nearest 2 mipmaps (or uses the nearest mipmap if [member ProjectSettings.rendering/textures/default_filters/use_nearest_mipmap_filter] is [code]true[/code]). This makes the texture look pixelated from up close, and smooth from a distance.
			Use this for non-pixel art textures that may be viewed at a low scale (e.g. due to [Camera2D] zoom or sprite scaling), as mipmaps are important to smooth out pixels that are smaller than on-screen pixels.
		</constant>
		<constant name="CANVAS_ITEM_TEXTURE_FILTER_LINEAR_WITH_MIPMAPS" value="4" enum="CanvasItemTextureFilter">
			The texture filter blends between the nearest 4 pixels and between the nearest 2 mipmaps (or uses the nearest mipmap if [member ProjectSettings.rendering/textures/default_filters/use_nearest_mipmap_filter] is [code]true[/code]). This makes the texture look smooth from up close, and smooth from a distance.
			Use this for non-pixel art textures that may be viewed at a low scale (e.g. due to [Camera2D] zoom or sprite scaling), as mipmaps are important to smooth out pixels that are smaller than on-screen pixels.
		</constant>
		<constant name="CANVAS_ITEM_TEXTURE_FILTER_NEAREST_WITH_MIPMAPS_ANISOTROPIC" value="5" enum="CanvasItemTextureFilter">
			The texture filter reads from the nearest pixel and blends between 2 mipmaps (or uses the nearest mipmap if [member ProjectSettings.rendering/textures/default_filters/use_nearest_mipmap_filter] is [code]true[/code]) based on the angle between the surface and the camera view. This makes the texture look pixelated from up close, and smooth from a distance. Anisotropic filtering improves texture quality on surfaces that are almost in line with the camera, but is slightly slower. The anisotropic filtering level can be changed by adjusting [member ProjectSettings.rendering/textures/default_filters/anisotropic_filtering_level].
			[b]Note:[/b] This texture filter is rarely useful in 2D projects. [constant CANVAS_ITEM_TEXTURE_FILTER_NEAREST_WITH_MIPMAPS] is usually more appropriate in this case.
		</constant>
		<constant name="CANVAS_ITEM_TEXTURE_FILTER_LINEAR_WITH_MIPMAPS_ANISOTROPIC" value="6" enum="CanvasItemTextureFilter">
			The texture filter blends between the nearest 4 pixels and blends between 2 mipmaps (or uses the nearest mipmap if [member ProjectSettings.rendering/textures/default_filters/use_nearest_mipmap_filter] is [code]true[/code]) based on the angle between the surface and the camera view. This makes the texture look smooth from up close, and smooth from a distance. Anisotropic filtering improves texture quality on surfaces that are almost in line with the camera, but is slightly slower. The anisotropic filtering level can be changed by adjusting [member ProjectSettings.rendering/textures/default_filters/anisotropic_filtering_level].
			[b]Note:[/b] This texture filter is rarely useful in 2D projects. [constant CANVAS_ITEM_TEXTURE_FILTER_LINEAR_WITH_MIPMAPS] is usually more appropriate in this case.
		</constant>
		<constant name="CANVAS_ITEM_TEXTURE_FILTER_MAX" value="7" enum="CanvasItemTextureFilter">
			Max value for [enum CanvasItemTextureFilter] enum.
		</constant>
		<constant name="CANVAS_ITEM_TEXTURE_REPEAT_DEFAULT" value="0" enum="CanvasItemTextureRepeat">
			Uses the default repeat mode for this [Viewport].
		</constant>
		<constant name="CANVAS_ITEM_TEXTURE_REPEAT_DISABLED" value="1" enum="CanvasItemTextureRepeat">
			Disables textures repeating. Instead, when reading UVs outside the 0-1 range, the value will be clamped to the edge of the texture, resulting in a stretched out look at the borders of the texture.
		</constant>
		<constant name="CANVAS_ITEM_TEXTURE_REPEAT_ENABLED" value="2" enum="CanvasItemTextureRepeat">
			Enables the texture to repeat when UV coordinates are outside the 0-1 range. If using one of the linear filtering modes, this can result in artifacts at the edges of a texture when the sampler filters across the edges of the texture.
		</constant>
		<constant name="CANVAS_ITEM_TEXTURE_REPEAT_MIRROR" value="3" enum="CanvasItemTextureRepeat">
			Flip the texture when repeating so that the edge lines up instead of abruptly changing.
		</constant>
		<constant name="CANVAS_ITEM_TEXTURE_REPEAT_MAX" value="4" enum="CanvasItemTextureRepeat">
			Max value for [enum CanvasItemTextureRepeat] enum.
		</constant>
		<constant name="CANVAS_GROUP_MODE_DISABLED" value="0" enum="CanvasGroupMode">
			Child draws over parent and is not clipped.
		</constant>
		<constant name="CANVAS_GROUP_MODE_CLIP_ONLY" value="1" enum="CanvasGroupMode">
			Parent is used for the purposes of clipping only. Child is clipped to the parent's visible area, parent is not drawn.
		</constant>
		<constant name="CANVAS_GROUP_MODE_CLIP_AND_DRAW" value="2" enum="CanvasGroupMode">
			Parent is used for clipping child, but parent is also drawn underneath child as normal before clipping child to its visible area.
		</constant>
		<constant name="CANVAS_GROUP_MODE_TRANSPARENT" value="3" enum="CanvasGroupMode">
		</constant>
		<constant name="CANVAS_LIGHT_MODE_POINT" value="0" enum="CanvasLightMode">
			2D point light (see [PointLight2D]).
		</constant>
		<constant name="CANVAS_LIGHT_MODE_DIRECTIONAL" value="1" enum="CanvasLightMode">
			2D directional (sun/moon) light (see [DirectionalLight2D]).
		</constant>
		<constant name="CANVAS_LIGHT_BLEND_MODE_ADD" value="0" enum="CanvasLightBlendMode">
			Adds light color additive to the canvas.
		</constant>
		<constant name="CANVAS_LIGHT_BLEND_MODE_SUB" value="1" enum="CanvasLightBlendMode">
			Adds light color subtractive to the canvas.
		</constant>
		<constant name="CANVAS_LIGHT_BLEND_MODE_MIX" value="2" enum="CanvasLightBlendMode">
			The light adds color depending on transparency.
		</constant>
		<constant name="CANVAS_LIGHT_FILTER_NONE" value="0" enum="CanvasLightShadowFilter">
			Do not apply a filter to canvas light shadows.
		</constant>
		<constant name="CANVAS_LIGHT_FILTER_PCF5" value="1" enum="CanvasLightShadowFilter">
			Use PCF5 filtering to filter canvas light shadows.
		</constant>
		<constant name="CANVAS_LIGHT_FILTER_PCF13" value="2" enum="CanvasLightShadowFilter">
			Use PCF13 filtering to filter canvas light shadows.
		</constant>
		<constant name="CANVAS_LIGHT_FILTER_MAX" value="3" enum="CanvasLightShadowFilter">
			Max value of the [enum CanvasLightShadowFilter] enum.
		</constant>
		<constant name="CANVAS_OCCLUDER_POLYGON_CULL_DISABLED" value="0" enum="CanvasOccluderPolygonCullMode">
			Culling of the canvas occluder is disabled.
		</constant>
		<constant name="CANVAS_OCCLUDER_POLYGON_CULL_CLOCKWISE" value="1" enum="CanvasOccluderPolygonCullMode">
			Culling of the canvas occluder is clockwise.
		</constant>
		<constant name="CANVAS_OCCLUDER_POLYGON_CULL_COUNTER_CLOCKWISE" value="2" enum="CanvasOccluderPolygonCullMode">
			Culling of the canvas occluder is counterclockwise.
		</constant>
		<constant name="GLOBAL_VAR_TYPE_BOOL" value="0" enum="GlobalShaderParameterType">
			Boolean global shader parameter ([code]global uniform bool ...[/code]).
		</constant>
		<constant name="GLOBAL_VAR_TYPE_BVEC2" value="1" enum="GlobalShaderParameterType">
			2-dimensional boolean vector global shader parameter ([code]global uniform bvec2 ...[/code]).
		</constant>
		<constant name="GLOBAL_VAR_TYPE_BVEC3" value="2" enum="GlobalShaderParameterType">
			3-dimensional boolean vector global shader parameter ([code]global uniform bvec3 ...[/code]).
		</constant>
		<constant name="GLOBAL_VAR_TYPE_BVEC4" value="3" enum="GlobalShaderParameterType">
			4-dimensional boolean vector global shader parameter ([code]global uniform bvec4 ...[/code]).
		</constant>
		<constant name="GLOBAL_VAR_TYPE_INT" value="4" enum="GlobalShaderParameterType">
			Integer global shader parameter ([code]global uniform int ...[/code]).
		</constant>
		<constant name="GLOBAL_VAR_TYPE_IVEC2" value="5" enum="GlobalShaderParameterType">
			2-dimensional integer vector global shader parameter ([code]global uniform ivec2 ...[/code]).
		</constant>
		<constant name="GLOBAL_VAR_TYPE_IVEC3" value="6" enum="GlobalShaderParameterType">
			3-dimensional integer vector global shader parameter ([code]global uniform ivec3 ...[/code]).
		</constant>
		<constant name="GLOBAL_VAR_TYPE_IVEC4" value="7" enum="GlobalShaderParameterType">
			4-dimensional integer vector global shader parameter ([code]global uniform ivec4 ...[/code]).
		</constant>
		<constant name="GLOBAL_VAR_TYPE_RECT2I" value="8" enum="GlobalShaderParameterType">
			2-dimensional integer rectangle global shader parameter ([code]global uniform ivec4 ...[/code]). Equivalent to [constant GLOBAL_VAR_TYPE_IVEC4] in shader code, but exposed as a [Rect2i] in the editor UI.
		</constant>
		<constant name="GLOBAL_VAR_TYPE_UINT" value="9" enum="GlobalShaderParameterType">
			Unsigned integer global shader parameter ([code]global uniform uint ...[/code]).
		</constant>
		<constant name="GLOBAL_VAR_TYPE_UVEC2" value="10" enum="GlobalShaderParameterType">
			2-dimensional unsigned integer vector global shader parameter ([code]global uniform uvec2 ...[/code]).
		</constant>
		<constant name="GLOBAL_VAR_TYPE_UVEC3" value="11" enum="GlobalShaderParameterType">
			3-dimensional unsigned integer vector global shader parameter ([code]global uniform uvec3 ...[/code]).
		</constant>
		<constant name="GLOBAL_VAR_TYPE_UVEC4" value="12" enum="GlobalShaderParameterType">
			4-dimensional unsigned integer vector global shader parameter ([code]global uniform uvec4 ...[/code]).
		</constant>
		<constant name="GLOBAL_VAR_TYPE_FLOAT" value="13" enum="GlobalShaderParameterType">
			Single-precision floating-point global shader parameter ([code]global uniform float ...[/code]).
		</constant>
		<constant name="GLOBAL_VAR_TYPE_VEC2" value="14" enum="GlobalShaderParameterType">
			2-dimensional floating-point vector global shader parameter ([code]global uniform vec2 ...[/code]).
		</constant>
		<constant name="GLOBAL_VAR_TYPE_VEC3" value="15" enum="GlobalShaderParameterType">
			3-dimensional floating-point vector global shader parameter ([code]global uniform vec3 ...[/code]).
		</constant>
		<constant name="GLOBAL_VAR_TYPE_VEC4" value="16" enum="GlobalShaderParameterType">
			4-dimensional floating-point vector global shader parameter ([code]global uniform vec4 ...[/code]).
		</constant>
		<constant name="GLOBAL_VAR_TYPE_COLOR" value="17" enum="GlobalShaderParameterType">
			Color global shader parameter ([code]global uniform vec4 ...[/code]). Equivalent to [constant GLOBAL_VAR_TYPE_VEC4] in shader code, but exposed as a [Color] in the editor UI.
		</constant>
		<constant name="GLOBAL_VAR_TYPE_RECT2" value="18" enum="GlobalShaderParameterType">
			2-dimensional floating-point rectangle global shader parameter ([code]global uniform vec4 ...[/code]). Equivalent to [constant GLOBAL_VAR_TYPE_VEC4] in shader code, but exposed as a [Rect2] in the editor UI.
		</constant>
		<constant name="GLOBAL_VAR_TYPE_MAT2" value="19" enum="GlobalShaderParameterType">
			2×2 matrix global shader parameter ([code]global uniform mat2 ...[/code]). Exposed as a [PackedInt32Array] in the editor UI.
		</constant>
		<constant name="GLOBAL_VAR_TYPE_MAT3" value="20" enum="GlobalShaderParameterType">
			3×3 matrix global shader parameter ([code]global uniform mat3 ...[/code]). Exposed as a [Basis] in the editor UI.
		</constant>
		<constant name="GLOBAL_VAR_TYPE_MAT4" value="21" enum="GlobalShaderParameterType">
			4×4 matrix global shader parameter ([code]global uniform mat4 ...[/code]). Exposed as a [Projection] in the editor UI.
		</constant>
		<constant name="GLOBAL_VAR_TYPE_TRANSFORM_2D" value="22" enum="GlobalShaderParameterType">
			2-dimensional transform global shader parameter ([code]global uniform mat2x3 ...[/code]). Exposed as a [Transform2D] in the editor UI.
		</constant>
		<constant name="GLOBAL_VAR_TYPE_TRANSFORM" value="23" enum="GlobalShaderParameterType">
			3-dimensional transform global shader parameter ([code]global uniform mat3x4 ...[/code]). Exposed as a [Transform3D] in the editor UI.
		</constant>
		<constant name="GLOBAL_VAR_TYPE_SAMPLER2D" value="24" enum="GlobalShaderParameterType">
			2D sampler global shader parameter ([code]global uniform sampler2D ...[/code]). Exposed as a [Texture2D] in the editor UI.
		</constant>
		<constant name="GLOBAL_VAR_TYPE_SAMPLER2DARRAY" value="25" enum="GlobalShaderParameterType">
			2D sampler array global shader parameter ([code]global uniform sampler2DArray ...[/code]). Exposed as a [Texture2DArray] in the editor UI.
		</constant>
		<constant name="GLOBAL_VAR_TYPE_SAMPLER3D" value="26" enum="GlobalShaderParameterType">
			3D sampler global shader parameter ([code]global uniform sampler3D ...[/code]). Exposed as a [Texture3D] in the editor UI.
		</constant>
		<constant name="GLOBAL_VAR_TYPE_SAMPLERCUBE" value="27" enum="GlobalShaderParameterType">
			Cubemap sampler global shader parameter ([code]global uniform samplerCube ...[/code]). Exposed as a [Cubemap] in the editor UI.
		</constant>
		<constant name="GLOBAL_VAR_TYPE_SAMPLEREXT" value="28" enum="GlobalShaderParameterType">
			External sampler global shader parameter ([code]global uniform samplerExternalOES ...[/code]). Exposed as a [ExternalTexture] in the editor UI.
		</constant>
		<constant name="GLOBAL_VAR_TYPE_MAX" value="29" enum="GlobalShaderParameterType">
			Represents the size of the [enum GlobalShaderParameterType] enum.
		</constant>
		<constant name="RENDERING_INFO_TOTAL_OBJECTS_IN_FRAME" value="0" enum="RenderingInfo">
			Number of objects rendered in the current 3D scene. This varies depending on camera position and rotation.
		</constant>
		<constant name="RENDERING_INFO_TOTAL_PRIMITIVES_IN_FRAME" value="1" enum="RenderingInfo">
			Number of points, lines, or triangles rendered in the current 3D scene. This varies depending on camera position and rotation.
		</constant>
		<constant name="RENDERING_INFO_TOTAL_DRAW_CALLS_IN_FRAME" value="2" enum="RenderingInfo">
			Number of draw calls performed to render in the current 3D scene. This varies depending on camera position and rotation.
		</constant>
		<constant name="RENDERING_INFO_TEXTURE_MEM_USED" value="3" enum="RenderingInfo">
			Texture memory used (in bytes).
		</constant>
		<constant name="RENDERING_INFO_BUFFER_MEM_USED" value="4" enum="RenderingInfo">
			Buffer memory used (in bytes). This includes vertex data, uniform buffers, and many miscellaneous buffer types used internally.
		</constant>
		<constant name="RENDERING_INFO_VIDEO_MEM_USED" value="5" enum="RenderingInfo">
			Video memory used (in bytes). When using the Forward+ or Mobile renderers, this is always greater than the sum of [constant RENDERING_INFO_TEXTURE_MEM_USED] and [constant RENDERING_INFO_BUFFER_MEM_USED], since there is miscellaneous data not accounted for by those two metrics. When using the Compatibility renderer, this is equal to the sum of [constant RENDERING_INFO_TEXTURE_MEM_USED] and [constant RENDERING_INFO_BUFFER_MEM_USED].
		</constant>
		<constant name="RENDERING_INFO_PIPELINE_COMPILATIONS_CANVAS" value="6" enum="RenderingInfo">
			Number of pipeline compilations that were triggered by the 2D canvas renderer.
		</constant>
		<constant name="RENDERING_INFO_PIPELINE_COMPILATIONS_MESH" value="7" enum="RenderingInfo">
			Number of pipeline compilations that were triggered by loading meshes. These compilations will show up as longer loading times the first time a user runs the game and the pipeline is required.
		</constant>
		<constant name="RENDERING_INFO_PIPELINE_COMPILATIONS_SURFACE" value="8" enum="RenderingInfo">
			Number of pipeline compilations that were triggered by building the surface cache before rendering the scene. These compilations will show up as a stutter when loading an scene the first time a user runs the game and the pipeline is required.
		</constant>
		<constant name="RENDERING_INFO_PIPELINE_COMPILATIONS_DRAW" value="9" enum="RenderingInfo">
			Number of pipeline compilations that were triggered while drawing the scene. These compilations will show up as stutters during gameplay the first time a user runs the game and the pipeline is required.
		</constant>
		<constant name="RENDERING_INFO_PIPELINE_COMPILATIONS_SPECIALIZATION" value="10" enum="RenderingInfo">
			Number of pipeline compilations that were triggered to optimize the current scene. These compilations are done in the background and should not cause any stutters whatsoever.
		</constant>
		<constant name="PIPELINE_SOURCE_CANVAS" value="0" enum="PipelineSource">
			Pipeline compilation that was triggered by the 2D canvas renderer.
		</constant>
		<constant name="PIPELINE_SOURCE_MESH" value="1" enum="PipelineSource">
			Pipeline compilation that was triggered by loading a mesh.
		</constant>
		<constant name="PIPELINE_SOURCE_SURFACE" value="2" enum="PipelineSource">
			Pipeline compilation that was triggered by building the surface cache before rendering the scene.
		</constant>
		<constant name="PIPELINE_SOURCE_DRAW" value="3" enum="PipelineSource">
			Pipeline compilation that was triggered while drawing the scene.
		</constant>
		<constant name="PIPELINE_SOURCE_SPECIALIZATION" value="4" enum="PipelineSource">
			Pipeline compilation that was triggered to optimize the current scene.
		</constant>
		<constant name="PIPELINE_SOURCE_MAX" value="5" enum="PipelineSource">
			Represents the size of the [enum PipelineSource] enum.
		</constant>
		<constant name="FEATURE_SHADERS" value="0" enum="Features" deprecated="This constant has not been used since Redot 3.0.">
		</constant>
		<constant name="FEATURE_MULTITHREADED" value="1" enum="Features" deprecated="This constant has not been used since Redot 3.0.">
		</constant>
	</constants>
</class><|MERGE_RESOLUTION|>--- conflicted
+++ resolved
@@ -5403,13 +5403,8 @@
 			Uses a film-like tonemapping curve to prevent clipping of bright values and provide better contrast than [constant ENV_TONE_MAPPER_REINHARD]. Slightly slower than [constant ENV_TONE_MAPPER_REINHARD].
 		</constant>
 		<constant name="ENV_TONE_MAPPER_ACES" value="3" enum="EnvironmentToneMapper">
-<<<<<<< HEAD
-			Use the Academy Color Encoding System tonemapper. ACES is slightly more expensive than other options, but it handles bright lighting in a more realistic fashion by desaturating it as it becomes brighter. ACES typically has a more contrasted output compared to [constant ENV_TONE_MAPPER_REINHARD] and [constant ENV_TONE_MAPPER_FILMIC].
+			Uses a high-contrast film-like tonemapping curve and desaturates bright values for a more realistic appearance. Slightly slower than [constant ENV_TONE_MAPPER_FILMIC].
 			[b]Note:[/b] This tonemapping operator is called "ACES Fitted" in Redot 3.x.
-=======
-			Uses a high-contrast film-like tonemapping curve and desaturates bright values for a more realistic appearance. Slightly slower than [constant ENV_TONE_MAPPER_FILMIC].
-			[b]Note:[/b] This tonemapping operator is called "ACES Fitted" in Godot 3.x.
->>>>>>> 394508d2
 		</constant>
 		<constant name="ENV_TONE_MAPPER_AGX" value="4" enum="EnvironmentToneMapper">
 			Uses a film-like tonemapping curve and desaturates bright values for a more realistic appearance. Better than other tonemappers at maintaining the hue of colors as they become brighter. The slowest tonemapping option.
