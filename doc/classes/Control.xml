<?xml version="1.0" encoding="UTF-8" ?>
<class name="Control" inherits="CanvasItem" xmlns:xsi="http://www.w3.org/2001/XMLSchema-instance" xsi:noNamespaceSchemaLocation="../class.xsd">
	<brief_description>
		Base class for all GUI controls. Adapts its position and size based on its parent control.
	</brief_description>
	<description>
		Base class for all UI-related nodes. [Control] features a bounding rectangle that defines its extents, an anchor position relative to its parent control or the current viewport, and offsets relative to the anchor. The offsets update automatically when the node, any of its parents, or the screen size change.
		For more information on Redot's UI system, anchors, offsets, and containers, see the related tutorials in the manual. To build flexible UIs, you'll need a mix of UI elements that inherit from [Control] and [Container] nodes.
		[b]Note:[/b] Since both [Node2D] and [Control] inherit from [CanvasItem], they share several concepts from the class such as the [member CanvasItem.z_index] and [member CanvasItem.visible] properties.
		[b]User Interface nodes and input[/b]
		Redot propagates input events via viewports. Each [Viewport] is responsible for propagating [InputEvent]s to their child nodes. As the [member SceneTree.root] is a [Window], this already happens automatically for all UI elements in your game.
		Input events are propagated through the [SceneTree] from the root node to all child nodes by calling [method Node._input]. For UI elements specifically, it makes more sense to override the virtual method [method _gui_input], which filters out unrelated input events, such as by checking z-order, [member mouse_filter], focus, or if the event was inside of the control's bounding box.
		Call [method accept_event] so no other node receives the event. Once you accept an input, it becomes handled so [method Node._unhandled_input] will not process it.
		Only one [Control] node can be in focus. Only the node in focus will receive events. To get the focus, call [method grab_focus]. [Control] nodes lose focus when another node grabs it, or if you hide the node in focus.
		Sets [member mouse_filter] to [constant MOUSE_FILTER_IGNORE] to tell a [Control] node to ignore mouse or touch events. You'll need it if you place an icon on top of a button.
		[Theme] resources change the control's appearance. The [member theme] of a [Control] node affects all of its direct and indirect children (as long as a chain of controls is uninterrupted). To override some of the theme items, call one of the [code]add_theme_*_override[/code] methods, like [method add_theme_font_override]. You can also override theme items in the Inspector.
		[b]Note:[/b] Theme items are [i]not[/i] [Object] properties. This means you can't access their values using [method Object.get] and [method Object.set]. Instead, use the [code]get_theme_*[/code] and [code]add_theme_*_override[/code] methods provided by this class.
	</description>
	<tutorials>
		<link title="GUI documentation index">$DOCS_URL/tutorials/ui/index.html</link>
		<link title="Custom drawing in 2D">$DOCS_URL/tutorials/2d/custom_drawing_in_2d.html</link>
		<link title="Control node gallery">$DOCS_URL/tutorials/ui/control_node_gallery.html</link>
		<link title="Multiple resolutions">$DOCS_URL/tutorials/rendering/multiple_resolutions.html</link>
		<link title="All GUI Demos">https://github.com/redot-engine/redot-demo-projects/tree/master/gui</link>
	</tutorials>
	<methods>
		<method name="_accessibility_get_contextual_info" qualifiers="virtual const">
			<return type="String" />
			<description>
				Return the description of the keyboard shortcuts and other contextual help for this control.
			</description>
		</method>
		<method name="_can_drop_data" qualifiers="virtual const">
			<return type="bool" />
			<param index="0" name="at_position" type="Vector2" />
			<param index="1" name="data" type="Variant" />
			<description>
				Redot calls this method to test if [param data] from a control's [method _get_drag_data] can be dropped at [param at_position]. [param at_position] is local to this control.
				This method should only be used to test the data. Process the data in [method _drop_data].
				[b]Note:[/b] If drag was initiated by keyboard shortcut or [method accessibility_drag], [param at_position] is set to [code]Vector2(INFINITY, INFINITY)[/code] and the currently selected item/text position should be used as drop position.
				[codeblocks]
				[gdscript]
				func _can_drop_data(position, data):
				    # Check position if it is relevant to you
				    # Otherwise, just check data
				    return typeof(data) == TYPE_DICTIONARY and data.has("expected")
				[/gdscript]
				[csharp]
				public override bool _CanDropData(Vector2 atPosition, Variant data)
				{
				    // Check position if it is relevant to you
				    // Otherwise, just check data
				    return data.VariantType == Variant.Type.Dictionary &amp;&amp; data.AsGodotDictionary().ContainsKey("expected");
				}
				[/csharp]
				[/codeblocks]
			</description>
		</method>
		<method name="_drop_data" qualifiers="virtual">
			<return type="void" />
			<param index="0" name="at_position" type="Vector2" />
			<param index="1" name="data" type="Variant" />
			<description>
<<<<<<< HEAD
				Redot calls this method to pass you the [param data] from a control's [method _get_drag_data] result. Redot first calls [method _can_drop_data] to test if [param data] is allowed to drop at [param at_position] where [param at_position] is local to this control.
=======
				Godot calls this method to pass you the [param data] from a control's [method _get_drag_data] result. Godot first calls [method _can_drop_data] to test if [param data] is allowed to drop at [param at_position] where [param at_position] is local to this control.
				[b]Note:[/b] If drag was initiated by keyboard shortcut or [method accessibility_drag], [param at_position] is set to [code]Vector2(INFINITY, INFINITY)[/code] and the currently selected item/text position should be used as drop position.
>>>>>>> 2d3bdcac
				[codeblocks]
				[gdscript]
				func _can_drop_data(position, data):
				    return typeof(data) == TYPE_DICTIONARY and data.has("color")

				func _drop_data(position, data):
				    var color = data["color"]
				[/gdscript]
				[csharp]
				public override bool _CanDropData(Vector2 atPosition, Variant data)
				{
				    return data.VariantType == Variant.Type.Dictionary &amp;&amp; data.AsGodotDictionary().ContainsKey("color");
				}

				public override void _DropData(Vector2 atPosition, Variant data)
				{
				    Color color = data.AsGodotDictionary()["color"].AsColor();
				}
				[/csharp]
				[/codeblocks]
			</description>
		</method>
		<method name="_get_drag_data" qualifiers="virtual">
			<return type="Variant" />
			<param index="0" name="at_position" type="Vector2" />
			<description>
				Redot calls this method to get data that can be dragged and dropped onto controls that expect drop data. Returns [code]null[/code] if there is no data to drag. Controls that want to receive drop data should implement [method _can_drop_data] and [method _drop_data]. [param at_position] is local to this control. Drag may be forced with [method force_drag].
				A preview that will follow the mouse that should represent the data can be set with [method set_drag_preview]. A good time to set the preview is in this method.
				[b]Note:[/b] If drag was initiated by keyboard shortcut or [method accessibility_drag], [param at_position] is set to [code]Vector2(INFINITY, INFINITY)[/code] and the currently selected item/text position should be used as drop position.
				[codeblocks]
				[gdscript]
				func _get_drag_data(position):
				    var mydata = make_data() # This is your custom method generating the drag data.
				    set_drag_preview(make_preview(mydata)) # This is your custom method generating the preview of the drag data.
				    return mydata
				[/gdscript]
				[csharp]
				public override Variant _GetDragData(Vector2 atPosition)
				{
				    var myData = MakeData(); // This is your custom method generating the drag data.
				    SetDragPreview(MakePreview(myData)); // This is your custom method generating the preview of the drag data.
				    return myData;
				}
				[/csharp]
				[/codeblocks]
			</description>
		</method>
		<method name="_get_minimum_size" qualifiers="virtual const">
			<return type="Vector2" />
			<description>
				Virtual method to be implemented by the user. Returns the minimum size for this control. Alternative to [member custom_minimum_size] for controlling minimum size via code. The actual minimum size will be the max value of these two (in each axis separately).
				If not overridden, defaults to [constant Vector2.ZERO].
				[b]Note:[/b] This method will not be called when the script is attached to a [Control] node that already overrides its minimum size (e.g. [Label], [Button], [PanelContainer] etc.). It can only be used with most basic GUI nodes, like [Control], [Container], [Panel] etc.
			</description>
		</method>
		<method name="_get_tooltip" qualifiers="virtual const">
			<return type="String" />
			<param index="0" name="at_position" type="Vector2" />
			<description>
				Virtual method to be implemented by the user. Returns the tooltip text for the position [param at_position] in control's local coordinates, which will typically appear when the cursor is resting over this control. See [method get_tooltip].
				[b]Note:[/b] If this method returns an empty [String] and [method _make_custom_tooltip] is not overridden, no tooltip is displayed.
			</description>
		</method>
		<method name="_gui_input" qualifiers="virtual">
			<return type="void" />
			<param index="0" name="event" type="InputEvent" />
			<description>
				Virtual method to be implemented by the user. Override this method to handle and accept inputs on UI elements. See also [method accept_event].
				[b]Example:[/b] Click on the control to print a message:
				[codeblocks]
				[gdscript]
				func _gui_input(event):
				    if event is InputEventMouseButton:
				        if event.button_index == MOUSE_BUTTON_LEFT and event.pressed:
				            print("I've been clicked D:")
				[/gdscript]
				[csharp]
				public override void _GuiInput(InputEvent @event)
				{
				    if (@event is InputEventMouseButton mb)
				    {
				        if (mb.ButtonIndex == MouseButton.Left &amp;&amp; mb.Pressed)
				        {
				            GD.Print("I've been clicked D:");
				        }
				    }
				}
				[/csharp]
				[/codeblocks]
				If the [param event] inherits [InputEventMouse], this method will [b]not[/b] be called when:
				- the control's [member mouse_filter] is set to [constant MOUSE_FILTER_IGNORE];
				- the control is obstructed by another control on top, that doesn't have [member mouse_filter] set to [constant MOUSE_FILTER_IGNORE];
				- the control's parent has [member mouse_filter] set to [constant MOUSE_FILTER_STOP] or has accepted the event;
				- the control's parent has [member clip_contents] enabled and the [param event]'s position is outside the parent's rectangle;
				- the [param event]'s position is outside the control (see [method _has_point]).
				[b]Note:[/b] The [param event]'s position is relative to this control's origin.
			</description>
		</method>
		<method name="_has_point" qualifiers="virtual const">
			<return type="bool" />
			<param index="0" name="point" type="Vector2" />
			<description>
				Virtual method to be implemented by the user. Returns whether the given [param point] is inside this control.
				If not overridden, default behavior is checking if the point is within control's Rect.
				[b]Note:[/b] If you want to check if a point is inside the control, you can use [code]Rect2(Vector2.ZERO, size).has_point(point)[/code].
			</description>
		</method>
		<method name="_make_custom_tooltip" qualifiers="virtual const">
			<return type="Object" />
			<param index="0" name="for_text" type="String" />
			<description>
				Virtual method to be implemented by the user. Returns a [Control] node that should be used as a tooltip instead of the default one. [param for_text] is the return value of [method get_tooltip].
				The returned node must be of type [Control] or Control-derived. It can have child nodes of any type. It is freed when the tooltip disappears, so make sure you always provide a new instance (if you want to use a pre-existing node from your scene tree, you can duplicate it and pass the duplicated instance). When [code]null[/code] or a non-Control node is returned, the default tooltip will be used instead.
				The returned node will be added as child to a [PopupPanel], so you should only provide the contents of that panel. That [PopupPanel] can be themed using [method Theme.set_stylebox] for the type [code]"TooltipPanel"[/code] (see [member tooltip_text] for an example).
				[b]Note:[/b] The tooltip is shrunk to minimal size. If you want to ensure it's fully visible, you might want to set its [member custom_minimum_size] to some non-zero value.
				[b]Note:[/b] The node (and any relevant children) should have their [member CanvasItem.visible] set to [code]true[/code] when returned, otherwise, the viewport that instantiates it will not be able to calculate its minimum size reliably.
				[b]Note:[/b] If overridden, this method is called even if [method get_tooltip] returns an empty string. When this happens with the default tooltip, it is not displayed. To copy this behavior, return [code]null[/code] in this method when [param for_text] is empty.
				[b]Example:[/b] Use a constructed node as a tooltip:
				[codeblocks]
				[gdscript]
				func _make_custom_tooltip(for_text):
				    var label = Label.new()
				    label.text = for_text
				    return label
				[/gdscript]
				[csharp]
				public override Control _MakeCustomTooltip(string forText)
				{
				    var label = new Label();
				    label.Text = forText;
				    return label;
				}
				[/csharp]
				[/codeblocks]
				[b]Example:[/b] Usa a scene instance as a tooltip:
				[codeblocks]
				[gdscript]
				func _make_custom_tooltip(for_text):
				    var tooltip = preload("res://some_tooltip_scene.tscn").instantiate()
				    tooltip.get_node("Label").text = for_text
				    return tooltip
				[/gdscript]
				[csharp]
				public override Control _MakeCustomTooltip(string forText)
				{
				    Node tooltip = ResourceLoader.Load&lt;PackedScene&gt;("res://some_tooltip_scene.tscn").Instantiate();
				    tooltip.GetNode&lt;Label&gt;("Label").Text = forText;
				    return tooltip;
				}
				[/csharp]
				[/codeblocks]
			</description>
		</method>
		<method name="_structured_text_parser" qualifiers="virtual const">
			<return type="Vector3i[]" />
			<param index="0" name="args" type="Array" />
			<param index="1" name="text" type="String" />
			<description>
				User defined BiDi algorithm override function.
				Returns an [Array] of [Vector3i] text ranges and text base directions, in the left-to-right order. Ranges should cover full source [param text] without overlaps. BiDi algorithm will be used on each range separately.
			</description>
		</method>
		<method name="accept_event">
			<return type="void" />
			<description>
				Marks an input event as handled. Once you accept an input event, it stops propagating, even to nodes listening to [method Node._unhandled_input] or [method Node._unhandled_key_input].
				[b]Note:[/b] This does not affect the methods in [Input], only the way events are propagated.
			</description>
		</method>
		<method name="accessibility_drag">
			<return type="void" />
			<description>
				Starts drag-and-drop operation without using a mouse.
			</description>
		</method>
		<method name="accessibility_drop">
			<return type="void" />
			<description>
				Ends drag-and-drop operation without using a mouse.
			</description>
		</method>
		<method name="add_theme_color_override">
			<return type="void" />
			<param index="0" name="name" type="StringName" />
			<param index="1" name="color" type="Color" />
			<description>
				Creates a local override for a theme [Color] with the specified [param name]. Local overrides always take precedence when fetching theme items for the control. An override can be removed with [method remove_theme_color_override].
				See also [method get_theme_color].
				[b]Example:[/b] Override a [Label]'s color and reset it later:
				[codeblocks]
				[gdscript]
				# Given the child Label node "MyLabel", override its font color with a custom value.
				$MyLabel.add_theme_color_override("font_color", Color(1, 0.5, 0))
				# Reset the font color of the child label.
				$MyLabel.remove_theme_color_override("font_color")
				# Alternatively it can be overridden with the default value from the Label type.
				$MyLabel.add_theme_color_override("font_color", get_theme_color("font_color", "Label"))
				[/gdscript]
				[csharp]
				// Given the child Label node "MyLabel", override its font color with a custom value.
				GetNode&lt;Label&gt;("MyLabel").AddThemeColorOverride("font_color", new Color(1, 0.5f, 0));
				// Reset the font color of the child label.
				GetNode&lt;Label&gt;("MyLabel").RemoveThemeColorOverride("font_color");
				// Alternatively it can be overridden with the default value from the Label type.
				GetNode&lt;Label&gt;("MyLabel").AddThemeColorOverride("font_color", GetThemeColor("font_color", "Label"));
				[/csharp]
				[/codeblocks]
			</description>
		</method>
		<method name="add_theme_constant_override">
			<return type="void" />
			<param index="0" name="name" type="StringName" />
			<param index="1" name="constant" type="int" />
			<description>
				Creates a local override for a theme constant with the specified [param name]. Local overrides always take precedence when fetching theme items for the control. An override can be removed with [method remove_theme_constant_override].
				See also [method get_theme_constant].
			</description>
		</method>
		<method name="add_theme_font_override">
			<return type="void" />
			<param index="0" name="name" type="StringName" />
			<param index="1" name="font" type="Font" />
			<description>
				Creates a local override for a theme [Font] with the specified [param name]. Local overrides always take precedence when fetching theme items for the control. An override can be removed with [method remove_theme_font_override].
				See also [method get_theme_font].
			</description>
		</method>
		<method name="add_theme_font_size_override">
			<return type="void" />
			<param index="0" name="name" type="StringName" />
			<param index="1" name="font_size" type="int" />
			<description>
				Creates a local override for a theme font size with the specified [param name]. Local overrides always take precedence when fetching theme items for the control. An override can be removed with [method remove_theme_font_size_override].
				See also [method get_theme_font_size].
			</description>
		</method>
		<method name="add_theme_icon_override">
			<return type="void" />
			<param index="0" name="name" type="StringName" />
			<param index="1" name="texture" type="Texture2D" />
			<description>
				Creates a local override for a theme icon with the specified [param name]. Local overrides always take precedence when fetching theme items for the control. An override can be removed with [method remove_theme_icon_override].
				See also [method get_theme_icon].
			</description>
		</method>
		<method name="add_theme_stylebox_override">
			<return type="void" />
			<param index="0" name="name" type="StringName" />
			<param index="1" name="stylebox" type="StyleBox" />
			<description>
				Creates a local override for a theme [StyleBox] with the specified [param name]. Local overrides always take precedence when fetching theme items for the control. An override can be removed with [method remove_theme_stylebox_override].
				See also [method get_theme_stylebox].
				[b]Example:[/b] Modify a property in a [StyleBox] by duplicating it:
				[codeblocks]
				[gdscript]
				# The snippet below assumes the child node "MyButton" has a StyleBoxFlat assigned.
				# Resources are shared across instances, so we need to duplicate it
				# to avoid modifying the appearance of all other buttons.
				var new_stylebox_normal = $MyButton.get_theme_stylebox("normal").duplicate()
				new_stylebox_normal.border_width_top = 3
				new_stylebox_normal.border_color = Color(0, 1, 0.5)
				$MyButton.add_theme_stylebox_override("normal", new_stylebox_normal)
				# Remove the stylebox override.
				$MyButton.remove_theme_stylebox_override("normal")
				[/gdscript]
				[csharp]
				// The snippet below assumes the child node "MyButton" has a StyleBoxFlat assigned.
				// Resources are shared across instances, so we need to duplicate it
				// to avoid modifying the appearance of all other buttons.
				StyleBoxFlat newStyleboxNormal = GetNode&lt;Button&gt;("MyButton").GetThemeStylebox("normal").Duplicate() as StyleBoxFlat;
				newStyleboxNormal.BorderWidthTop = 3;
				newStyleboxNormal.BorderColor = new Color(0, 1, 0.5f);
				GetNode&lt;Button&gt;("MyButton").AddThemeStyleboxOverride("normal", newStyleboxNormal);
				// Remove the stylebox override.
				GetNode&lt;Button&gt;("MyButton").RemoveThemeStyleboxOverride("normal");
				[/csharp]
				[/codeblocks]
			</description>
		</method>
		<method name="begin_bulk_theme_override">
			<return type="void" />
			<description>
				Prevents [code]*_theme_*_override[/code] methods from emitting [constant NOTIFICATION_THEME_CHANGED] until [method end_bulk_theme_override] is called.
			</description>
		</method>
		<method name="end_bulk_theme_override">
			<return type="void" />
			<description>
				Ends a bulk theme override update. See [method begin_bulk_theme_override].
			</description>
		</method>
		<method name="find_next_valid_focus" qualifiers="const">
			<return type="Control" />
			<description>
				Finds the next (below in the tree) [Control] that can receive the focus.
			</description>
		</method>
		<method name="find_prev_valid_focus" qualifiers="const">
			<return type="Control" />
			<description>
				Finds the previous (above in the tree) [Control] that can receive the focus.
			</description>
		</method>
		<method name="find_valid_focus_neighbor" qualifiers="const">
			<return type="Control" />
			<param index="0" name="side" type="int" enum="Side" />
			<description>
				Finds the next [Control] that can receive the focus on the specified [enum Side].
				[b]Note:[/b] This is different from [method get_focus_neighbor], which returns the path of a specified focus neighbor.
			</description>
		</method>
		<method name="force_drag">
			<return type="void" />
			<param index="0" name="data" type="Variant" />
			<param index="1" name="preview" type="Control" />
			<description>
				Forces drag and bypasses [method _get_drag_data] and [method set_drag_preview] by passing [param data] and [param preview]. Drag will start even if the mouse is neither over nor pressed on this control.
				The methods [method _can_drop_data] and [method _drop_data] must be implemented on controls that want to receive drop data.
			</description>
		</method>
		<method name="get_anchor" qualifiers="const">
			<return type="float" />
			<param index="0" name="side" type="int" enum="Side" />
			<description>
				Returns the anchor for the specified [enum Side]. A getter method for [member anchor_bottom], [member anchor_left], [member anchor_right] and [member anchor_top].
			</description>
		</method>
		<method name="get_begin" qualifiers="const">
			<return type="Vector2" />
			<description>
				Returns [member offset_left] and [member offset_top]. See also [member position].
			</description>
		</method>
		<method name="get_combined_minimum_size" qualifiers="const">
			<return type="Vector2" />
			<description>
				Returns combined minimum size from [member custom_minimum_size] and [method get_minimum_size].
			</description>
		</method>
		<method name="get_cursor_shape" qualifiers="const">
			<return type="int" enum="Control.CursorShape" />
			<param index="0" name="position" type="Vector2" default="Vector2(0, 0)" />
			<description>
				Returns the mouse cursor shape the control displays on mouse hover. See [enum CursorShape].
			</description>
		</method>
		<method name="get_end" qualifiers="const">
			<return type="Vector2" />
			<description>
				Returns [member offset_right] and [member offset_bottom].
			</description>
		</method>
		<method name="get_focus_mode_with_override" qualifiers="const">
			<return type="int" enum="Control.FocusMode" />
			<description>
				Returns the [member focus_mode], but takes the [member focus_behavior_recursive] into account. If [member focus_behavior_recursive] is set to [constant FOCUS_BEHAVIOR_DISABLED], or it is set to [constant FOCUS_BEHAVIOR_INHERITED] and its ancestor is set to [constant FOCUS_BEHAVIOR_DISABLED], then this returns [constant FOCUS_NONE].
			</description>
		</method>
		<method name="get_focus_neighbor" qualifiers="const">
			<return type="NodePath" />
			<param index="0" name="side" type="int" enum="Side" />
			<description>
				Returns the focus neighbor for the specified [enum Side]. A getter method for [member focus_neighbor_bottom], [member focus_neighbor_left], [member focus_neighbor_right] and [member focus_neighbor_top].
				[b]Note:[/b] To find the next [Control] on the specific [enum Side], even if a neighbor is not assigned, use [method find_valid_focus_neighbor].
			</description>
		</method>
		<method name="get_global_rect" qualifiers="const">
			<return type="Rect2" />
			<description>
				Returns the position and size of the control relative to the containing canvas. See [member global_position] and [member size].
				[b]Note:[/b] If the node itself or any parent [CanvasItem] between the node and the canvas have a non default rotation or skew, the resulting size is likely not meaningful.
				[b]Note:[/b] Setting [member Viewport.gui_snap_controls_to_pixels] to [code]true[/code] can lead to rounding inaccuracies between the displayed control and the returned [Rect2].
			</description>
		</method>
		<method name="get_minimum_size" qualifiers="const">
			<return type="Vector2" />
			<description>
				Returns the minimum size for this control. See [member custom_minimum_size].
			</description>
		</method>
		<method name="get_mouse_filter_with_override" qualifiers="const">
			<return type="int" enum="Control.MouseFilter" />
			<description>
				Returns the [member mouse_filter], but takes the [member mouse_behavior_recursive] into account. If [member mouse_behavior_recursive] is set to [constant MOUSE_BEHAVIOR_DISABLED], or it is set to [constant MOUSE_BEHAVIOR_INHERITED] and its ancestor is set to [constant MOUSE_BEHAVIOR_DISABLED], then this returns [constant MOUSE_FILTER_IGNORE].
			</description>
		</method>
		<method name="get_offset" qualifiers="const">
			<return type="float" />
			<param index="0" name="offset" type="int" enum="Side" />
			<description>
				Returns the offset for the specified [enum Side]. A getter method for [member offset_bottom], [member offset_left], [member offset_right] and [member offset_top].
			</description>
		</method>
		<method name="get_parent_area_size" qualifiers="const">
			<return type="Vector2" />
			<description>
				Returns the width/height occupied in the parent control.
			</description>
		</method>
		<method name="get_parent_control" qualifiers="const">
			<return type="Control" />
			<description>
				Returns the parent control node.
			</description>
		</method>
		<method name="get_rect" qualifiers="const">
			<return type="Rect2" />
			<description>
				Returns the position and size of the control in the coordinate system of the containing node. See [member position], [member scale] and [member size].
				[b]Note:[/b] If [member rotation] is not the default rotation, the resulting size is not meaningful.
				[b]Note:[/b] Setting [member Viewport.gui_snap_controls_to_pixels] to [code]true[/code] can lead to rounding inaccuracies between the displayed control and the returned [Rect2].
			</description>
		</method>
		<method name="get_screen_position" qualifiers="const">
			<return type="Vector2" />
			<description>
				Returns the position of this [Control] in global screen coordinates (i.e. taking window position into account). Mostly useful for editor plugins.
				Equals to [member global_position] if the window is embedded (see [member Viewport.gui_embed_subwindows]).
				[b]Example:[/b] Show a popup at the mouse position:
				[codeblock]
				popup_menu.position = get_screen_position() + get_local_mouse_position()
				popup_menu.reset_size()
				popup_menu.popup()
				[/codeblock]
			</description>
		</method>
		<method name="get_theme_color" qualifiers="const">
			<return type="Color" />
			<param index="0" name="name" type="StringName" />
			<param index="1" name="theme_type" type="StringName" default="&amp;&quot;&quot;" />
			<description>
				Returns a [Color] from the first matching [Theme] in the tree if that [Theme] has a color item with the specified [param name] and [param theme_type]. If [param theme_type] is omitted the class name of the current control is used as the type, or [member theme_type_variation] if it is defined. If the type is a class name its parent classes are also checked, in order of inheritance. If the type is a variation its base types are checked, in order of dependency, then the control's class name and its parent classes are checked.
				For the current control its local overrides are considered first (see [method add_theme_color_override]), then its assigned [member theme]. After the current control, each parent control and its assigned [member theme] are considered; controls without a [member theme] assigned are skipped. If no matching [Theme] is found in the tree, the custom project [Theme] (see [member ProjectSettings.gui/theme/custom]) and the default [Theme] are used (see [ThemeDB]).
				[codeblocks]
				[gdscript]
				func _ready():
				    # Get the font color defined for the current Control's class, if it exists.
				    modulate = get_theme_color("font_color")
				    # Get the font color defined for the Button class.
				    modulate = get_theme_color("font_color", "Button")
				[/gdscript]
				[csharp]
				public override void _Ready()
				{
				    // Get the font color defined for the current Control's class, if it exists.
				    Modulate = GetThemeColor("font_color");
				    // Get the font color defined for the Button class.
				    Modulate = GetThemeColor("font_color", "Button");
				}
				[/csharp]
				[/codeblocks]
			</description>
		</method>
		<method name="get_theme_constant" qualifiers="const">
			<return type="int" />
			<param index="0" name="name" type="StringName" />
			<param index="1" name="theme_type" type="StringName" default="&amp;&quot;&quot;" />
			<description>
				Returns a constant from the first matching [Theme] in the tree if that [Theme] has a constant item with the specified [param name] and [param theme_type].
				See [method get_theme_color] for details.
			</description>
		</method>
		<method name="get_theme_default_base_scale" qualifiers="const">
			<return type="float" />
			<description>
				Returns the default base scale value from the first matching [Theme] in the tree if that [Theme] has a valid [member Theme.default_base_scale] value.
				See [method get_theme_color] for details.
			</description>
		</method>
		<method name="get_theme_default_font" qualifiers="const">
			<return type="Font" />
			<description>
				Returns the default font from the first matching [Theme] in the tree if that [Theme] has a valid [member Theme.default_font] value.
				See [method get_theme_color] for details.
			</description>
		</method>
		<method name="get_theme_default_font_size" qualifiers="const">
			<return type="int" />
			<description>
				Returns the default font size value from the first matching [Theme] in the tree if that [Theme] has a valid [member Theme.default_font_size] value.
				See [method get_theme_color] for details.
			</description>
		</method>
		<method name="get_theme_font" qualifiers="const">
			<return type="Font" />
			<param index="0" name="name" type="StringName" />
			<param index="1" name="theme_type" type="StringName" default="&amp;&quot;&quot;" />
			<description>
				Returns a [Font] from the first matching [Theme] in the tree if that [Theme] has a font item with the specified [param name] and [param theme_type].
				See [method get_theme_color] for details.
			</description>
		</method>
		<method name="get_theme_font_size" qualifiers="const">
			<return type="int" />
			<param index="0" name="name" type="StringName" />
			<param index="1" name="theme_type" type="StringName" default="&amp;&quot;&quot;" />
			<description>
				Returns a font size from the first matching [Theme] in the tree if that [Theme] has a font size item with the specified [param name] and [param theme_type].
				See [method get_theme_color] for details.
			</description>
		</method>
		<method name="get_theme_icon" qualifiers="const">
			<return type="Texture2D" />
			<param index="0" name="name" type="StringName" />
			<param index="1" name="theme_type" type="StringName" default="&amp;&quot;&quot;" />
			<description>
				Returns an icon from the first matching [Theme] in the tree if that [Theme] has an icon item with the specified [param name] and [param theme_type].
				See [method get_theme_color] for details.
			</description>
		</method>
		<method name="get_theme_stylebox" qualifiers="const">
			<return type="StyleBox" />
			<param index="0" name="name" type="StringName" />
			<param index="1" name="theme_type" type="StringName" default="&amp;&quot;&quot;" />
			<description>
				Returns a [StyleBox] from the first matching [Theme] in the tree if that [Theme] has a stylebox item with the specified [param name] and [param theme_type].
				See [method get_theme_color] for details.
			</description>
		</method>
		<method name="get_tooltip" qualifiers="const">
			<return type="String" />
			<param index="0" name="at_position" type="Vector2" default="Vector2(0, 0)" />
			<description>
				Returns the tooltip text for the position [param at_position] in control's local coordinates, which will typically appear when the cursor is resting over this control. By default, it returns [member tooltip_text].
				This method can be overridden to customize its behavior. See [method _get_tooltip].
				[b]Note:[/b] If this method returns an empty [String] and [method _make_custom_tooltip] is not overridden, no tooltip is displayed.
			</description>
		</method>
		<method name="grab_click_focus">
			<return type="void" />
			<description>
				Creates an [InputEventMouseButton] that attempts to click the control. If the event is received, the control gains focus.
				[codeblocks]
				[gdscript]
				func _process(delta):
				    grab_click_focus() # When clicking another Control node, this node will be clicked instead.
				[/gdscript]
				[csharp]
				public override void _Process(double delta)
				{
				    GrabClickFocus(); // When clicking another Control node, this node will be clicked instead.
				}
				[/csharp]
				[/codeblocks]
			</description>
		</method>
		<method name="grab_focus">
			<return type="void" />
			<description>
				Steal the focus from another control and become the focused control (see [member focus_mode]).
				[b]Note:[/b] Using this method together with [method Callable.call_deferred] makes it more reliable, especially when called inside [method Node._ready].
			</description>
		</method>
		<method name="has_focus" qualifiers="const">
			<return type="bool" />
			<description>
				Returns [code]true[/code] if this is the current focused control. See [member focus_mode].
			</description>
		</method>
		<method name="has_theme_color" qualifiers="const">
			<return type="bool" />
			<param index="0" name="name" type="StringName" />
			<param index="1" name="theme_type" type="StringName" default="&amp;&quot;&quot;" />
			<description>
				Returns [code]true[/code] if there is a matching [Theme] in the tree that has a color item with the specified [param name] and [param theme_type].
				See [method get_theme_color] for details.
			</description>
		</method>
		<method name="has_theme_color_override" qualifiers="const">
			<return type="bool" />
			<param index="0" name="name" type="StringName" />
			<description>
				Returns [code]true[/code] if there is a local override for a theme [Color] with the specified [param name] in this [Control] node.
				See [method add_theme_color_override].
			</description>
		</method>
		<method name="has_theme_constant" qualifiers="const">
			<return type="bool" />
			<param index="0" name="name" type="StringName" />
			<param index="1" name="theme_type" type="StringName" default="&amp;&quot;&quot;" />
			<description>
				Returns [code]true[/code] if there is a matching [Theme] in the tree that has a constant item with the specified [param name] and [param theme_type].
				See [method get_theme_color] for details.
			</description>
		</method>
		<method name="has_theme_constant_override" qualifiers="const">
			<return type="bool" />
			<param index="0" name="name" type="StringName" />
			<description>
				Returns [code]true[/code] if there is a local override for a theme constant with the specified [param name] in this [Control] node.
				See [method add_theme_constant_override].
			</description>
		</method>
		<method name="has_theme_font" qualifiers="const">
			<return type="bool" />
			<param index="0" name="name" type="StringName" />
			<param index="1" name="theme_type" type="StringName" default="&amp;&quot;&quot;" />
			<description>
				Returns [code]true[/code] if there is a matching [Theme] in the tree that has a font item with the specified [param name] and [param theme_type].
				See [method get_theme_color] for details.
			</description>
		</method>
		<method name="has_theme_font_override" qualifiers="const">
			<return type="bool" />
			<param index="0" name="name" type="StringName" />
			<description>
				Returns [code]true[/code] if there is a local override for a theme [Font] with the specified [param name] in this [Control] node.
				See [method add_theme_font_override].
			</description>
		</method>
		<method name="has_theme_font_size" qualifiers="const">
			<return type="bool" />
			<param index="0" name="name" type="StringName" />
			<param index="1" name="theme_type" type="StringName" default="&amp;&quot;&quot;" />
			<description>
				Returns [code]true[/code] if there is a matching [Theme] in the tree that has a font size item with the specified [param name] and [param theme_type].
				See [method get_theme_color] for details.
			</description>
		</method>
		<method name="has_theme_font_size_override" qualifiers="const">
			<return type="bool" />
			<param index="0" name="name" type="StringName" />
			<description>
				Returns [code]true[/code] if there is a local override for a theme font size with the specified [param name] in this [Control] node.
				See [method add_theme_font_size_override].
			</description>
		</method>
		<method name="has_theme_icon" qualifiers="const">
			<return type="bool" />
			<param index="0" name="name" type="StringName" />
			<param index="1" name="theme_type" type="StringName" default="&amp;&quot;&quot;" />
			<description>
				Returns [code]true[/code] if there is a matching [Theme] in the tree that has an icon item with the specified [param name] and [param theme_type].
				See [method get_theme_color] for details.
			</description>
		</method>
		<method name="has_theme_icon_override" qualifiers="const">
			<return type="bool" />
			<param index="0" name="name" type="StringName" />
			<description>
				Returns [code]true[/code] if there is a local override for a theme icon with the specified [param name] in this [Control] node.
				See [method add_theme_icon_override].
			</description>
		</method>
		<method name="has_theme_stylebox" qualifiers="const">
			<return type="bool" />
			<param index="0" name="name" type="StringName" />
			<param index="1" name="theme_type" type="StringName" default="&amp;&quot;&quot;" />
			<description>
				Returns [code]true[/code] if there is a matching [Theme] in the tree that has a stylebox item with the specified [param name] and [param theme_type].
				See [method get_theme_color] for details.
			</description>
		</method>
		<method name="has_theme_stylebox_override" qualifiers="const">
			<return type="bool" />
			<param index="0" name="name" type="StringName" />
			<description>
				Returns [code]true[/code] if there is a local override for a theme [StyleBox] with the specified [param name] in this [Control] node.
				See [method add_theme_stylebox_override].
			</description>
		</method>
		<method name="is_drag_successful" qualifiers="const">
			<return type="bool" />
			<description>
				Returns [code]true[/code] if a drag operation is successful. Alternative to [method Viewport.gui_is_drag_successful].
				Best used with [constant Node.NOTIFICATION_DRAG_END].
			</description>
		</method>
		<method name="is_layout_rtl" qualifiers="const">
			<return type="bool" />
			<description>
				Returns [code]true[/code] if the layout is right-to-left. See also [member layout_direction].
			</description>
		</method>
		<method name="release_focus">
			<return type="void" />
			<description>
				Give up the focus. No other control will be able to receive input.
			</description>
		</method>
		<method name="remove_theme_color_override">
			<return type="void" />
			<param index="0" name="name" type="StringName" />
			<description>
				Removes a local override for a theme [Color] with the specified [param name] previously added by [method add_theme_color_override] or via the Inspector dock.
			</description>
		</method>
		<method name="remove_theme_constant_override">
			<return type="void" />
			<param index="0" name="name" type="StringName" />
			<description>
				Removes a local override for a theme constant with the specified [param name] previously added by [method add_theme_constant_override] or via the Inspector dock.
			</description>
		</method>
		<method name="remove_theme_font_override">
			<return type="void" />
			<param index="0" name="name" type="StringName" />
			<description>
				Removes a local override for a theme [Font] with the specified [param name] previously added by [method add_theme_font_override] or via the Inspector dock.
			</description>
		</method>
		<method name="remove_theme_font_size_override">
			<return type="void" />
			<param index="0" name="name" type="StringName" />
			<description>
				Removes a local override for a theme font size with the specified [param name] previously added by [method add_theme_font_size_override] or via the Inspector dock.
			</description>
		</method>
		<method name="remove_theme_icon_override">
			<return type="void" />
			<param index="0" name="name" type="StringName" />
			<description>
				Removes a local override for a theme icon with the specified [param name] previously added by [method add_theme_icon_override] or via the Inspector dock.
			</description>
		</method>
		<method name="remove_theme_stylebox_override">
			<return type="void" />
			<param index="0" name="name" type="StringName" />
			<description>
				Removes a local override for a theme [StyleBox] with the specified [param name] previously added by [method add_theme_stylebox_override] or via the Inspector dock.
			</description>
		</method>
		<method name="reset_size">
			<return type="void" />
			<description>
				Resets the size to [method get_combined_minimum_size]. This is equivalent to calling [code]set_size(Vector2())[/code] (or any size below the minimum).
			</description>
		</method>
		<method name="set_anchor">
			<return type="void" />
			<param index="0" name="side" type="int" enum="Side" />
			<param index="1" name="anchor" type="float" />
			<param index="2" name="keep_offset" type="bool" default="false" />
			<param index="3" name="push_opposite_anchor" type="bool" default="true" />
			<description>
				Sets the anchor for the specified [enum Side] to [param anchor]. A setter method for [member anchor_bottom], [member anchor_left], [member anchor_right] and [member anchor_top].
				If [param keep_offset] is [code]true[/code], offsets aren't updated after this operation.
				If [param push_opposite_anchor] is [code]true[/code] and the opposite anchor overlaps this anchor, the opposite one will have its value overridden. For example, when setting left anchor to 1 and the right anchor has value of 0.5, the right anchor will also get value of 1. If [param push_opposite_anchor] was [code]false[/code], the left anchor would get value 0.5.
			</description>
		</method>
		<method name="set_anchor_and_offset">
			<return type="void" />
			<param index="0" name="side" type="int" enum="Side" />
			<param index="1" name="anchor" type="float" />
			<param index="2" name="offset" type="float" />
			<param index="3" name="push_opposite_anchor" type="bool" default="false" />
			<description>
				Works the same as [method set_anchor], but instead of [code]keep_offset[/code] argument and automatic update of offset, it allows to set the offset yourself (see [method set_offset]).
			</description>
		</method>
		<method name="set_anchors_and_offsets_preset">
			<return type="void" />
			<param index="0" name="preset" type="int" enum="Control.LayoutPreset" />
			<param index="1" name="resize_mode" type="int" enum="Control.LayoutPresetMode" default="0" />
			<param index="2" name="margin" type="int" default="0" />
			<description>
				Sets both anchor preset and offset preset. See [method set_anchors_preset] and [method set_offsets_preset].
			</description>
		</method>
		<method name="set_anchors_preset">
			<return type="void" />
			<param index="0" name="preset" type="int" enum="Control.LayoutPreset" />
			<param index="1" name="keep_offsets" type="bool" default="false" />
			<description>
				Sets the anchors to a [param preset] from [enum Control.LayoutPreset] enum. This is the code equivalent to using the Layout menu in the 2D editor.
				If [param keep_offsets] is [code]true[/code], control's position will also be updated.
			</description>
		</method>
		<method name="set_begin">
			<return type="void" />
			<param index="0" name="position" type="Vector2" />
			<description>
				Sets [member offset_left] and [member offset_top] at the same time. Equivalent of changing [member position].
			</description>
		</method>
		<method name="set_drag_forwarding">
			<return type="void" />
			<param index="0" name="drag_func" type="Callable" />
			<param index="1" name="can_drop_func" type="Callable" />
			<param index="2" name="drop_func" type="Callable" />
			<description>
				Sets the given callables to be used instead of the control's own drag-and-drop virtual methods. If a callable is empty, its respective virtual method is used as normal.
				The arguments for each callable should be exactly the same as their respective virtual methods, which would be:
				- [param drag_func] corresponds to [method _get_drag_data] and requires a [Vector2];
				- [param can_drop_func] corresponds to [method _can_drop_data] and requires both a [Vector2] and a [Variant];
				- [param drop_func] corresponds to [method _drop_data] and requires both a [Vector2] and a [Variant].
			</description>
		</method>
		<method name="set_drag_preview">
			<return type="void" />
			<param index="0" name="control" type="Control" />
			<description>
				Shows the given control at the mouse pointer. A good time to call this method is in [method _get_drag_data]. The control must not be in the scene tree. You should not free the control, and you should not keep a reference to the control beyond the duration of the drag. It will be deleted automatically after the drag has ended.
				[codeblocks]
				[gdscript]
				@export var color = Color(1, 0, 0, 1)

				func _get_drag_data(position):
				    # Use a control that is not in the tree
				    var cpb = ColorPickerButton.new()
				    cpb.color = color
				    cpb.size = Vector2(50, 50)
				    set_drag_preview(cpb)
				    return color
				[/gdscript]
				[csharp]
				[Export]
				private Color _color = new Color(1, 0, 0, 1);

				public override Variant _GetDragData(Vector2 atPosition)
				{
				    // Use a control that is not in the tree
				    var cpb = new ColorPickerButton();
				    cpb.Color = _color;
				    cpb.Size = new Vector2(50, 50);
				    SetDragPreview(cpb);
				    return _color;
				}
				[/csharp]
				[/codeblocks]
			</description>
		</method>
		<method name="set_end">
			<return type="void" />
			<param index="0" name="position" type="Vector2" />
			<description>
				Sets [member offset_right] and [member offset_bottom] at the same time.
			</description>
		</method>
		<method name="set_focus_neighbor">
			<return type="void" />
			<param index="0" name="side" type="int" enum="Side" />
			<param index="1" name="neighbor" type="NodePath" />
			<description>
				Sets the focus neighbor for the specified [enum Side] to the [Control] at [param neighbor] node path. A setter method for [member focus_neighbor_bottom], [member focus_neighbor_left], [member focus_neighbor_right] and [member focus_neighbor_top].
			</description>
		</method>
		<method name="set_global_position">
			<return type="void" />
			<param index="0" name="position" type="Vector2" />
			<param index="1" name="keep_offsets" type="bool" default="false" />
			<description>
				Sets the [member global_position] to given [param position].
				If [param keep_offsets] is [code]true[/code], control's anchors will be updated instead of offsets.
			</description>
		</method>
		<method name="set_offset">
			<return type="void" />
			<param index="0" name="side" type="int" enum="Side" />
			<param index="1" name="offset" type="float" />
			<description>
				Sets the offset for the specified [enum Side] to [param offset]. A setter method for [member offset_bottom], [member offset_left], [member offset_right] and [member offset_top].
			</description>
		</method>
		<method name="set_offsets_preset">
			<return type="void" />
			<param index="0" name="preset" type="int" enum="Control.LayoutPreset" />
			<param index="1" name="resize_mode" type="int" enum="Control.LayoutPresetMode" default="0" />
			<param index="2" name="margin" type="int" default="0" />
			<description>
				Sets the offsets to a [param preset] from [enum Control.LayoutPreset] enum. This is the code equivalent to using the Layout menu in the 2D editor.
				Use parameter [param resize_mode] with constants from [enum Control.LayoutPresetMode] to better determine the resulting size of the [Control]. Constant size will be ignored if used with presets that change size, e.g. [constant PRESET_LEFT_WIDE].
				Use parameter [param margin] to determine the gap between the [Control] and the edges.
			</description>
		</method>
		<method name="set_position">
			<return type="void" />
			<param index="0" name="position" type="Vector2" />
			<param index="1" name="keep_offsets" type="bool" default="false" />
			<description>
				Sets the [member position] to given [param position].
				If [param keep_offsets] is [code]true[/code], control's anchors will be updated instead of offsets.
			</description>
		</method>
		<method name="set_size">
			<return type="void" />
			<param index="0" name="size" type="Vector2" />
			<param index="1" name="keep_offsets" type="bool" default="false" />
			<description>
				Sets the size (see [member size]).
				If [param keep_offsets] is [code]true[/code], control's anchors will be updated instead of offsets.
			</description>
		</method>
		<method name="update_minimum_size">
			<return type="void" />
			<description>
				Invalidates the size cache in this node and in parent nodes up to top level. Intended to be used with [method get_minimum_size] when the return value is changed. Setting [member custom_minimum_size] directly calls this method automatically.
			</description>
		</method>
		<method name="warp_mouse">
			<return type="void" />
			<param index="0" name="position" type="Vector2" />
			<description>
				Moves the mouse cursor to [param position], relative to [member position] of this [Control].
				[b]Note:[/b] [method warp_mouse] is only supported on Windows, macOS and Linux. It has no effect on Android, iOS and Web.
			</description>
		</method>
	</methods>
	<members>
		<member name="anchor_bottom" type="float" setter="_set_anchor" getter="get_anchor" default="0.0">
			Anchors the bottom edge of the node to the origin, the center, or the end of its parent control. It changes how the bottom offset updates when the node moves or changes size. You can use one of the [enum Anchor] constants for convenience.
		</member>
		<member name="anchor_left" type="float" setter="_set_anchor" getter="get_anchor" default="0.0">
			Anchors the left edge of the node to the origin, the center or the end of its parent control. It changes how the left offset updates when the node moves or changes size. You can use one of the [enum Anchor] constants for convenience.
		</member>
		<member name="anchor_right" type="float" setter="_set_anchor" getter="get_anchor" default="0.0">
			Anchors the right edge of the node to the origin, the center or the end of its parent control. It changes how the right offset updates when the node moves or changes size. You can use one of the [enum Anchor] constants for convenience.
		</member>
		<member name="anchor_top" type="float" setter="_set_anchor" getter="get_anchor" default="0.0">
			Anchors the top edge of the node to the origin, the center or the end of its parent control. It changes how the top offset updates when the node moves or changes size. You can use one of the [enum Anchor] constants for convenience.
		</member>
		<member name="auto_translate" type="bool" setter="set_auto_translate" getter="is_auto_translating" deprecated="Use [member Node.auto_translate_mode] instead.">
			Toggles if any text should automatically change to its translated version depending on the current locale.
		</member>
		<member name="clip_contents" type="bool" setter="set_clip_contents" getter="is_clipping_contents" default="false">
			Enables whether rendering of [CanvasItem] based children should be clipped to this control's rectangle. If [code]true[/code], parts of a child which would be visibly outside of this control's rectangle will not be rendered and won't receive input.
		</member>
		<member name="custom_minimum_size" type="Vector2" setter="set_custom_minimum_size" getter="get_custom_minimum_size" default="Vector2(0, 0)">
			The minimum size of the node's bounding rectangle. If you set it to a value greater than [code](0, 0)[/code], the node's bounding rectangle will always have at least this size. Note that [Control] nodes have their internal minimum size returned by [method get_minimum_size]. It depends on the control's contents, like text, textures, or style boxes. The actual minimum size is the maximum value of this property and the internal minimum size (see [method get_combined_minimum_size]).
		</member>
		<member name="focus_behavior_recursive" type="int" setter="set_focus_behavior_recursive" getter="get_focus_behavior_recursive" enum="Control.FocusBehaviorRecursive" default="0">
			Determines which controls can be focused together with [member focus_mode]. See [method get_focus_mode_with_override]. Since the default behavior is [constant FOCUS_BEHAVIOR_INHERITED], this can be used to prevent all children controls from getting focused.
		</member>
		<member name="focus_mode" type="int" setter="set_focus_mode" getter="get_focus_mode" enum="Control.FocusMode" default="0">
			Determines which controls can be focused. Only one control can be focused at a time, and the focused control will receive keyboard, gamepad, and mouse events in [method _gui_input]. Use [method get_focus_mode_with_override] to determine if a control can grab focus, since [member focus_behavior_recursive] also affects it. See also [method grab_focus].
		</member>
		<member name="focus_neighbor_bottom" type="NodePath" setter="set_focus_neighbor" getter="get_focus_neighbor" default="NodePath(&quot;&quot;)" keywords="focus_neighbour_bottom">
			Tells Redot which node it should give focus to if the user presses the down arrow on the keyboard or down on a gamepad by default. You can change the key by editing the [member ProjectSettings.input/ui_down] input action. The node must be a [Control]. If this property is not set, Redot will give focus to the closest [Control] to the bottom of this one.
		</member>
		<member name="focus_neighbor_left" type="NodePath" setter="set_focus_neighbor" getter="get_focus_neighbor" default="NodePath(&quot;&quot;)" keywords="focus_neighbour_left">
			Tells Redot which node it should give focus to if the user presses the left arrow on the keyboard or left on a gamepad by default. You can change the key by editing the [member ProjectSettings.input/ui_left] input action. The node must be a [Control]. If this property is not set, Redot will give focus to the closest [Control] to the left of this one.
		</member>
		<member name="focus_neighbor_right" type="NodePath" setter="set_focus_neighbor" getter="get_focus_neighbor" default="NodePath(&quot;&quot;)" keywords="focus_neighbour_right">
			Tells Redot which node it should give focus to if the user presses the right arrow on the keyboard or right on a gamepad by default. You can change the key by editing the [member ProjectSettings.input/ui_right] input action. The node must be a [Control]. If this property is not set, Redot will give focus to the closest [Control] to the right of this one.
		</member>
		<member name="focus_neighbor_top" type="NodePath" setter="set_focus_neighbor" getter="get_focus_neighbor" default="NodePath(&quot;&quot;)" keywords="focus_neighbour_top">
			Tells Redot which node it should give focus to if the user presses the top arrow on the keyboard or top on a gamepad by default. You can change the key by editing the [member ProjectSettings.input/ui_up] input action. The node must be a [Control]. If this property is not set, Redot will give focus to the closest [Control] to the top of this one.
		</member>
		<member name="focus_next" type="NodePath" setter="set_focus_next" getter="get_focus_next" default="NodePath(&quot;&quot;)">
			Tells Redot which node it should give focus to if the user presses [kbd]Tab[/kbd] on a keyboard by default. You can change the key by editing the [member ProjectSettings.input/ui_focus_next] input action.
			If this property is not set, Redot will select a "best guess" based on surrounding nodes in the scene tree.
		</member>
		<member name="focus_previous" type="NodePath" setter="set_focus_previous" getter="get_focus_previous" default="NodePath(&quot;&quot;)">
			Tells Redot which node it should give focus to if the user presses [kbd]Shift + Tab[/kbd] on a keyboard by default. You can change the key by editing the [member ProjectSettings.input/ui_focus_prev] input action.
			If this property is not set, Redot will select a "best guess" based on surrounding nodes in the scene tree.
		</member>
		<member name="global_position" type="Vector2" setter="_set_global_position" getter="get_global_position">
			The node's global position, relative to the world (usually to the [CanvasLayer]).
		</member>
		<member name="grow_horizontal" type="int" setter="set_h_grow_direction" getter="get_h_grow_direction" enum="Control.GrowDirection" default="1">
			Controls the direction on the horizontal axis in which the control should grow if its horizontal minimum size is changed to be greater than its current size, as the control always has to be at least the minimum size.
		</member>
		<member name="grow_vertical" type="int" setter="set_v_grow_direction" getter="get_v_grow_direction" enum="Control.GrowDirection" default="1">
			Controls the direction on the vertical axis in which the control should grow if its vertical minimum size is changed to be greater than its current size, as the control always has to be at least the minimum size.
		</member>
		<member name="layout_direction" type="int" setter="set_layout_direction" getter="get_layout_direction" enum="Control.LayoutDirection" default="0">
			Controls layout direction and text writing direction. Right-to-left layouts are necessary for certain languages (e.g. Arabic and Hebrew). See also [method is_layout_rtl].
		</member>
		<member name="localize_numeral_system" type="bool" setter="set_localize_numeral_system" getter="is_localizing_numeral_system" default="true">
			If [code]true[/code], automatically converts code line numbers, list indices, [SpinBox] and [ProgressBar] values from the Western Arabic (0..9) to the numeral systems used in current locale.
			[b]Note:[/b] Numbers within the text are not automatically converted, it can be done manually, using [method TextServer.format_number].
		</member>
		<member name="mouse_behavior_recursive" type="int" setter="set_mouse_behavior_recursive" getter="get_mouse_behavior_recursive" enum="Control.MouseBehaviorRecursive" default="0">
			Determines which controls can receive mouse input together with [member mouse_filter]. See [method get_mouse_filter_with_override]. Since the default behavior is [constant MOUSE_BEHAVIOR_INHERITED], this can be used to prevent all children controls from receiving mouse input.
		</member>
		<member name="mouse_default_cursor_shape" type="int" setter="set_default_cursor_shape" getter="get_default_cursor_shape" enum="Control.CursorShape" default="0">
			The default cursor shape for this control. Useful for Redot plugins and applications or games that use the system's mouse cursors.
			[b]Note:[/b] On Linux, shapes may vary depending on the cursor theme of the system.
		</member>
		<member name="mouse_filter" type="int" setter="set_mouse_filter" getter="get_mouse_filter" enum="Control.MouseFilter" default="0">
			Determines which controls will be able to receive mouse button input events through [method _gui_input] and the [signal mouse_entered], and [signal mouse_exited] signals. Also determines how these events should be propagated. See the constants to learn what each does. Use [method get_mouse_filter_with_override] to determine if a control can receive mouse input, since [member mouse_behavior_recursive] also affects it.
		</member>
		<member name="mouse_force_pass_scroll_events" type="bool" setter="set_force_pass_scroll_events" getter="is_force_pass_scroll_events" default="true">
			When enabled, scroll wheel events processed by [method _gui_input] will be passed to the parent control even if [member mouse_filter] is set to [constant MOUSE_FILTER_STOP].
			You should disable it on the root of your UI if you do not want scroll events to go to the [method Node._unhandled_input] processing.
			[b]Note:[/b] Because this property defaults to [code]true[/code], this allows nested scrollable containers to work out of the box.
		</member>
		<member name="offset_bottom" type="float" setter="set_offset" getter="get_offset" default="0.0">
			Distance between the node's bottom edge and its parent control, based on [member anchor_bottom].
			Offsets are often controlled by one or multiple parent [Container] nodes, so you should not modify them manually if your node is a direct child of a [Container]. Offsets update automatically when you move or resize the node.
		</member>
		<member name="offset_left" type="float" setter="set_offset" getter="get_offset" default="0.0">
			Distance between the node's left edge and its parent control, based on [member anchor_left].
			Offsets are often controlled by one or multiple parent [Container] nodes, so you should not modify them manually if your node is a direct child of a [Container]. Offsets update automatically when you move or resize the node.
		</member>
		<member name="offset_right" type="float" setter="set_offset" getter="get_offset" default="0.0">
			Distance between the node's right edge and its parent control, based on [member anchor_right].
			Offsets are often controlled by one or multiple parent [Container] nodes, so you should not modify them manually if your node is a direct child of a [Container]. Offsets update automatically when you move or resize the node.
		</member>
		<member name="offset_top" type="float" setter="set_offset" getter="get_offset" default="0.0">
			Distance between the node's top edge and its parent control, based on [member anchor_top].
			Offsets are often controlled by one or multiple parent [Container] nodes, so you should not modify them manually if your node is a direct child of a [Container]. Offsets update automatically when you move or resize the node.
		</member>
		<member name="physics_interpolation_mode" type="int" setter="set_physics_interpolation_mode" getter="get_physics_interpolation_mode" overrides="Node" enum="Node.PhysicsInterpolationMode" default="2" />
		<member name="pivot_offset" type="Vector2" setter="set_pivot_offset" getter="get_pivot_offset" default="Vector2(0, 0)">
			By default, the node's pivot is its top-left corner. When you change its [member rotation] or [member scale], it will rotate or scale around this pivot. Set this property to [member size] / 2 to pivot around the Control's center.
		</member>
		<member name="position" type="Vector2" setter="_set_position" getter="get_position" default="Vector2(0, 0)">
			The node's position, relative to its containing node. It corresponds to the rectangle's top-left corner. The property is not affected by [member pivot_offset].
		</member>
		<member name="rotation" type="float" setter="set_rotation" getter="get_rotation" default="0.0">
			The node's rotation around its pivot, in radians. See [member pivot_offset] to change the pivot's position.
			[b]Note:[/b] This property is edited in the inspector in degrees. If you want to use degrees in a script, use [member rotation_degrees].
		</member>
		<member name="rotation_degrees" type="float" setter="set_rotation_degrees" getter="get_rotation_degrees">
			Helper property to access [member rotation] in degrees instead of radians.
		</member>
		<member name="scale" type="Vector2" setter="set_scale" getter="get_scale" default="Vector2(1, 1)">
			The node's scale, relative to its [member size]. Change this property to scale the node around its [member pivot_offset]. The Control's [member tooltip_text] will also scale according to this value.
			[b]Note:[/b] This property is mainly intended to be used for animation purposes. To support multiple resolutions in your project, use an appropriate viewport stretch mode as described in the [url=$DOCS_URL/tutorials/rendering/multiple_resolutions.html]documentation[/url] instead of scaling Controls individually.
			[b]Note:[/b] [member FontFile.oversampling] does [i]not[/i] take [Control] [member scale] into account. This means that scaling up/down will cause bitmap fonts and rasterized (non-MSDF) dynamic fonts to appear blurry or pixelated. To ensure text remains crisp regardless of scale, you can enable MSDF font rendering by enabling [member ProjectSettings.gui/theme/default_font_multichannel_signed_distance_field] (applies to the default project font only), or enabling [b]Multichannel Signed Distance Field[/b] in the import options of a DynamicFont for custom fonts. On system fonts, [member SystemFont.multichannel_signed_distance_field] can be enabled in the inspector.
			[b]Note:[/b] If the Control node is a child of a [Container] node, the scale will be reset to [code]Vector2(1, 1)[/code] when the scene is instantiated. To set the Control's scale when it's instantiated, wait for one frame using [code]await get_tree().process_frame[/code] then set its [member scale] property.
		</member>
		<member name="shortcut_context" type="Node" setter="set_shortcut_context" getter="get_shortcut_context">
			The [Node] which must be a parent of the focused [Control] for the shortcut to be activated. If [code]null[/code], the shortcut can be activated when any control is focused (a global shortcut). This allows shortcuts to be accepted only when the user has a certain area of the GUI focused.
		</member>
		<member name="size" type="Vector2" setter="_set_size" getter="get_size" default="Vector2(0, 0)">
			The size of the node's bounding rectangle, in the node's coordinate system. [Container] nodes update this property automatically.
		</member>
		<member name="size_flags_horizontal" type="int" setter="set_h_size_flags" getter="get_h_size_flags" enum="Control.SizeFlags" is_bitfield="true" default="1">
			Tells the parent [Container] nodes how they should resize and place the node on the X axis. Use a combination of the [enum SizeFlags] constants to change the flags. See the constants to learn what each does.
		</member>
		<member name="size_flags_stretch_ratio" type="float" setter="set_stretch_ratio" getter="get_stretch_ratio" default="1.0">
			If the node and at least one of its neighbors uses the [constant SIZE_EXPAND] size flag, the parent [Container] will let it take more or less space depending on this property. If this node has a stretch ratio of 2 and its neighbor a ratio of 1, this node will take two thirds of the available space.
		</member>
		<member name="size_flags_vertical" type="int" setter="set_v_size_flags" getter="get_v_size_flags" enum="Control.SizeFlags" is_bitfield="true" default="1">
			Tells the parent [Container] nodes how they should resize and place the node on the Y axis. Use a combination of the [enum SizeFlags] constants to change the flags. See the constants to learn what each does.
		</member>
		<member name="theme" type="Theme" setter="set_theme" getter="get_theme">
			The [Theme] resource this node and all its [Control] and [Window] children use. If a child node has its own [Theme] resource set, theme items are merged with child's definitions having higher priority.
			[b]Note:[/b] [Window] styles will have no effect unless the window is embedded.
		</member>
		<member name="theme_type_variation" type="StringName" setter="set_theme_type_variation" getter="get_theme_type_variation" default="&amp;&quot;&quot;">
			The name of a theme type variation used by this [Control] to look up its own theme items. When empty, the class name of the node is used (e.g. [code skip-lint]Button[/code] for the [Button] control), as well as the class names of all parent classes (in order of inheritance).
			When set, this property gives the highest priority to the type of the specified name. This type can in turn extend another type, forming a dependency chain. See [method Theme.set_type_variation]. If the theme item cannot be found using this type or its base types, lookup falls back on the class names.
			[b]Note:[/b] To look up [Control]'s own items use various [code]get_theme_*[/code] methods without specifying [code]theme_type[/code].
			[b]Note:[/b] Theme items are looked for in the tree order, from branch to root, where each [Control] node is checked for its [member theme] property. The earliest match against any type/class name is returned. The project-level Theme and the default Theme are checked last.
		</member>
		<member name="tooltip_auto_translate_mode" type="int" setter="set_tooltip_auto_translate_mode" getter="get_tooltip_auto_translate_mode" enum="Node.AutoTranslateMode" default="0">
			Defines if tooltip text should automatically change to its translated version depending on the current locale. Uses the same auto translate mode as this control when set to [constant Node.AUTO_TRANSLATE_MODE_INHERIT].
			[b]Note:[/b] Tooltips customized using [method _make_custom_tooltip] do not use this auto translate mode automatically.
		</member>
		<member name="tooltip_text" type="String" setter="set_tooltip_text" getter="get_tooltip_text" default="&quot;&quot;">
			The default tooltip text. The tooltip appears when the user's mouse cursor stays idle over this control for a few moments, provided that the [member mouse_filter] property is not [constant MOUSE_FILTER_IGNORE]. The time required for the tooltip to appear can be changed with the [member ProjectSettings.gui/timers/tooltip_delay_sec] setting.
			This string is the default return value of [method get_tooltip]. Override [method _get_tooltip] to generate tooltip text dynamically. Override [method _make_custom_tooltip] to customize the tooltip interface and behavior.
			The tooltip popup will use either a default implementation, or a custom one that you can provide by overriding [method _make_custom_tooltip]. The default tooltip includes a [PopupPanel] and [Label] whose theme properties can be customized using [Theme] methods with the [code]"TooltipPanel"[/code] and [code]"TooltipLabel"[/code] respectively. For example:
			[codeblocks]
			[gdscript]
			var style_box = StyleBoxFlat.new()
			style_box.set_bg_color(Color(1, 1, 0))
			style_box.set_border_width_all(2)
			# We assume here that the `theme` property has been assigned a custom Theme beforehand.
			theme.set_stylebox("panel", "TooltipPanel", style_box)
			theme.set_color("font_color", "TooltipLabel", Color(0, 1, 1))
			[/gdscript]
			[csharp]
			var styleBox = new StyleBoxFlat();
			styleBox.SetBgColor(new Color(1, 1, 0));
			styleBox.SetBorderWidthAll(2);
			// We assume here that the `Theme` property has been assigned a custom Theme beforehand.
			Theme.SetStyleBox("panel", "TooltipPanel", styleBox);
			Theme.SetColor("font_color", "TooltipLabel", new Color(0, 1, 1));
			[/csharp]
			[/codeblocks]
		</member>
	</members>
	<signals>
		<signal name="focus_entered">
			<description>
				Emitted when the node gains focus.
			</description>
		</signal>
		<signal name="focus_exited">
			<description>
				Emitted when the node loses focus.
			</description>
		</signal>
		<signal name="gui_input">
			<param index="0" name="event" type="InputEvent" />
			<description>
				Emitted when the node receives an [InputEvent].
			</description>
		</signal>
		<signal name="minimum_size_changed">
			<description>
				Emitted when the node's minimum size changes.
			</description>
		</signal>
		<signal name="mouse_entered">
			<description>
				Emitted when the mouse cursor enters the control's (or any child control's) visible area, that is not occluded behind other Controls or Windows, provided its [member mouse_filter] lets the event reach it and regardless if it's currently focused or not.
				[b]Note:[/b] [member CanvasItem.z_index] doesn't affect, which Control receives the signal.
			</description>
		</signal>
		<signal name="mouse_exited">
			<description>
				Emitted when the mouse cursor leaves the control's (and all child control's) visible area, that is not occluded behind other Controls or Windows, provided its [member mouse_filter] lets the event reach it and regardless if it's currently focused or not.
				[b]Note:[/b] [member CanvasItem.z_index] doesn't affect, which Control receives the signal.
				[b]Note:[/b] If you want to check whether the mouse truly left the area, ignoring any top nodes, you can use code like this:
				[codeblock]
				func _on_mouse_exited():
				    if not Rect2(Vector2(), size).has_point(get_local_mouse_position()):
				        # Not hovering over area.
				[/codeblock]
			</description>
		</signal>
		<signal name="resized">
			<description>
				Emitted when the control changes size.
			</description>
		</signal>
		<signal name="size_flags_changed">
			<description>
				Emitted when one of the size flags changes. See [member size_flags_horizontal] and [member size_flags_vertical].
			</description>
		</signal>
		<signal name="theme_changed">
			<description>
				Emitted when the [constant NOTIFICATION_THEME_CHANGED] notification is sent.
			</description>
		</signal>
	</signals>
	<constants>
		<constant name="FOCUS_NONE" value="0" enum="FocusMode">
			The node cannot grab focus. Use with [member focus_mode].
		</constant>
		<constant name="FOCUS_CLICK" value="1" enum="FocusMode">
			The node can only grab focus on mouse clicks. Use with [member focus_mode].
		</constant>
		<constant name="FOCUS_ALL" value="2" enum="FocusMode">
			The node can grab focus on mouse click, using the arrows and the Tab keys on the keyboard, or using the D-pad buttons on a gamepad. Use with [member focus_mode].
		</constant>
		<constant name="FOCUS_ACCESSIBILITY" value="3" enum="FocusMode">
			The node can grab focus only when screen reader is active. Use with [member focus_mode].
		</constant>
		<constant name="FOCUS_BEHAVIOR_INHERITED" value="0" enum="FocusBehaviorRecursive">
			Inherits the [member focus_behavior_recursive] from the parent control. If there is no parent control, this is the same as [constant FOCUS_BEHAVIOR_ENABLED].
		</constant>
		<constant name="FOCUS_BEHAVIOR_DISABLED" value="1" enum="FocusBehaviorRecursive">
			Prevents the control from getting focused. [method get_focus_mode_with_override] will return [constant FOCUS_NONE].
		</constant>
		<constant name="FOCUS_BEHAVIOR_ENABLED" value="2" enum="FocusBehaviorRecursive">
			Allows the control to be focused, depending on the [member focus_mode]. This can be used to ignore the parent's [member focus_behavior_recursive]. [method get_focus_mode_with_override] will return the [member focus_mode].
		</constant>
		<constant name="MOUSE_BEHAVIOR_INHERITED" value="0" enum="MouseBehaviorRecursive">
			Inherits the [member mouse_behavior_recursive] from the parent control. If there is no parent control, this is the same as [constant MOUSE_BEHAVIOR_ENABLED].
		</constant>
		<constant name="MOUSE_BEHAVIOR_DISABLED" value="1" enum="MouseBehaviorRecursive">
			Prevents the control from receiving mouse input. [method get_mouse_filter_with_override] will return [constant MOUSE_FILTER_IGNORE].
		</constant>
		<constant name="MOUSE_BEHAVIOR_ENABLED" value="2" enum="MouseBehaviorRecursive">
			Allows the control to be receive mouse input, depending on the [member mouse_filter]. This can be used to ignore the parent's [member mouse_behavior_recursive]. [method get_mouse_filter_with_override] will return the [member mouse_filter].
		</constant>
		<constant name="NOTIFICATION_RESIZED" value="40">
			Sent when the node changes size. Use [member size] to get the new size.
		</constant>
		<constant name="NOTIFICATION_MOUSE_ENTER" value="41">
			Sent when the mouse cursor enters the control's (or any child control's) visible area, that is not occluded behind other Controls or Windows, provided its [member mouse_filter] lets the event reach it and regardless if it's currently focused or not.
			[b]Note:[/b] [member CanvasItem.z_index] doesn't affect which Control receives the notification.
			See also [constant NOTIFICATION_MOUSE_ENTER_SELF].
		</constant>
		<constant name="NOTIFICATION_MOUSE_EXIT" value="42">
			Sent when the mouse cursor leaves the control's (and all child control's) visible area, that is not occluded behind other Controls or Windows, provided its [member mouse_filter] lets the event reach it and regardless if it's currently focused or not.
			[b]Note:[/b] [member CanvasItem.z_index] doesn't affect which Control receives the notification.
			See also [constant NOTIFICATION_MOUSE_EXIT_SELF].
		</constant>
		<constant name="NOTIFICATION_MOUSE_ENTER_SELF" value="60" experimental="The reason this notification is sent may change in the future.">
			Sent when the mouse cursor enters the control's visible area, that is not occluded behind other Controls or Windows, provided its [member mouse_filter] lets the event reach it and regardless if it's currently focused or not.
			[b]Note:[/b] [member CanvasItem.z_index] doesn't affect which Control receives the notification.
			See also [constant NOTIFICATION_MOUSE_ENTER].
		</constant>
		<constant name="NOTIFICATION_MOUSE_EXIT_SELF" value="61" experimental="The reason this notification is sent may change in the future.">
			Sent when the mouse cursor leaves the control's visible area, that is not occluded behind other Controls or Windows, provided its [member mouse_filter] lets the event reach it and regardless if it's currently focused or not.
			[b]Note:[/b] [member CanvasItem.z_index] doesn't affect which Control receives the notification.
			See also [constant NOTIFICATION_MOUSE_EXIT].
		</constant>
		<constant name="NOTIFICATION_FOCUS_ENTER" value="43">
			Sent when the node grabs focus.
		</constant>
		<constant name="NOTIFICATION_FOCUS_EXIT" value="44">
			Sent when the node loses focus.
		</constant>
		<constant name="NOTIFICATION_THEME_CHANGED" value="45">
			Sent when the node needs to refresh its theme items. This happens in one of the following cases:
			- The [member theme] property is changed on this node or any of its ancestors.
			- The [member theme_type_variation] property is changed on this node.
			- One of the node's theme property overrides is changed.
			- The node enters the scene tree.
			[b]Note:[/b] As an optimization, this notification won't be sent from changes that occur while this node is outside of the scene tree. Instead, all of the theme item updates can be applied at once when the node enters the scene tree.
			[b]Note:[/b] This notification is received alongside [constant Node.NOTIFICATION_ENTER_TREE], so if you are instantiating a scene, the child nodes will not be initialized yet. You can use it to setup theming for this node, child nodes created from script, or if you want to access child nodes added in the editor, make sure the node is ready using [method Node.is_node_ready].
			[codeblock]
			func _notification(what):
			    if what == NOTIFICATION_THEME_CHANGED:
			        if not is_node_ready():
			            await ready # Wait until ready signal.
			        $Label.add_theme_color_override("font_color", Color.YELLOW)
			[/codeblock]
		</constant>
		<constant name="NOTIFICATION_SCROLL_BEGIN" value="47">
			Sent when this node is inside a [ScrollContainer] which has begun being scrolled when dragging the scrollable area [i]with a touch event[/i]. This notification is [i]not[/i] sent when scrolling by dragging the scrollbar, scrolling with the mouse wheel or scrolling with keyboard/gamepad events.
			[b]Note:[/b] This signal is only emitted on Android or iOS, or on desktop/web platforms when [member ProjectSettings.input_devices/pointing/emulate_touch_from_mouse] is enabled.
		</constant>
		<constant name="NOTIFICATION_SCROLL_END" value="48">
			Sent when this node is inside a [ScrollContainer] which has stopped being scrolled when dragging the scrollable area [i]with a touch event[/i]. This notification is [i]not[/i] sent when scrolling by dragging the scrollbar, scrolling with the mouse wheel or scrolling with keyboard/gamepad events.
			[b]Note:[/b] This signal is only emitted on Android or iOS, or on desktop/web platforms when [member ProjectSettings.input_devices/pointing/emulate_touch_from_mouse] is enabled.
		</constant>
		<constant name="NOTIFICATION_LAYOUT_DIRECTION_CHANGED" value="49">
			Sent when the control layout direction is changed from LTR or RTL or vice versa. This notification is propagated to child Control nodes as result of a change to [member layout_direction].
		</constant>
		<constant name="CURSOR_ARROW" value="0" enum="CursorShape">
			Show the system's arrow mouse cursor when the user hovers the node. Use with [member mouse_default_cursor_shape].
		</constant>
		<constant name="CURSOR_IBEAM" value="1" enum="CursorShape">
			Show the system's I-beam mouse cursor when the user hovers the node. The I-beam pointer has a shape similar to "I". It tells the user they can highlight or insert text.
		</constant>
		<constant name="CURSOR_POINTING_HAND" value="2" enum="CursorShape">
			Show the system's pointing hand mouse cursor when the user hovers the node.
		</constant>
		<constant name="CURSOR_CROSS" value="3" enum="CursorShape">
			Show the system's cross mouse cursor when the user hovers the node.
		</constant>
		<constant name="CURSOR_WAIT" value="4" enum="CursorShape">
			Show the system's wait mouse cursor when the user hovers the node. Often an hourglass.
		</constant>
		<constant name="CURSOR_BUSY" value="5" enum="CursorShape">
			Show the system's busy mouse cursor when the user hovers the node. Often an arrow with a small hourglass.
		</constant>
		<constant name="CURSOR_DRAG" value="6" enum="CursorShape">
			Show the system's drag mouse cursor, often a closed fist or a cross symbol, when the user hovers the node. It tells the user they're currently dragging an item, like a node in the Scene dock.
		</constant>
		<constant name="CURSOR_CAN_DROP" value="7" enum="CursorShape">
			Show the system's drop mouse cursor when the user hovers the node. It can be an open hand. It tells the user they can drop an item they're currently grabbing, like a node in the Scene dock.
		</constant>
		<constant name="CURSOR_FORBIDDEN" value="8" enum="CursorShape">
			Show the system's forbidden mouse cursor when the user hovers the node. Often a crossed circle.
		</constant>
		<constant name="CURSOR_VSIZE" value="9" enum="CursorShape">
			Show the system's vertical resize mouse cursor when the user hovers the node. A double-headed vertical arrow. It tells the user they can resize the window or the panel vertically.
		</constant>
		<constant name="CURSOR_HSIZE" value="10" enum="CursorShape">
			Show the system's horizontal resize mouse cursor when the user hovers the node. A double-headed horizontal arrow. It tells the user they can resize the window or the panel horizontally.
		</constant>
		<constant name="CURSOR_BDIAGSIZE" value="11" enum="CursorShape">
			Show the system's window resize mouse cursor when the user hovers the node. The cursor is a double-headed arrow that goes from the bottom left to the top right. It tells the user they can resize the window or the panel both horizontally and vertically.
		</constant>
		<constant name="CURSOR_FDIAGSIZE" value="12" enum="CursorShape">
			Show the system's window resize mouse cursor when the user hovers the node. The cursor is a double-headed arrow that goes from the top left to the bottom right, the opposite of [constant CURSOR_BDIAGSIZE]. It tells the user they can resize the window or the panel both horizontally and vertically.
		</constant>
		<constant name="CURSOR_MOVE" value="13" enum="CursorShape">
			Show the system's move mouse cursor when the user hovers the node. It shows 2 double-headed arrows at a 90 degree angle. It tells the user they can move a UI element freely.
		</constant>
		<constant name="CURSOR_VSPLIT" value="14" enum="CursorShape">
			Show the system's vertical split mouse cursor when the user hovers the node. On Windows, it's the same as [constant CURSOR_VSIZE].
		</constant>
		<constant name="CURSOR_HSPLIT" value="15" enum="CursorShape">
			Show the system's horizontal split mouse cursor when the user hovers the node. On Windows, it's the same as [constant CURSOR_HSIZE].
		</constant>
		<constant name="CURSOR_HELP" value="16" enum="CursorShape">
			Show the system's help mouse cursor when the user hovers the node, a question mark.
		</constant>
		<constant name="PRESET_TOP_LEFT" value="0" enum="LayoutPreset">
			Snap all 4 anchors to the top-left of the parent control's bounds. Use with [method set_anchors_preset].
		</constant>
		<constant name="PRESET_TOP_RIGHT" value="1" enum="LayoutPreset">
			Snap all 4 anchors to the top-right of the parent control's bounds. Use with [method set_anchors_preset].
		</constant>
		<constant name="PRESET_BOTTOM_LEFT" value="2" enum="LayoutPreset">
			Snap all 4 anchors to the bottom-left of the parent control's bounds. Use with [method set_anchors_preset].
		</constant>
		<constant name="PRESET_BOTTOM_RIGHT" value="3" enum="LayoutPreset">
			Snap all 4 anchors to the bottom-right of the parent control's bounds. Use with [method set_anchors_preset].
		</constant>
		<constant name="PRESET_CENTER_LEFT" value="4" enum="LayoutPreset">
			Snap all 4 anchors to the center of the left edge of the parent control's bounds. Use with [method set_anchors_preset].
		</constant>
		<constant name="PRESET_CENTER_TOP" value="5" enum="LayoutPreset">
			Snap all 4 anchors to the center of the top edge of the parent control's bounds. Use with [method set_anchors_preset].
		</constant>
		<constant name="PRESET_CENTER_RIGHT" value="6" enum="LayoutPreset">
			Snap all 4 anchors to the center of the right edge of the parent control's bounds. Use with [method set_anchors_preset].
		</constant>
		<constant name="PRESET_CENTER_BOTTOM" value="7" enum="LayoutPreset">
			Snap all 4 anchors to the center of the bottom edge of the parent control's bounds. Use with [method set_anchors_preset].
		</constant>
		<constant name="PRESET_CENTER" value="8" enum="LayoutPreset">
			Snap all 4 anchors to the center of the parent control's bounds. Use with [method set_anchors_preset].
		</constant>
		<constant name="PRESET_LEFT_WIDE" value="9" enum="LayoutPreset">
			Snap all 4 anchors to the left edge of the parent control. The left offset becomes relative to the left edge and the top offset relative to the top left corner of the node's parent. Use with [method set_anchors_preset].
		</constant>
		<constant name="PRESET_TOP_WIDE" value="10" enum="LayoutPreset">
			Snap all 4 anchors to the top edge of the parent control. The left offset becomes relative to the top left corner, the top offset relative to the top edge, and the right offset relative to the top right corner of the node's parent. Use with [method set_anchors_preset].
		</constant>
		<constant name="PRESET_RIGHT_WIDE" value="11" enum="LayoutPreset">
			Snap all 4 anchors to the right edge of the parent control. The right offset becomes relative to the right edge and the top offset relative to the top right corner of the node's parent. Use with [method set_anchors_preset].
		</constant>
		<constant name="PRESET_BOTTOM_WIDE" value="12" enum="LayoutPreset">
			Snap all 4 anchors to the bottom edge of the parent control. The left offset becomes relative to the bottom left corner, the bottom offset relative to the bottom edge, and the right offset relative to the bottom right corner of the node's parent. Use with [method set_anchors_preset].
		</constant>
		<constant name="PRESET_VCENTER_WIDE" value="13" enum="LayoutPreset">
			Snap all 4 anchors to a vertical line that cuts the parent control in half. Use with [method set_anchors_preset].
		</constant>
		<constant name="PRESET_HCENTER_WIDE" value="14" enum="LayoutPreset">
			Snap all 4 anchors to a horizontal line that cuts the parent control in half. Use with [method set_anchors_preset].
		</constant>
		<constant name="PRESET_FULL_RECT" value="15" enum="LayoutPreset">
			Snap all 4 anchors to the respective corners of the parent control. Set all 4 offsets to 0 after you applied this preset and the [Control] will fit its parent control. Use with [method set_anchors_preset].
		</constant>
		<constant name="PRESET_MODE_MINSIZE" value="0" enum="LayoutPresetMode">
			The control will be resized to its minimum size.
		</constant>
		<constant name="PRESET_MODE_KEEP_WIDTH" value="1" enum="LayoutPresetMode">
			The control's width will not change.
		</constant>
		<constant name="PRESET_MODE_KEEP_HEIGHT" value="2" enum="LayoutPresetMode">
			The control's height will not change.
		</constant>
		<constant name="PRESET_MODE_KEEP_SIZE" value="3" enum="LayoutPresetMode">
			The control's size will not change.
		</constant>
		<constant name="SIZE_SHRINK_BEGIN" value="0" enum="SizeFlags" is_bitfield="true">
			Tells the parent [Container] to align the node with its start, either the top or the left edge. It is mutually exclusive with [constant SIZE_FILL] and other shrink size flags, but can be used with [constant SIZE_EXPAND] in some containers. Use with [member size_flags_horizontal] and [member size_flags_vertical].
			[b]Note:[/b] Setting this flag is equal to not having any size flags.
		</constant>
		<constant name="SIZE_FILL" value="1" enum="SizeFlags" is_bitfield="true">
			Tells the parent [Container] to expand the bounds of this node to fill all the available space without pushing any other node. It is mutually exclusive with shrink size flags. Use with [member size_flags_horizontal] and [member size_flags_vertical].
		</constant>
		<constant name="SIZE_EXPAND" value="2" enum="SizeFlags" is_bitfield="true">
			Tells the parent [Container] to let this node take all the available space on the axis you flag. If multiple neighboring nodes are set to expand, they'll share the space based on their stretch ratio. See [member size_flags_stretch_ratio]. Use with [member size_flags_horizontal] and [member size_flags_vertical].
		</constant>
		<constant name="SIZE_EXPAND_FILL" value="3" enum="SizeFlags" is_bitfield="true">
			Sets the node's size flags to both fill and expand. See [constant SIZE_FILL] and [constant SIZE_EXPAND] for more information.
		</constant>
		<constant name="SIZE_SHRINK_CENTER" value="4" enum="SizeFlags" is_bitfield="true">
			Tells the parent [Container] to center the node in the available space. It is mutually exclusive with [constant SIZE_FILL] and other shrink size flags, but can be used with [constant SIZE_EXPAND] in some containers. Use with [member size_flags_horizontal] and [member size_flags_vertical].
		</constant>
		<constant name="SIZE_SHRINK_END" value="8" enum="SizeFlags" is_bitfield="true">
			Tells the parent [Container] to align the node with its end, either the bottom or the right edge. It is mutually exclusive with [constant SIZE_FILL] and other shrink size flags, but can be used with [constant SIZE_EXPAND] in some containers. Use with [member size_flags_horizontal] and [member size_flags_vertical].
		</constant>
		<constant name="MOUSE_FILTER_STOP" value="0" enum="MouseFilter">
			The control will receive mouse movement input events and mouse button input events if clicked on through [method _gui_input]. The control will also receive the [signal mouse_entered] and [signal mouse_exited] signals. These events are automatically marked as handled, and they will not propagate further to other controls. This also results in blocking signals in other controls.
		</constant>
		<constant name="MOUSE_FILTER_PASS" value="1" enum="MouseFilter">
			The control will receive mouse movement input events and mouse button input events if clicked on through [method _gui_input]. The control will also receive the [signal mouse_entered] and [signal mouse_exited] signals.
			If this control does not handle the event, the event will propagate up to its parent control if it has one. The event is bubbled up the node hierarchy until it reaches a non-[CanvasItem], a control with [constant MOUSE_FILTER_STOP], or a [CanvasItem] with [member CanvasItem.top_level] enabled. This will allow signals to fire in all controls it reaches. If no control handled it, the event will be passed to [method Node._shortcut_input] for further processing.
		</constant>
		<constant name="MOUSE_FILTER_IGNORE" value="2" enum="MouseFilter">
			The control will not receive any mouse movement input events nor mouse button input events through [method _gui_input]. The control will also not receive the [signal mouse_entered] nor [signal mouse_exited] signals. This will not block other controls from receiving these events or firing the signals. Ignored events will not be handled automatically. If a child has [constant MOUSE_FILTER_PASS] and an event was passed to this control, the event will further propagate up to the control's parent.
			[b]Note:[/b] If the control has received [signal mouse_entered] but not [signal mouse_exited], changing the [member mouse_filter] to [constant MOUSE_FILTER_IGNORE] will cause [signal mouse_exited] to be emitted.
		</constant>
		<constant name="GROW_DIRECTION_BEGIN" value="0" enum="GrowDirection">
			The control will grow to the left or top to make up if its minimum size is changed to be greater than its current size on the respective axis.
		</constant>
		<constant name="GROW_DIRECTION_END" value="1" enum="GrowDirection">
			The control will grow to the right or bottom to make up if its minimum size is changed to be greater than its current size on the respective axis.
		</constant>
		<constant name="GROW_DIRECTION_BOTH" value="2" enum="GrowDirection">
			The control will grow in both directions equally to make up if its minimum size is changed to be greater than its current size.
		</constant>
		<constant name="ANCHOR_BEGIN" value="0" enum="Anchor">
			Snaps one of the 4 anchor's sides to the origin of the node's [code]Rect[/code], in the top left. Use it with one of the [code]anchor_*[/code] member variables, like [member anchor_left]. To change all 4 anchors at once, use [method set_anchors_preset].
		</constant>
		<constant name="ANCHOR_END" value="1" enum="Anchor">
			Snaps one of the 4 anchor's sides to the end of the node's [code]Rect[/code], in the bottom right. Use it with one of the [code]anchor_*[/code] member variables, like [member anchor_left]. To change all 4 anchors at once, use [method set_anchors_preset].
		</constant>
		<constant name="LAYOUT_DIRECTION_INHERITED" value="0" enum="LayoutDirection">
			Automatic layout direction, determined from the parent control layout direction.
		</constant>
		<constant name="LAYOUT_DIRECTION_APPLICATION_LOCALE" value="1" enum="LayoutDirection">
			Automatic layout direction, determined from the current locale. Right-to-left layout direction is automatically used for languages that require it such as Arabic and Hebrew, but only if a valid translation file is loaded for the given language (unless said language is configured as a fallback in [member ProjectSettings.internationalization/locale/fallback]). For all other languages (or if no valid translation file is found by Redot), left-to-right layout direction is used. If using [TextServerFallback] ([member ProjectSettings.internationalization/rendering/text_driver]), left-to-right layout direction is always used regardless of the language. Right-to-left layout direction can also be forced using [member ProjectSettings.internationalization/rendering/force_right_to_left_layout_direction].
		</constant>
		<constant name="LAYOUT_DIRECTION_LTR" value="2" enum="LayoutDirection">
			Left-to-right layout direction.
		</constant>
		<constant name="LAYOUT_DIRECTION_RTL" value="3" enum="LayoutDirection">
			Right-to-left layout direction.
		</constant>
		<constant name="LAYOUT_DIRECTION_SYSTEM_LOCALE" value="4" enum="LayoutDirection">
			Automatic layout direction, determined from the system locale. Right-to-left layout direction is automatically used for languages that require it such as Arabic and Hebrew, but only if a valid translation file is loaded for the given language.. For all other languages (or if no valid translation file is found by Redot), left-to-right layout direction is used. If using [TextServerFallback] ([member ProjectSettings.internationalization/rendering/text_driver]), left-to-right layout direction is always used regardless of the language.
		</constant>
		<constant name="LAYOUT_DIRECTION_MAX" value="5" enum="LayoutDirection">
			Represents the size of the [enum LayoutDirection] enum.
		</constant>
		<constant name="LAYOUT_DIRECTION_LOCALE" value="1" enum="LayoutDirection" deprecated="Use [constant LAYOUT_DIRECTION_APPLICATION_LOCALE] instead.">
		</constant>
		<constant name="TEXT_DIRECTION_INHERITED" value="3" enum="TextDirection">
			Text writing direction is the same as layout direction.
		</constant>
		<constant name="TEXT_DIRECTION_AUTO" value="0" enum="TextDirection">
			Automatic text writing direction, determined from the current locale and text content.
		</constant>
		<constant name="TEXT_DIRECTION_LTR" value="1" enum="TextDirection">
			Left-to-right text writing direction.
		</constant>
		<constant name="TEXT_DIRECTION_RTL" value="2" enum="TextDirection">
			Right-to-left text writing direction.
		</constant>
	</constants>
</class><|MERGE_RESOLUTION|>--- conflicted
+++ resolved
@@ -61,12 +61,8 @@
 			<param index="0" name="at_position" type="Vector2" />
 			<param index="1" name="data" type="Variant" />
 			<description>
-<<<<<<< HEAD
 				Redot calls this method to pass you the [param data] from a control's [method _get_drag_data] result. Redot first calls [method _can_drop_data] to test if [param data] is allowed to drop at [param at_position] where [param at_position] is local to this control.
-=======
-				Godot calls this method to pass you the [param data] from a control's [method _get_drag_data] result. Godot first calls [method _can_drop_data] to test if [param data] is allowed to drop at [param at_position] where [param at_position] is local to this control.
 				[b]Note:[/b] If drag was initiated by keyboard shortcut or [method accessibility_drag], [param at_position] is set to [code]Vector2(INFINITY, INFINITY)[/code] and the currently selected item/text position should be used as drop position.
->>>>>>> 2d3bdcac
 				[codeblocks]
 				[gdscript]
 				func _can_drop_data(position, data):
