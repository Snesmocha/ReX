<?xml version="1.0" encoding="UTF-8" ?>
<class name="OS" inherits="Object" xmlns:xsi="http://www.w3.org/2001/XMLSchema-instance" xsi:noNamespaceSchemaLocation="../class.xsd">
	<brief_description>
		Provides access to common operating system functionalities.
	</brief_description>
	<description>
		The [OS] class wraps the most common functionalities for communicating with the host operating system, such as the video driver, delays, environment variables, execution of binaries, command line, etc.
		[b]Note:[/b] In Redot 4, [OS] functions related to window management, clipboard, and TTS were moved to the [DisplayServer] singleton (and the [Window] class). Functions related to time were removed and are only available in the [Time] class.
	</description>
	<tutorials>
		<link title="Operating System Testing Demo">https://godotengine.org/asset-library/asset/2789</link>
	</tutorials>
	<methods>
		<method name="alert">
			<return type="void" />
			<param index="0" name="text" type="String" />
			<param index="1" name="title" type="String" default="&quot;Alert!&quot;" />
			<description>
				Displays a modal dialog box using the host platform's implementation. The engine execution is blocked until the dialog is closed.
			</description>
		</method>
		<method name="close_midi_inputs">
			<return type="void" />
			<description>
<<<<<<< HEAD
				Shuts down the system MIDI driver. Redot will no longer receive [InputEventMIDI]. See also [method open_midi_inputs] and [method get_connected_midi_inputs].
				[b]Note:[/b] This method is implemented on Linux, macOS, and Windows.
=======
				Shuts down the system MIDI driver. Godot will no longer receive [InputEventMIDI]. See also [method open_midi_inputs] and [method get_connected_midi_inputs].
				[b]Note:[/b] This method is implemented on Linux, macOS, Windows, and Web.
>>>>>>> a7a2a12b
			</description>
		</method>
		<method name="crash">
			<return type="void" />
			<param index="0" name="message" type="String" />
			<description>
				Crashes the engine (or the editor if called within a [code]@tool[/code] script). See also [method kill].
				[b]Note:[/b] This method should [i]only[/i] be used for testing the system's crash handler, not for any other purpose. For general error reporting, use (in order of preference) [method @GDScript.assert], [method @GlobalScope.push_error], or [method alert].
			</description>
		</method>
		<method name="create_instance">
			<return type="int" />
			<param index="0" name="arguments" type="PackedStringArray" />
			<description>
				Creates a new instance of Redot that runs independently. The [param arguments] are used in the given order and separated by a space.
				If the process is successfully created, this method returns the new process' ID, which you can use to monitor the process (and potentially terminate it with [method kill]). If the process cannot be created, this method returns [code]-1[/code].
				See [method create_process] if you wish to run a different process.
				[b]Note:[/b] This method is implemented on Android, Linux, macOS and Windows.
			</description>
		</method>
		<method name="create_process">
			<return type="int" />
			<param index="0" name="path" type="String" />
			<param index="1" name="arguments" type="PackedStringArray" />
			<param index="2" name="open_console" type="bool" default="false" />
			<description>
				Creates a new process that runs independently of Redot. It will not terminate when Redot terminates. The path specified in [param path] must exist and be an executable file or macOS [code].app[/code] bundle. The path is resolved based on the current platform. The [param arguments] are used in the given order and separated by a space.
				On Windows, if [param open_console] is [code]true[/code] and the process is a console app, a new terminal window will be opened.
				If the process is successfully created, this method returns its process ID, which you can use to monitor the process (and potentially terminate it with [method kill]). Otherwise, this method returns [code]-1[/code].
				[b]Example:[/b] Run another instance of the project:
				[codeblocks]
				[gdscript]
				var pid = OS.create_process(OS.get_executable_path(), [])
				[/gdscript]
				[csharp]
				var pid = OS.CreateProcess(OS.GetExecutablePath(), new string[] {});
				[/csharp]
				[/codeblocks]
				See [method execute] if you wish to run an external command and retrieve the results.
				[b]Note:[/b] This method is implemented on Android, Linux, macOS, and Windows.
				[b]Note:[/b] On macOS, sandboxed applications are limited to run only embedded helper executables, specified during export or system .app bundle, system .app bundles will ignore arguments.
			</description>
		</method>
		<method name="delay_msec" qualifiers="const">
			<return type="void" />
			<param index="0" name="msec" type="int" />
			<description>
				Delays execution of the current thread by [param msec] milliseconds. [param msec] must be greater than or equal to [code]0[/code]. Otherwise, [method delay_msec] does nothing and prints an error message.
				[b]Note:[/b] [method delay_msec] is a [i]blocking[/i] way to delay code execution. To delay code execution in a non-blocking way, you may use [method SceneTree.create_timer]. Awaiting with [SceneTreeTimer] delays the execution of code placed below the [code]await[/code] without affecting the rest of the project (or editor, for [EditorPlugin]s and [EditorScript]s).
				[b]Note:[/b] When [method delay_msec] is called on the main thread, it will freeze the project and will prevent it from redrawing and registering input until the delay has passed. When using [method delay_msec] as part of an [EditorPlugin] or [EditorScript], it will freeze the editor but won't freeze the project if it is currently running (since the project is an independent child process).
			</description>
		</method>
		<method name="delay_usec" qualifiers="const">
			<return type="void" />
			<param index="0" name="usec" type="int" />
			<description>
				Delays execution of the current thread by [param usec] microseconds. [param usec] must be greater than or equal to [code]0[/code]. Otherwise, [method delay_usec] does nothing and prints an error message.
				[b]Note:[/b] [method delay_usec] is a [i]blocking[/i] way to delay code execution. To delay code execution in a non-blocking way, you may use [method SceneTree.create_timer]. Awaiting with a [SceneTreeTimer] delays the execution of code placed below the [code]await[/code] without affecting the rest of the project (or editor, for [EditorPlugin]s and [EditorScript]s).
				[b]Note:[/b] When [method delay_usec] is called on the main thread, it will freeze the project and will prevent it from redrawing and registering input until the delay has passed. When using [method delay_usec] as part of an [EditorPlugin] or [EditorScript], it will freeze the editor but won't freeze the project if it is currently running (since the project is an independent child process).
			</description>
		</method>
		<method name="execute">
			<return type="int" />
			<param index="0" name="path" type="String" />
			<param index="1" name="arguments" type="PackedStringArray" />
			<param index="2" name="output" type="Array" default="[]" />
			<param index="3" name="read_stderr" type="bool" default="false" />
			<param index="4" name="open_console" type="bool" default="false" />
			<description>
				Executes the given process in a [i]blocking[/i] way. The file specified in [param path] must exist and be executable. The system path resolution will be used. The [param arguments] are used in the given order, separated by spaces, and wrapped in quotes.
				If an [param output] array is provided, the complete shell output of the process is appended to [param output] as a single [String] element. If [param read_stderr] is [code]true[/code], the output to the standard error stream is also appended to the array.
				On Windows, if [param open_console] is [code]true[/code] and the process is a console app, a new terminal window is opened.
				This method returns the exit code of the command, or [code]-1[/code] if the process fails to execute.
				[b]Note:[/b] The main thread will be blocked until the executed command terminates. Use [Thread] to create a separate thread that will not block the main thread, or use [method create_process] to create a completely independent process.
				For example, to retrieve a list of the working directory's contents:
				[codeblocks]
				[gdscript]
				var output = []
				var exit_code = OS.execute("ls", ["-l", "/tmp"], output)
				[/gdscript]
				[csharp]
				var output = new Godot.Collections.Array();
				int exitCode = OS.Execute("ls", new string[] {"-l", "/tmp"}, output);
				[/csharp]
				[/codeblocks]
				If you wish to access a shell built-in or execute a composite command, a platform-specific shell can be invoked. For example:
				[codeblocks]
				[gdscript]
				var output = []
				OS.execute("CMD.exe", ["/C", "cd %TEMP% &amp;&amp; dir"], output)
				[/gdscript]
				[csharp]
				var output = new Godot.Collections.Array();
				OS.Execute("CMD.exe", new string[] {"/C", "cd %TEMP% &amp;&amp; dir"}, output);
				[/csharp]
				[/codeblocks]
				[b]Note:[/b] This method is implemented on Android, Linux, macOS, and Windows.
				[b]Note:[/b] To execute a Windows command interpreter built-in command, specify [code]cmd.exe[/code] in [param path], [code]/c[/code] as the first argument, and the desired command as the second argument.
				[b]Note:[/b] To execute a PowerShell built-in command, specify [code]powershell.exe[/code] in [param path], [code]-Command[/code] as the first argument, and the desired command as the second argument.
				[b]Note:[/b] To execute a Unix shell built-in command, specify shell executable name in [param path], [code]-c[/code] as the first argument, and the desired command as the second argument.
				[b]Note:[/b] On macOS, sandboxed applications are limited to run only embedded helper executables, specified during export.
				[b]Note:[/b] On Android, system commands such as [code]dumpsys[/code] can only be run on a rooted device.
			</description>
		</method>
		<method name="execute_with_pipe">
			<return type="Dictionary" />
			<param index="0" name="path" type="String" />
			<param index="1" name="arguments" type="PackedStringArray" />
			<param index="2" name="blocking" type="bool" default="true" />
			<description>
				Creates a new process that runs independently of Redot with redirected IO. It will not terminate when Redot terminates. The path specified in [param path] must exist and be an executable file or macOS [code].app[/code] bundle. The path is resolved based on the current platform. The [param arguments] are used in the given order and separated by a space.
				If [param blocking] is [code]false[/code], created pipes work in non-blocking mode, i.e. read and write operations will return immediately. Use [method FileAccess.get_error] to check if the last read/write operation was successful.
				If the process cannot be created, this method returns an empty [Dictionary]. Otherwise, this method returns a [Dictionary] with the following keys:
				- [code]"stdio"[/code] - [FileAccess] to access the process stdin and stdout pipes (read/write).
				- [code]"stderr"[/code] - [FileAccess] to access the process stderr pipe (read only).
				- [code]"pid"[/code] - Process ID as an [int], which you can use to monitor the process (and potentially terminate it with [method kill]).
				[b]Note:[/b] This method is implemented on Android, Linux, macOS, and Windows.
				[b]Note:[/b] To execute a Windows command interpreter built-in command, specify [code]cmd.exe[/code] in [param path], [code]/c[/code] as the first argument, and the desired command as the second argument.
				[b]Note:[/b] To execute a PowerShell built-in command, specify [code]powershell.exe[/code] in [param path], [code]-Command[/code] as the first argument, and the desired command as the second argument.
				[b]Note:[/b] To execute a Unix shell built-in command, specify shell executable name in [param path], [code]-c[/code] as the first argument, and the desired command as the second argument.
				[b]Note:[/b] On macOS, sandboxed applications are limited to run only embedded helper executables, specified during export or system .app bundle, system .app bundles will ignore arguments.
			</description>
		</method>
		<method name="find_keycode_from_string" qualifiers="const">
			<return type="int" enum="Key" />
			<param index="0" name="string" type="String" />
			<description>
				Finds the keycode for the given string. The returned values are equivalent to the [enum Key] constants.
				[codeblocks]
				[gdscript]
				print(OS.find_keycode_from_string("C"))         # Prints 67 (KEY_C)
				print(OS.find_keycode_from_string("Escape"))    # Prints 4194305 (KEY_ESCAPE)
				print(OS.find_keycode_from_string("Shift+Tab")) # Prints 37748738 (KEY_MASK_SHIFT | KEY_TAB)
				print(OS.find_keycode_from_string("Unknown"))   # Prints 0 (KEY_NONE)
				[/gdscript]
				[csharp]
				GD.Print(OS.FindKeycodeFromString("C"));         // Prints C (Key.C)
				GD.Print(OS.FindKeycodeFromString("Escape"));    // Prints Escape (Key.Escape)
				GD.Print(OS.FindKeycodeFromString("Shift+Tab")); // Prints 37748738 (KeyModifierMask.MaskShift | Key.Tab)
				GD.Print(OS.FindKeycodeFromString("Unknown"));   // Prints None (Key.None)
				[/csharp]
				[/codeblocks]
				See also [method get_keycode_string].
			</description>
		</method>
		<method name="get_cache_dir" qualifiers="const">
			<return type="String" />
			<description>
				Returns the [i]global[/i] cache data directory according to the operating system's standards.
				On the Linux/BSD platform, this path can be overridden by setting the [code]XDG_CACHE_HOME[/code] environment variable before starting the project. See [url=$DOCS_URL/tutorials/io/data_paths.html]File paths in Redot projects[/url] in the documentation for more information. See also [method get_config_dir] and [method get_data_dir].
				Not to be confused with [method get_user_data_dir], which returns the [i]project-specific[/i] user data path.
			</description>
		</method>
		<method name="get_cmdline_args">
			<return type="PackedStringArray" />
			<description>
				Returns the command-line arguments passed to the engine.
				Command-line arguments can be written in any form, including both [code]--key value[/code] and [code]--key=value[/code] forms so they can be properly parsed, as long as custom command-line arguments do not conflict with engine arguments.
				You can also incorporate environment variables using the [method get_environment] method.
				You can set [member ProjectSettings.editor/run/main_run_args] to define command-line arguments to be passed by the editor when running the project.
				[b]Example:[/b] Parse command-line arguments into a [Dictionary] using the [code]--key=value[/code] form for arguments:
				[codeblocks]
				[gdscript]
				var arguments = {}
				for argument in OS.get_cmdline_args():
				    if argument.contains("="):
				        var key_value = argument.split("=")
				        arguments[key_value[0].trim_prefix("--")] = key_value[1]
				    else:
				        # Options without an argument will be present in the dictionary,
				        # with the value set to an empty string.
				        arguments[argument.trim_prefix("--")] = ""
				[/gdscript]
				[csharp]
				var arguments = new Dictionary&lt;string, string&gt;();
				foreach (var argument in OS.GetCmdlineArgs())
				{
				    if (argument.Contains('='))
				    {
				        string[] keyValue = argument.Split("=");
				        arguments[keyValue[0].TrimPrefix("--")] = keyValue[1];
				    }
				    else
				    {
				        // Options without an argument will be present in the dictionary,
				        // with the value set to an empty string.
				        arguments[argument.TrimPrefix("--")] = "";
				    }
				}
				[/csharp]
				[/codeblocks]
				[b]Note:[/b] Passing custom user arguments directly is not recommended, as the engine may discard or modify them. Instead, pass the standard UNIX double dash ([code]--[/code]) and then the custom arguments, which the engine will ignore by design. These can be read via [method get_cmdline_user_args].
			</description>
		</method>
		<method name="get_cmdline_user_args">
			<return type="PackedStringArray" />
			<description>
				Returns the command-line user arguments passed to the engine. User arguments are ignored by the engine and reserved for the user. They are passed after the double dash [code]--[/code] argument. [code]++[/code] may be used when [code]--[/code] is intercepted by another program (such as [code]startx[/code]).
				[codeblock]
				# Redot has been executed with the following command:
				# redot --fullscreen -- --level=2 --hardcore

				OS.get_cmdline_args()      # Returns ["--fullscreen", "--level=2", "--hardcore"]
				OS.get_cmdline_user_args() # Returns ["--level=2", "--hardcore"]
				[/codeblock]
				To get all passed arguments, use [method get_cmdline_args].
			</description>
		</method>
		<method name="get_config_dir" qualifiers="const">
			<return type="String" />
			<description>
				Returns the [i]global[/i] user configuration directory according to the operating system's standards.
				On the Linux/BSD platform, this path can be overridden by setting the [code]XDG_CONFIG_HOME[/code] environment variable before starting the project. See [url=$DOCS_URL/tutorials/io/data_paths.html]File paths in Redot projects[/url] in the documentation for more information. See also [method get_cache_dir] and [method get_data_dir].
				Not to be confused with [method get_user_data_dir], which returns the [i]project-specific[/i] user data path.
			</description>
		</method>
		<method name="get_connected_midi_inputs">
			<return type="PackedStringArray" />
			<description>
				Returns an array of connected MIDI device names, if they exist. Returns an empty array if the system MIDI driver has not previously been initialized with [method open_midi_inputs]. See also [method close_midi_inputs].
				[b]Note:[/b] This method is implemented on Linux, macOS, Windows, and Web.
				[b]Note:[/b] On the Web platform, Web MIDI needs to be supported by the browser. [url=https://caniuse.com/midi]For the time being[/url], it is currently supported by all major browsers, except Safari.
				[b]Note:[/b] On the Web platform, using MIDI input requires a browser permission to be granted first. This permission request is performed when calling [method open_midi_inputs]. The browser will refrain from processing MIDI input until the user accepts the permission request.
			</description>
		</method>
		<method name="get_data_dir" qualifiers="const">
			<return type="String" />
			<description>
				Returns the [i]global[/i] user data directory according to the operating system's standards.
				On the Linux/BSD platform, this path can be overridden by setting the [code]XDG_DATA_HOME[/code] environment variable before starting the project. See [url=$DOCS_URL/tutorials/io/data_paths.html]File paths in Redot projects[/url] in the documentation for more information. See also [method get_cache_dir] and [method get_config_dir].
				Not to be confused with [method get_user_data_dir], which returns the [i]project-specific[/i] user data path.
			</description>
		</method>
		<method name="get_distribution_name" qualifiers="const">
			<return type="String" />
			<description>
				Returns the name of the distribution for Linux and BSD platforms (e.g. "Ubuntu", "Manjaro", "OpenBSD", etc.).
				Returns the same value as [method get_name] for stock Android ROMs, but attempts to return the custom ROM name for popular Android derivatives such as "LineageOS".
				Returns the same value as [method get_name] for other platforms.
				[b]Note:[/b] This method is not supported on the Web platform. It returns an empty string.
			</description>
		</method>
		<method name="get_entropy">
			<return type="PackedByteArray" />
			<param index="0" name="size" type="int" />
			<description>
				Generates a [PackedByteArray] of cryptographically secure random bytes with given [param size].
				[b]Note:[/b] Generating large quantities of bytes using this method can result in locking and entropy of lower quality on most platforms. Using [method Crypto.generate_random_bytes] is preferred in most cases.
			</description>
		</method>
		<method name="get_environment" qualifiers="const">
			<return type="String" />
			<param index="0" name="variable" type="String" />
			<description>
				Returns the value of the given environment variable, or an empty string if [param variable] doesn't exist.
				[b]Note:[/b] Double-check the casing of [param variable]. Environment variable names are case-sensitive on all platforms except Windows.
				[b]Note:[/b] On macOS, applications do not have access to shell environment variables.
			</description>
		</method>
		<method name="get_executable_path" qualifiers="const">
			<return type="String" />
			<description>
				Returns the file path to the current engine executable.
				[b]Note:[/b] On macOS, if you want to launch another instance of Redot, always use [method create_instance] instead of relying on the executable path.
			</description>
		</method>
		<method name="get_granted_permissions" qualifiers="const">
			<return type="PackedStringArray" />
			<description>
				On Android devices: Returns the list of dangerous permissions that have been granted.
				On macOS: Returns the list of user selected folders accessible to the application (sandboxed applications only). Use the native file dialog to request folder access permission.
			</description>
		</method>
		<method name="get_keycode_string" qualifiers="const">
			<return type="String" />
			<param index="0" name="code" type="int" enum="Key" />
			<description>
				Returns the given keycode as a [String].
				[codeblocks]
				[gdscript]
				print(OS.get_keycode_string(KEY_C))                    # Prints "C"
				print(OS.get_keycode_string(KEY_ESCAPE))               # Prints "Escape"
				print(OS.get_keycode_string(KEY_MASK_SHIFT | KEY_TAB)) # Prints "Shift+Tab"
				[/gdscript]
				[csharp]
				GD.Print(OS.GetKeycodeString(Key.C));                                    // Prints "C"
				GD.Print(OS.GetKeycodeString(Key.Escape));                               // Prints "Escape"
				GD.Print(OS.GetKeycodeString((Key)KeyModifierMask.MaskShift | Key.Tab)); // Prints "Shift+Tab"
				[/csharp]
				[/codeblocks]
				See also [method find_keycode_from_string], [member InputEventKey.keycode], and [method InputEventKey.get_keycode_with_modifiers].
			</description>
		</method>
		<method name="get_locale" qualifiers="const">
			<return type="String" />
			<description>
				Returns the host OS locale as a [String] of the form [code]language_Script_COUNTRY_VARIANT@extra[/code]. Every substring after [code]language[/code] is optional and may not exist.
				- [code]language[/code] - 2 or 3-letter [url=https://en.wikipedia.org/wiki/List_of_ISO_639-1_codes]language code[/url], in lower case.
				- [code skip-lint]Script[/code] - 4-letter [url=https://en.wikipedia.org/wiki/ISO_15924]script code[/url], in title case.
				- [code]COUNTRY[/code] - 2 or 3-letter [url=https://en.wikipedia.org/wiki/ISO_3166-1]country code[/url], in upper case.
				- [code]VARIANT[/code] - language variant, region and sort order. The variant can have any number of underscored keywords.
				- [code]extra[/code] - semicolon separated list of additional key words. This may include currency, calendar, sort order and numbering system information.
				If you want only the language code and not the fully specified locale from the OS, you can use [method get_locale_language].
			</description>
		</method>
		<method name="get_locale_language" qualifiers="const">
			<return type="String" />
			<description>
				Returns the host OS locale's 2 or 3-letter [url=https://en.wikipedia.org/wiki/List_of_ISO_639-1_codes]language code[/url] as a string which should be consistent on all platforms. This is equivalent to extracting the [code]language[/code] part of the [method get_locale] string.
				This can be used to narrow down fully specified locale strings to only the "common" language code, when you don't need the additional information about country code or variants. For example, for a French Canadian user with [code]fr_CA[/code] locale, this would return [code]fr[/code].
			</description>
		</method>
		<method name="get_main_thread_id" qualifiers="const">
			<return type="int" />
			<description>
				Returns the ID of the main thread. See [method get_thread_caller_id].
				[b]Note:[/b] Thread IDs are not deterministic and may be reused across application restarts.
			</description>
		</method>
		<method name="get_memory_info" qualifiers="const">
			<return type="Dictionary" />
			<description>
				Returns a [Dictionary] containing information about the current memory with the following entries:
				- [code]"physical"[/code] - total amount of usable physical memory in bytes. This value can be slightly less than the actual physical memory amount, since it does not include memory reserved by the kernel and devices.
				- [code]"free"[/code] - amount of physical memory, that can be immediately allocated without disk access or other costly operations, in bytes. The process might be able to allocate more physical memory, but this action will require moving inactive pages to disk, which can be expensive.
				- [code]"available"[/code] - amount of memory that can be allocated without extending the swap file(s), in bytes. This value includes both physical memory and swap.
				- [code]"stack"[/code] - size of the current thread stack in bytes.
				[b]Note:[/b] Each entry's value may be [code]-1[/code] if it is unknown.
			</description>
		</method>
		<method name="get_model_name" qualifiers="const">
			<return type="String" />
			<description>
				Returns the model name of the current device.
				[b]Note:[/b] This method is implemented on Android, iOS, macOS, and Windows. Returns [code]"GenericDevice"[/code] on unsupported platforms.
			</description>
		</method>
		<method name="get_name" qualifiers="const">
			<return type="String" />
			<description>
				Returns the name of the host platform.
				- On Windows, this is [code]"Windows"[/code].
				- On macOS, this is [code]"macOS"[/code].
				- On Linux-based operating systems, this is [code]"Linux"[/code].
				- On BSD-based operating systems, this is [code]"FreeBSD"[/code], [code]"NetBSD"[/code], [code]"OpenBSD"[/code], or [code]"BSD"[/code] as a fallback.
				- On Android, this is [code]"Android"[/code].
				- On iOS, this is [code]"iOS"[/code].
				- On Web, this is [code]"Web"[/code].
				[b]Note:[/b] Custom builds of the engine may support additional platforms, such as consoles, possibly returning other names.
				[codeblocks]
				[gdscript]
				match OS.get_name():
				    "Windows":
				        print("Welcome to Windows!")
				    "macOS":
				        print("Welcome to macOS!")
				    "Linux", "FreeBSD", "NetBSD", "OpenBSD", "BSD":
				        print("Welcome to Linux/BSD!")
				    "Android":
				        print("Welcome to Android!")
				    "iOS":
				        print("Welcome to iOS!")
				    "Web":
				        print("Welcome to the Web!")
				[/gdscript]
				[csharp]
				switch (OS.GetName())
				{
				    case "Windows":
				        GD.Print("Welcome to Windows");
				        break;
				    case "macOS":
				        GD.Print("Welcome to macOS!");
				        break;
				    case "Linux":
				    case "FreeBSD":
				    case "NetBSD":
				    case "OpenBSD":
				    case "BSD":
				        GD.Print("Welcome to Linux/BSD!");
				        break;
				    case "Android":
				        GD.Print("Welcome to Android!");
				        break;
				    case "iOS":
				        GD.Print("Welcome to iOS!");
				        break;
				    case "Web":
				        GD.Print("Welcome to the Web!");
				        break;
				}
				[/csharp]
				[/codeblocks]
				[b]Note:[/b] On Web platforms, it is still possible to determine the host platform's OS with feature tags. See [method has_feature].
			</description>
		</method>
		<method name="get_process_exit_code" qualifiers="const">
			<return type="int" />
			<param index="0" name="pid" type="int" />
			<description>
				Returns the exit code of a spawned process once it has finished running (see [method is_process_running]).
				Returns [code]-1[/code] if the [param pid] is not a PID of a spawned child process, the process is still running, or the method is not implemented for the current platform.
				[b]Note:[/b] Returns [code]-1[/code] if the [param pid] is a macOS bundled app process.
				[b]Note:[/b] This method is implemented on Android, Linux, macOS and Windows.
			</description>
		</method>
		<method name="get_process_id" qualifiers="const">
			<return type="int" />
			<description>
				Returns the number used by the host machine to uniquely identify this application.
				[b]Note:[/b] This method is implemented on Android, iOS, Linux, macOS, and Windows.
			</description>
		</method>
		<method name="get_processor_count" qualifiers="const">
			<return type="int" />
			<description>
				Returns the number of [i]logical[/i] CPU cores available on the host machine. On CPUs with HyperThreading enabled, this number will be greater than the number of [i]physical[/i] CPU cores.
			</description>
		</method>
		<method name="get_processor_name" qualifiers="const">
			<return type="String" />
			<description>
				Returns the full name of the CPU model on the host machine (e.g. [code]"Intel(R) Core(TM) i7-6700K CPU @ 4.00GHz"[/code]).
				[b]Note:[/b] This method is only implemented on Windows, macOS, Linux and iOS. On Android and Web, [method get_processor_name] returns an empty string.
			</description>
		</method>
		<method name="get_restart_on_exit_arguments" qualifiers="const">
			<return type="PackedStringArray" />
			<description>
				Returns the list of command line arguments that will be used when the project automatically restarts using [method set_restart_on_exit]. See also [method is_restart_on_exit_set].
			</description>
		</method>
		<method name="get_static_memory_peak_usage" qualifiers="const">
			<return type="int" />
			<description>
				Returns the maximum amount of static memory used. Only works in debug builds.
			</description>
		</method>
		<method name="get_static_memory_usage" qualifiers="const">
			<return type="int" />
			<description>
				Returns the amount of static memory being used by the program in bytes. Only works in debug builds.
			</description>
		</method>
		<method name="get_stderr_type" qualifiers="const">
			<return type="int" enum="OS.StdHandleType" />
			<description>
				Returns type of the standard error device.
			</description>
		</method>
		<method name="get_stdin_type" qualifiers="const">
			<return type="int" enum="OS.StdHandleType" />
			<description>
				Returns type of the standard input device.
			</description>
		</method>
		<method name="get_stdout_type" qualifiers="const">
			<return type="int" enum="OS.StdHandleType" />
			<description>
				Returns type of the standard output device.
			</description>
		</method>
		<method name="get_system_ca_certificates">
			<return type="String" />
			<description>
				Returns the list of certification authorities trusted by the operating system as a string of concatenated certificates in PEM format.
			</description>
		</method>
		<method name="get_system_dir" qualifiers="const">
			<return type="String" />
			<param index="0" name="dir" type="int" enum="OS.SystemDir" />
			<param index="1" name="shared_storage" type="bool" default="true" />
			<description>
				Returns the path to commonly used folders across different platforms, as defined by [param dir]. See the [enum SystemDir] constants for available locations.
				[b]Note:[/b] This method is implemented on Android, Linux, macOS and Windows.
				[b]Note:[/b] Shared storage is implemented on Android and allows to differentiate between app specific and shared directories, if [param shared_storage] is [code]true[/code]. Shared directories have additional restrictions on Android.
			</description>
		</method>
		<method name="get_system_font_path" qualifiers="const">
			<return type="String" />
			<param index="0" name="font_name" type="String" />
			<param index="1" name="weight" type="int" default="400" />
			<param index="2" name="stretch" type="int" default="100" />
			<param index="3" name="italic" type="bool" default="false" />
			<description>
				Returns the path to the system font file with [param font_name] and style. Returns an empty string if no matching fonts found.
				The following aliases can be used to request default fonts: "sans-serif", "serif", "monospace", "cursive", and "fantasy".
				[b]Note:[/b] Returned font might have different style if the requested style is not available.
				[b]Note:[/b] This method is implemented on Android, iOS, Linux, macOS and Windows.
			</description>
		</method>
		<method name="get_system_font_path_for_text" qualifiers="const">
			<return type="PackedStringArray" />
			<param index="0" name="font_name" type="String" />
			<param index="1" name="text" type="String" />
			<param index="2" name="locale" type="String" default="&quot;&quot;" />
			<param index="3" name="script" type="String" default="&quot;&quot;" />
			<param index="4" name="weight" type="int" default="400" />
			<param index="5" name="stretch" type="int" default="100" />
			<param index="6" name="italic" type="bool" default="false" />
			<description>
				Returns an array of the system substitute font file paths, which are similar to the font with [param font_name] and style for the specified text, locale, and script. Returns an empty array if no matching fonts found.
				The following aliases can be used to request default fonts: "sans-serif", "serif", "monospace", "cursive", and "fantasy".
				[b]Note:[/b] Depending on OS, it's not guaranteed that any of the returned fonts will be suitable for rendering specified text. Fonts should be loaded and checked in the order they are returned, and the first suitable one used.
				[b]Note:[/b] Returned fonts might have different style if the requested style is not available or belong to a different font family.
				[b]Note:[/b] This method is implemented on Android, iOS, Linux, macOS and Windows.
			</description>
		</method>
		<method name="get_system_fonts" qualifiers="const">
			<return type="PackedStringArray" />
			<description>
				Returns the list of font family names available.
				[b]Note:[/b] This method is implemented on Android, iOS, Linux, macOS and Windows.
			</description>
		</method>
		<method name="get_temp_dir" qualifiers="const">
			<return type="String" />
			<description>
				Returns the [i]global[/i] temporary data directory according to the operating system's standards.
			</description>
		</method>
		<method name="get_thread_caller_id" qualifiers="const">
			<return type="int" />
			<description>
				Returns the ID of the current thread. This can be used in logs to ease debugging of multi-threaded applications.
				[b]Note:[/b] Thread IDs are not deterministic and may be reused across application restarts.
			</description>
		</method>
		<method name="get_unique_id" qualifiers="const">
			<return type="String" />
			<description>
				Returns a string that is unique to the device.
				[b]Note:[/b] This string may change without notice if the user reinstalls their operating system, upgrades it, or modifies their hardware. This means it should generally not be used to encrypt persistent data, as the data saved before an unexpected ID change would become inaccessible. The returned string may also be falsified using external programs, so do not rely on the string returned by this method for security purposes.
				[b]Note:[/b] On Web, returns an empty string and generates an error, as this method cannot be implemented for security reasons.
			</description>
		</method>
		<method name="get_user_data_dir" qualifiers="const">
			<return type="String" />
			<description>
				Returns the absolute directory path where user data is written (the [code]user://[/code] directory in Redot). The path depends on the project name and [member ProjectSettings.application/config/use_custom_user_dir].
				- On Windows, this is [code]%AppData%\Godot\app_userdata\[project_name][/code], or [code]%AppData%\[custom_name][/code] if [code]use_custom_user_dir[/code] is set. [code]%AppData%[/code] expands to [code]%UserProfile%\AppData\Roaming[/code].
				- On macOS, this is [code]~/Library/Application Support/Godot/app_userdata/[project_name][/code], or [code]~/Library/Application Support/[custom_name][/code] if [code]use_custom_user_dir[/code] is set.
				- On Linux and BSD, this is [code]~/.local/share/godot/app_userdata/[project_name][/code], or [code]~/.local/share/[custom_name][/code] if [code]use_custom_user_dir[/code] is set.
				- On Android and iOS, this is a sandboxed directory in either internal or external storage, depending on the user's configuration.
				- On Web, this is a virtual directory managed by the browser.
				If the project name is empty, [code][project_name][/code] falls back to [code][unnamed project][/code].
				Not to be confused with [method get_data_dir], which returns the [i]global[/i] (non-project-specific) user home directory.
			</description>
		</method>
		<method name="get_version" qualifiers="const">
			<return type="String" />
			<description>
				Returns the exact production and build version of the operating system. This is different from the branded version used in marketing. This helps to distinguish between different releases of operating systems, including minor versions, and insider and custom builds.
				- For Windows, the major and minor version are returned, as well as the build number. For example, the returned string may look like [code]10.0.9926[/code] for a build of Windows 10, and it may look like [code]6.1.7601[/code] for a build of Windows 7 SP1.
				- For rolling distributions, such as Arch Linux, an empty string is returned.
				- For macOS and iOS, the major and minor version are returned, as well as the patch number.
				- For Android, the SDK version and the incremental build number are returned. If it's a custom ROM, it attempts to return its version instead.
				[b]Note:[/b] This method is not supported on the Web platform. It returns an empty string.
			</description>
		</method>
		<method name="get_version_alias" qualifiers="const">
			<return type="String" />
			<description>
				Returns the branded version used in marketing, followed by the build number (on Windows) or the version number (on macOS). Examples include [code]11 (build 22000)[/code] and [code]Sequoia (15.0.0)[/code]. This value can then be appended to [method get_name] to get a full, human-readable operating system name and version combination for the operating system. Windows feature updates such as 24H2 are not contained in the resulting string, but Windows Server is recognized as such (e.g. [code]2025 (build 26100)[/code] for Windows Server 2025).
				[b]Note:[/b] This method is only supported on Windows and macOS. On other operating systems, it returns the same value as [method get_version].
			</description>
		</method>
		<method name="get_video_adapter_driver_info" qualifiers="const">
			<return type="PackedStringArray" />
			<description>
				Returns the video adapter driver name and version for the user's currently active graphics card, as a [PackedStringArray]. See also [method RenderingServer.get_video_adapter_api_version].
				The first element holds the driver name, such as [code]nvidia[/code], [code]amdgpu[/code], etc.
				The second element holds the driver version. For example, on the [code]nvidia[/code] driver on a Linux/BSD platform, the version is in the format [code]510.85.02[/code]. For Windows, the driver's format is [code]31.0.15.1659[/code].
				[b]Note:[/b] This method is only supported on Linux/BSD and Windows when not running in headless mode. On other platforms, it returns an empty array.
			</description>
		</method>
		<method name="has_environment" qualifiers="const">
			<return type="bool" />
			<param index="0" name="variable" type="String" />
			<description>
				Returns [code]true[/code] if the environment variable with the name [param variable] exists.
				[b]Note:[/b] Double-check the casing of [param variable]. Environment variable names are case-sensitive on all platforms except Windows.
			</description>
		</method>
		<method name="has_feature" qualifiers="const">
			<return type="bool" />
			<param index="0" name="tag_name" type="String" />
			<description>
				Returns [code]true[/code] if the feature for the given feature tag is supported in the currently running instance, depending on the platform, build, etc. Can be used to check whether you're currently running a debug build, on a certain platform or arch, etc. Refer to the [url=$DOCS_URL/tutorials/export/feature_tags.html]Feature Tags[/url] documentation for more details.
				[b]Note:[/b] Tag names are case-sensitive.
				[b]Note:[/b] On the Web platform, one of the following additional tags is defined to indicate the host platform: [code]web_android[/code], [code]web_ios[/code], [code]web_linuxbsd[/code], [code]web_macos[/code], or [code]web_windows[/code].
			</description>
		</method>
		<method name="is_debug_build" qualifiers="const">
			<return type="bool" />
			<description>
				Returns [code]true[/code] if the Redot binary used to run the project is a [i]debug[/i] export template, or when running in the editor.
				Returns [code]false[/code] if the Redot binary used to run the project is a [i]release[/i] export template.
				[b]Note:[/b] To check whether the Redot binary used to run the project is an export template (debug or release), use [code]OS.has_feature("template")[/code] instead.
			</description>
		</method>
		<method name="is_keycode_unicode" qualifiers="const">
			<return type="bool" />
			<param index="0" name="code" type="int" />
			<description>
				Returns [code]true[/code] if the input keycode corresponds to a Unicode character. For a list of codes, see the [enum Key] constants.
				[codeblocks]
				[gdscript]
				print(OS.is_keycode_unicode(KEY_G))      # Prints true
				print(OS.is_keycode_unicode(KEY_KP_4))   # Prints true
				print(OS.is_keycode_unicode(KEY_TAB))    # Prints false
				print(OS.is_keycode_unicode(KEY_ESCAPE)) # Prints false
				[/gdscript]
				[csharp]
				GD.Print(OS.IsKeycodeUnicode((long)Key.G));      // Prints True
				GD.Print(OS.IsKeycodeUnicode((long)Key.Kp4));    // Prints True
				GD.Print(OS.IsKeycodeUnicode((long)Key.Tab));    // Prints False
				GD.Print(OS.IsKeycodeUnicode((long)Key.Escape)); // Prints False
				[/csharp]
				[/codeblocks]
			</description>
		</method>
		<method name="is_process_running" qualifiers="const">
			<return type="bool" />
			<param index="0" name="pid" type="int" />
			<description>
				Returns [code]true[/code] if the child process ID ([param pid]) is still running or [code]false[/code] if it has terminated. [param pid] must be a valid ID generated from [method create_process].
				[b]Note:[/b] This method is implemented on Android, iOS, Linux, macOS, and Windows.
			</description>
		</method>
		<method name="is_restart_on_exit_set" qualifiers="const">
			<return type="bool" />
			<description>
				Returns [code]true[/code] if the project will automatically restart when it exits for any reason, [code]false[/code] otherwise. See also [method set_restart_on_exit] and [method get_restart_on_exit_arguments].
			</description>
		</method>
		<method name="is_sandboxed" qualifiers="const">
			<return type="bool" />
			<description>
				Returns [code]true[/code] if the application is running in the sandbox.
				[b]Note:[/b] This method is only implemented on macOS and Linux.
			</description>
		</method>
		<method name="is_stdout_verbose" qualifiers="const">
			<return type="bool" />
			<description>
				Returns [code]true[/code] if the engine was executed with the [code]--verbose[/code] or [code]-v[/code] command line argument, or if [member ProjectSettings.debug/settings/stdout/verbose_stdout] is [code]true[/code]. See also [method @GlobalScope.print_verbose].
			</description>
		</method>
		<method name="is_userfs_persistent" qualifiers="const">
			<return type="bool" />
			<description>
				Returns [code]true[/code] if the [code]user://[/code] file system is persistent, that is, its state is the same after a player quits and starts the game again. Relevant to the Web platform, where this persistence may be unavailable.
			</description>
		</method>
		<method name="kill">
			<return type="int" enum="Error" />
			<param index="0" name="pid" type="int" />
			<description>
				Kill (terminate) the process identified by the given process ID ([param pid]), such as the ID returned by [method execute] in non-blocking mode. See also [method crash].
				[b]Note:[/b] This method can also be used to kill processes that were not spawned by the engine.
				[b]Note:[/b] This method is implemented on Android, iOS, Linux, macOS and Windows.
			</description>
		</method>
		<method name="move_to_trash" qualifiers="const">
			<return type="int" enum="Error" />
			<param index="0" name="path" type="String" />
			<description>
				Moves the file or directory at the given [param path] to the system's recycle bin. See also [method DirAccess.remove].
				The method takes only global paths, so you may need to use [method ProjectSettings.globalize_path]. Do not use it for files in [code]res://[/code] as it will not work in exported projects.
				Returns [constant FAILED] if the file or directory cannot be found, or the system does not support this method.
				[codeblocks]
				[gdscript]
				var file_to_remove = "user://slot1.save"
				OS.move_to_trash(ProjectSettings.globalize_path(file_to_remove))
				[/gdscript]
				[csharp]
				var fileToRemove = "user://slot1.save";
				OS.MoveToTrash(ProjectSettings.GlobalizePath(fileToRemove));
				[/csharp]
				[/codeblocks]
				[b]Note:[/b] This method is implemented on Android, Linux, macOS and Windows.
				[b]Note:[/b] If the user has disabled the recycle bin on their system, the file will be permanently deleted instead.
			</description>
		</method>
		<method name="open_midi_inputs">
			<return type="void" />
			<description>
<<<<<<< HEAD
				Initializes the singleton for the system MIDI driver, allowing Redot to receive [InputEventMIDI]. See also [method get_connected_midi_inputs] and [method close_midi_inputs].
				[b]Note:[/b] This method is implemented on Linux, macOS, and Windows.
=======
				Initializes the singleton for the system MIDI driver, allowing Godot to receive [InputEventMIDI]. See also [method get_connected_midi_inputs] and [method close_midi_inputs].
				[b]Note:[/b] This method is implemented on Linux, macOS, Windows, and Web.
				[b]Note:[/b] On the Web platform, Web MIDI needs to be supported by the browser. [url=https://caniuse.com/midi]For the time being[/url], it is currently supported by all major browsers, except Safari.
				[b]Note:[/b] On the Web platform, using MIDI input requires a browser permission to be granted first. This permission request is performed when calling [method open_midi_inputs]. The browser will refrain from processing MIDI input until the user accepts the permission request.
>>>>>>> a7a2a12b
			</description>
		</method>
		<method name="read_buffer_from_stdin">
			<return type="PackedByteArray" />
			<param index="0" name="buffer_size" type="int" />
			<description>
				Reads a user input as raw data from the standard input. This operation can be [i]blocking[/i], which causes the window to freeze if [method read_string_from_stdin] is called on the main thread.
				- If standard input is console, this method will block until the program receives a line break in standard input (usually by the user pressing [kbd]Enter[/kbd]).
				- If standard input is pipe, this method will block until a specific amount of data is read or pipe is closed.
				- If standard input is a file, this method will read a specific amount of data (or less if end-of-file is reached) and return immediately.
				[b]Note:[/b] This method is implemented on Linux, macOS, and Windows.
				[b]Note:[/b] On exported Windows builds, run the console wrapper executable to access the terminal. If standard input is console, calling this method without console wrapped will freeze permanently. If standard input is pipe or file, it can be used without console wrapper. If you need a single executable with full console support, use a custom build compiled with the [code]windows_subsystem=console[/code] flag.
			</description>
		</method>
		<method name="read_string_from_stdin">
			<return type="String" />
			<param index="0" name="buffer_size" type="int" />
			<description>
				Reads a user input as a UTF-8 encoded string from the standard input. This operation can be [i]blocking[/i], which causes the window to freeze if [method read_string_from_stdin] is called on the main thread.
				- If standard input is console, this method will block until the program receives a line break in standard input (usually by the user pressing [kbd]Enter[/kbd]).
				- If standard input is pipe, this method will block until a specific amount of data is read or pipe is closed.
				- If standard input is a file, this method will read a specific amount of data (or less if end-of-file is reached) and return immediately.
				[b]Note:[/b] This method automatically replaces [code]\r\n[/code] line breaks with [code]\n[/code] and removes them from the end of the string. Use [method read_buffer_from_stdin] to read the unprocessed data.
				[b]Note:[/b] This method is implemented on Linux, macOS, and Windows.
				[b]Note:[/b] On exported Windows builds, run the console wrapper executable to access the terminal. If standard input is console, calling this method without console wrapped will freeze permanently. If standard input is pipe or file, it can be used without console wrapper. If you need a single executable with full console support, use a custom build compiled with the [code]windows_subsystem=console[/code] flag.
			</description>
		</method>
		<method name="request_permission">
			<return type="bool" />
			<param index="0" name="name" type="String" />
			<description>
				Requests permission from the OS for the given [param name]. Returns [code]true[/code] if the permission has been successfully granted.
				[b]Note:[/b] This method is currently only implemented on Android, to specifically request permission for [code]"RECORD_AUDIO"[/code] by [code]AudioDriverOpenSL[/code].
			</description>
		</method>
		<method name="request_permissions">
			<return type="bool" />
			<description>
				Requests [i]dangerous[/i] permissions from the OS. Returns [code]true[/code] if permissions have been successfully granted.
				[b]Note:[/b] This method is only implemented on Android. Normal permissions are automatically granted at install time in Android applications.
			</description>
		</method>
		<method name="revoke_granted_permissions">
			<return type="void" />
			<description>
				On macOS (sandboxed applications only), this function clears list of user selected folders accessible to the application.
			</description>
		</method>
		<method name="set_environment" qualifiers="const">
			<return type="void" />
			<param index="0" name="variable" type="String" />
			<param index="1" name="value" type="String" />
			<description>
				Sets the value of the environment variable [param variable] to [param value]. The environment variable will be set for the Redot process and any process executed with [method execute] after running [method set_environment]. The environment variable will [i]not[/i] persist to processes run after the Redot process was terminated.
				[b]Note:[/b] Environment variable names are case-sensitive on all platforms except Windows. The [param variable] name cannot be empty or include the [code]=[/code] character. On Windows, there is a 32767 characters limit for the combined length of [param variable], [param value], and the [code]=[/code] and null terminator characters that will be registered in the environment block.
			</description>
		</method>
		<method name="set_restart_on_exit">
			<return type="void" />
			<param index="0" name="restart" type="bool" />
			<param index="1" name="arguments" type="PackedStringArray" default="PackedStringArray()" />
			<description>
				If [param restart] is [code]true[/code], restarts the project automatically when it is exited with [method SceneTree.quit] or [constant Node.NOTIFICATION_WM_CLOSE_REQUEST]. Command-line [param arguments] can be supplied. To restart the project with the same command line arguments as originally used to run the project, pass [method get_cmdline_args] as the value for [param arguments].
				This method can be used to apply setting changes that require a restart. See also [method is_restart_on_exit_set] and [method get_restart_on_exit_arguments].
				[b]Note:[/b] This method is only effective on desktop platforms, and only when the project isn't started from the editor. It will have no effect on mobile and Web platforms, or when the project is started from the editor.
				[b]Note:[/b] If the project process crashes or is [i]killed[/i] by the user (by sending [code]SIGKILL[/code] instead of the usual [code]SIGTERM[/code]), the project won't restart automatically.
			</description>
		</method>
		<method name="set_thread_name">
			<return type="int" enum="Error" />
			<param index="0" name="name" type="String" />
			<description>
				Assigns the given name to the current thread. Returns [constant ERR_UNAVAILABLE] if unavailable on the current platform.
			</description>
		</method>
		<method name="set_use_file_access_save_and_swap">
			<return type="void" />
			<param index="0" name="enabled" type="bool" />
			<description>
				If [param enabled] is [code]true[/code], when opening a file for writing, a temporary file is used in its place. When closed, it is automatically applied to the target file.
				This can useful when files may be opened by other applications, such as antiviruses, text editors, or even the Redot editor itself.
			</description>
		</method>
		<method name="shell_open">
			<return type="int" enum="Error" />
			<param index="0" name="uri" type="String" />
			<description>
				Requests the OS to open a resource identified by [param uri] with the most appropriate program. For example:
				- [code]OS.shell_open("C:\\Users\name\Downloads")[/code] on Windows opens the file explorer at the user's Downloads folder.
				- [code]OS.shell_open("https://www.redotengine.org")[/code] opens the default web browser on the official Redot website.
				- [code]OS.shell_open("mailto:example@example.com")[/code] opens the default email client with the "To" field set to [code]example@example.com[/code]. See [url=https://datatracker.ietf.org/doc/html/rfc2368]RFC 2368 - The [code]mailto[/code] URL scheme[/url] for a list of fields that can be added.
				Use [method ProjectSettings.globalize_path] to convert a [code]res://[/code] or [code]user://[/code] project path into a system path for use with this method.
				[b]Note:[/b] Use [method String.uri_encode] to encode characters within URLs in a URL-safe, portable way. This is especially required for line breaks. Otherwise, [method shell_open] may not work correctly in a project exported to the Web platform.
				[b]Note:[/b] This method is implemented on Android, iOS, Web, Linux, macOS and Windows.
			</description>
		</method>
		<method name="shell_show_in_file_manager">
			<return type="int" enum="Error" />
			<param index="0" name="file_or_dir_path" type="String" />
			<param index="1" name="open_folder" type="bool" default="true" />
			<description>
				Requests the OS to open the file manager, navigate to the given [param file_or_dir_path] and select the target file or folder.
				If [param open_folder] is [code]true[/code] and [param file_or_dir_path] is a valid directory path, the OS will open the file manager and navigate to the target folder without selecting anything.
				Use [method ProjectSettings.globalize_path] to convert a [code]res://[/code] or [code]user://[/code] project path into a system path to use with this method.
				[b]Note:[/b] This method is currently only implemented on Windows and macOS. On other platforms, it will fallback to [method shell_open] with a directory path of [param file_or_dir_path] prefixed with [code]file://[/code].
			</description>
		</method>
		<method name="unset_environment" qualifiers="const">
			<return type="void" />
			<param index="0" name="variable" type="String" />
			<description>
				Removes the given environment variable from the current environment, if it exists. The [param variable] name cannot be empty or include the [code]=[/code] character. The environment variable will be removed for the Redot process and any process executed with [method execute] after running [method unset_environment]. The removal of the environment variable will [i]not[/i] persist to processes run after the Redot process was terminated.
				[b]Note:[/b] Environment variable names are case-sensitive on all platforms except Windows.
			</description>
		</method>
	</methods>
	<members>
		<member name="delta_smoothing" type="bool" setter="set_delta_smoothing" getter="is_delta_smoothing_enabled" default="true">
			If [code]true[/code], the engine filters the time delta measured between each frame, and attempts to compensate for random variation. This only works on systems where V-Sync is active.
			[b]Note:[/b] On start-up, this is the same as [member ProjectSettings.application/run/delta_smoothing].
		</member>
		<member name="low_processor_usage_mode" type="bool" setter="set_low_processor_usage_mode" getter="is_in_low_processor_usage_mode" default="false">
			If [code]true[/code], the engine optimizes for low processor usage by only refreshing the screen if needed. Can improve battery consumption on mobile.
			[b]Note:[/b] On start-up, this is the same as [member ProjectSettings.application/run/low_processor_mode].
		</member>
		<member name="low_processor_usage_mode_sleep_usec" type="int" setter="set_low_processor_usage_mode_sleep_usec" getter="get_low_processor_usage_mode_sleep_usec" default="6900">
			The amount of sleeping between frames when the low-processor usage mode is enabled, in microseconds. Higher values will result in lower CPU usage. See also [member low_processor_usage_mode].
			[b]Note:[/b] On start-up, this is the same as [member ProjectSettings.application/run/low_processor_mode_sleep_usec].
		</member>
	</members>
	<constants>
		<constant name="RENDERING_DRIVER_VULKAN" value="0" enum="RenderingDriver">
			The Vulkan rendering driver. It requires Vulkan 1.0 support and automatically uses features from Vulkan 1.1 and 1.2 if available.
		</constant>
		<constant name="RENDERING_DRIVER_OPENGL3" value="1" enum="RenderingDriver">
			The OpenGL 3 rendering driver. It uses OpenGL 3.3 Core Profile on desktop platforms, OpenGL ES 3.0 on mobile devices, and WebGL 2.0 on Web.
		</constant>
		<constant name="RENDERING_DRIVER_D3D12" value="2" enum="RenderingDriver">
			The Direct3D 12 rendering driver.
		</constant>
		<constant name="RENDERING_DRIVER_METAL" value="3" enum="RenderingDriver">
			The Metal rendering driver.
		</constant>
		<constant name="SYSTEM_DIR_DESKTOP" value="0" enum="SystemDir">
			Refers to the Desktop directory path.
		</constant>
		<constant name="SYSTEM_DIR_DCIM" value="1" enum="SystemDir">
			Refers to the DCIM (Digital Camera Images) directory path.
		</constant>
		<constant name="SYSTEM_DIR_DOCUMENTS" value="2" enum="SystemDir">
			Refers to the Documents directory path.
		</constant>
		<constant name="SYSTEM_DIR_DOWNLOADS" value="3" enum="SystemDir">
			Refers to the Downloads directory path.
		</constant>
		<constant name="SYSTEM_DIR_MOVIES" value="4" enum="SystemDir">
			Refers to the Movies (or Videos) directory path.
		</constant>
		<constant name="SYSTEM_DIR_MUSIC" value="5" enum="SystemDir">
			Refers to the Music directory path.
		</constant>
		<constant name="SYSTEM_DIR_PICTURES" value="6" enum="SystemDir">
			Refers to the Pictures directory path.
		</constant>
		<constant name="SYSTEM_DIR_RINGTONES" value="7" enum="SystemDir">
			Refers to the Ringtones directory path.
		</constant>
		<constant name="STD_HANDLE_INVALID" value="0" enum="StdHandleType">
			Standard I/O device is invalid. No data can be received from or sent to these standard I/O devices.
		</constant>
		<constant name="STD_HANDLE_CONSOLE" value="1" enum="StdHandleType">
			Standard I/O device is a console. This typically occurs when Godot is run from a terminal with no redirection. This is also used for all standard I/O devices when running Godot from the editor, at least on desktop platforms.
		</constant>
		<constant name="STD_HANDLE_FILE" value="2" enum="StdHandleType">
			Standard I/O device is a regular file. This typically occurs with redirection from a terminal, e.g. [code]godot &gt; stdout.txt[/code], [code]godot &lt; stdin.txt[/code] or [code]godot &gt; stdout_stderr.txt 2&gt;&amp;1[/code].
		</constant>
		<constant name="STD_HANDLE_PIPE" value="3" enum="StdHandleType">
			Standard I/O device is a FIFO/pipe. This typically occurs with pipe usage from a terminal, e.g. [code]echo "Hello" | godot[/code].
		</constant>
		<constant name="STD_HANDLE_UNKNOWN" value="4" enum="StdHandleType">
			Standard I/O device type is unknown.
		</constant>
	</constants>
</class><|MERGE_RESOLUTION|>--- conflicted
+++ resolved
@@ -22,13 +22,8 @@
 		<method name="close_midi_inputs">
 			<return type="void" />
 			<description>
-<<<<<<< HEAD
 				Shuts down the system MIDI driver. Redot will no longer receive [InputEventMIDI]. See also [method open_midi_inputs] and [method get_connected_midi_inputs].
-				[b]Note:[/b] This method is implemented on Linux, macOS, and Windows.
-=======
-				Shuts down the system MIDI driver. Godot will no longer receive [InputEventMIDI]. See also [method open_midi_inputs] and [method get_connected_midi_inputs].
 				[b]Note:[/b] This method is implemented on Linux, macOS, Windows, and Web.
->>>>>>> a7a2a12b
 			</description>
 		</method>
 		<method name="crash">
@@ -717,15 +712,10 @@
 		<method name="open_midi_inputs">
 			<return type="void" />
 			<description>
-<<<<<<< HEAD
 				Initializes the singleton for the system MIDI driver, allowing Redot to receive [InputEventMIDI]. See also [method get_connected_midi_inputs] and [method close_midi_inputs].
-				[b]Note:[/b] This method is implemented on Linux, macOS, and Windows.
-=======
-				Initializes the singleton for the system MIDI driver, allowing Godot to receive [InputEventMIDI]. See also [method get_connected_midi_inputs] and [method close_midi_inputs].
 				[b]Note:[/b] This method is implemented on Linux, macOS, Windows, and Web.
 				[b]Note:[/b] On the Web platform, Web MIDI needs to be supported by the browser. [url=https://caniuse.com/midi]For the time being[/url], it is currently supported by all major browsers, except Safari.
 				[b]Note:[/b] On the Web platform, using MIDI input requires a browser permission to be granted first. This permission request is performed when calling [method open_midi_inputs]. The browser will refrain from processing MIDI input until the user accepts the permission request.
->>>>>>> a7a2a12b
 			</description>
 		</method>
 		<method name="read_buffer_from_stdin">
