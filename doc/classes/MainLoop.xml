--- conflicted
+++ resolved
@@ -4,13 +4,8 @@
 		Abstract base class for the game's main loop.
 	</brief_description>
 	<description>
-<<<<<<< HEAD
 		[MainLoop] is the abstract base class for a Redot project's game loop. It is inherited by [SceneTree], which is the default game loop implementation used in Redot projects, though it is also possible to write and use one's own [MainLoop] subclass instead of the scene tree.
-		Upon the application start, a [MainLoop] implementation must be provided to the OS; otherwise, the application will exit. This happens automatically (and a [SceneTree] is created) unless a [MainLoop] [Script] is provided from the command line (with e.g. [code]redot -s my_loop.gd[/code]) or the "Main Loop Type" project setting is overwritten.
-=======
-		[MainLoop] is the abstract base class for a Godot project's game loop. It is inherited by [SceneTree], which is the default game loop implementation used in Godot projects, though it is also possible to write and use one's own [MainLoop] subclass instead of the scene tree.
-		Upon the application start, a [MainLoop] implementation must be provided to the OS; otherwise, the application will exit. This happens automatically (and a [SceneTree] is created) unless a [MainLoop] [Script] is provided from the command line (with e.g. [code]godot -s my_loop.gd[/code]) or the [member ProjectSettings.application/run/main_loop_type] project setting is overwritten.
->>>>>>> 6c05ec3d
+		Upon the application start, a [MainLoop] implementation must be provided to the OS; otherwise, the application will exit. This happens automatically (and a [SceneTree] is created) unless a [MainLoop] [Script] is provided from the command line (with e.g. [code]redot -s my_loop.gd[/code]) or the [member ProjectSettings.application/run/main_loop_type] project setting is overwritten.
 		Here is an example script implementing a simple [MainLoop]:
 		[codeblocks]
 		[gdscript]
