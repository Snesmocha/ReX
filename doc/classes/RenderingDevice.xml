<?xml version="1.0" encoding="UTF-8" ?>
<class name="RenderingDevice" inherits="Object" xmlns:xsi="http://www.w3.org/2001/XMLSchema-instance" xsi:noNamespaceSchemaLocation="../class.xsd">
	<brief_description>
		Abstraction for working with modern low-level graphics APIs.
	</brief_description>
	<description>
		[RenderingDevice] is an abstraction for working with modern low-level graphics APIs such as Vulkan. Compared to [RenderingServer] (which works with Godot's own rendering subsystems), [RenderingDevice] is much lower-level and allows working more directly with the underlying graphics APIs. [RenderingDevice] is used in Redot to provide support for several modern low-level graphics APIs while reducing the amount of code duplication required. [RenderingDevice] can also be used in your own projects to perform things that are not exposed by [RenderingServer] or high-level nodes, such as using compute shaders.
		On startup, Redot creates a global [RenderingDevice] which can be retrieved using [method RenderingServer.get_rendering_device]. This global [RenderingDevice] performs drawing to the screen.
		[b]Local RenderingDevices:[/b] Using [method RenderingServer.create_local_rendering_device], you can create "secondary" rendering devices to perform drawing and GPU compute operations on separate threads.
		[b]Note:[/b] [RenderingDevice] assumes intermediate knowledge of modern graphics APIs such as Vulkan, Direct3D 12, Metal or WebGPU. These graphics APIs are lower-level than OpenGL or Direct3D 11, requiring you to perform what was previously done by the graphics driver itself. If you have difficulty understanding the concepts used in this class, follow the [url=https://vulkan-tutorial.com/]Vulkan Tutorial[/url] or [url=https://vkguide.dev/]Vulkan Guide[/url]. It's recommended to have existing modern OpenGL or Direct3D 11 knowledge before attempting to learn a low-level graphics API.
		[b]Note:[/b] [RenderingDevice] is not available when running in headless mode or when using the Compatibility rendering method.
	</description>
	<tutorials>
		<link title="Using compute shaders">$DOCS_URL/tutorials/shaders/compute_shaders.html</link>
	</tutorials>
	<methods>
		<method name="barrier" deprecated="Barriers are automatically inserted by RenderingDevice.">
			<return type="void" />
			<param index="0" name="from" type="int" enum="RenderingDevice.BarrierMask" is_bitfield="true" default="32767" />
			<param index="1" name="to" type="int" enum="RenderingDevice.BarrierMask" is_bitfield="true" default="32767" />
			<description>
				This method does nothing.
			</description>
		</method>
		<method name="buffer_clear">
			<return type="int" enum="Error" />
			<param index="0" name="buffer" type="RID" />
			<param index="1" name="offset" type="int" />
			<param index="2" name="size_bytes" type="int" />
			<description>
				Clears the contents of the [param buffer], clearing [param size_bytes] bytes, starting at [param offset].
				Prints an error if:
				- the size isn't a multiple of four
				- the region specified by [param offset] + [param size_bytes] exceeds the buffer
				- a draw list is currently active (created by [method draw_list_begin])
				- a compute list is currently active (created by [method compute_list_begin])
			</description>
		</method>
		<method name="buffer_copy">
			<return type="int" enum="Error" />
			<param index="0" name="src_buffer" type="RID" />
			<param index="1" name="dst_buffer" type="RID" />
			<param index="2" name="src_offset" type="int" />
			<param index="3" name="dst_offset" type="int" />
			<param index="4" name="size" type="int" />
			<description>
				Copies [param size] bytes from the [param src_buffer] at [param src_offset] into [param dst_buffer] at [param dst_offset].
				Prints an error if:
				- [param size] exceeds the size of either [param src_buffer] or [param dst_buffer] at their corresponding offsets
				- a draw list is currently active (created by [method draw_list_begin])
				- a compute list is currently active (created by [method compute_list_begin])
			</description>
		</method>
		<method name="buffer_get_data">
			<return type="PackedByteArray" />
			<param index="0" name="buffer" type="RID" />
			<param index="1" name="offset_bytes" type="int" default="0" />
			<param index="2" name="size_bytes" type="int" default="0" />
			<description>
				Returns a copy of the data of the specified [param buffer], optionally [param offset_bytes] and [param size_bytes] can be set to copy only a portion of the buffer.
			</description>
		</method>
		<method name="buffer_update">
			<return type="int" enum="Error" />
			<param index="0" name="buffer" type="RID" />
			<param index="1" name="offset" type="int" />
			<param index="2" name="size_bytes" type="int" />
			<param index="3" name="data" type="PackedByteArray" />
			<description>
				Updates a region of [param size_bytes] bytes, starting at [param offset], in the buffer, with the specified [param data].
				Prints an error if:
				- the region specified by [param offset] + [param size_bytes] exceeds the buffer
				- a draw list is currently active (created by [method draw_list_begin])
				- a compute list is currently active (created by [method compute_list_begin])
			</description>
		</method>
		<method name="capture_timestamp">
			<return type="void" />
			<param index="0" name="name" type="String" />
			<description>
				Creates a timestamp marker with the specified [param name]. This is used for performance reporting with the [method get_captured_timestamp_cpu_time], [method get_captured_timestamp_gpu_time] and [method get_captured_timestamp_name] methods.
			</description>
		</method>
		<method name="compute_list_add_barrier">
			<return type="void" />
			<param index="0" name="compute_list" type="int" />
			<description>
				Raises a Vulkan compute barrier in the specified [param compute_list].
			</description>
		</method>
		<method name="compute_list_begin">
			<return type="int" />
			<description>
				Starts a list of compute commands created with the [code]compute_*[/code] methods. The returned value should be passed to other [code]compute_list_*[/code] functions.
				Multiple compute lists cannot be created at the same time; you must finish the previous compute list first using [method compute_list_end].
				A simple compute operation might look like this (code is not a complete example):
				[codeblock]
				var rd = RenderingDevice.new()
				var compute_list = rd.compute_list_begin()

				rd.compute_list_bind_compute_pipeline(compute_list, compute_shader_dilate_pipeline)
				rd.compute_list_bind_uniform_set(compute_list, compute_base_uniform_set, 0)
				rd.compute_list_bind_uniform_set(compute_list, dilate_uniform_set, 1)

				for i in atlas_slices:
				    rd.compute_list_set_push_constant(compute_list, push_constant, push_constant.size())
				    rd.compute_list_dispatch(compute_list, group_size.x, group_size.y, group_size.z)
				    # No barrier, let them run all together.

				rd.compute_list_end()
				[/codeblock]
			</description>
		</method>
		<method name="compute_list_bind_compute_pipeline">
			<return type="void" />
			<param index="0" name="compute_list" type="int" />
			<param index="1" name="compute_pipeline" type="RID" />
			<description>
				Tells the GPU what compute pipeline to use when processing the compute list. If the shader has changed since the last time this function was called, Redot will unbind all descriptor sets and will re-bind them inside [method compute_list_dispatch].
			</description>
		</method>
		<method name="compute_list_bind_uniform_set">
			<return type="void" />
			<param index="0" name="compute_list" type="int" />
			<param index="1" name="uniform_set" type="RID" />
			<param index="2" name="set_index" type="int" />
			<description>
				Binds the [param uniform_set] to this [param compute_list]. Redot ensures that all textures in the uniform set have the correct Vulkan access masks. If Redot had to change access masks of textures, it will raise a Vulkan image memory barrier.
			</description>
		</method>
		<method name="compute_list_dispatch">
			<return type="void" />
			<param index="0" name="compute_list" type="int" />
			<param index="1" name="x_groups" type="int" />
			<param index="2" name="y_groups" type="int" />
			<param index="3" name="z_groups" type="int" />
			<description>
				Submits the compute list for processing on the GPU. This is the compute equivalent to [method draw_list_draw].
			</description>
		</method>
		<method name="compute_list_dispatch_indirect">
			<return type="void" />
			<param index="0" name="compute_list" type="int" />
			<param index="1" name="buffer" type="RID" />
			<param index="2" name="offset" type="int" />
			<description>
				Submits the compute list for processing on the GPU with the given group counts stored in the [param buffer] at [param offset]. Buffer must have been created with [constant STORAGE_BUFFER_USAGE_DISPATCH_INDIRECT] flag.
			</description>
		</method>
		<method name="compute_list_end">
			<return type="void" />
			<description>
				Finishes a list of compute commands created with the [code]compute_*[/code] methods.
			</description>
		</method>
		<method name="compute_list_set_push_constant">
			<return type="void" />
			<param index="0" name="compute_list" type="int" />
			<param index="1" name="buffer" type="PackedByteArray" />
			<param index="2" name="size_bytes" type="int" />
			<description>
				Sets the push constant data to [param buffer] for the specified [param compute_list]. The shader determines how this binary data is used. The buffer's size in bytes must also be specified in [param size_bytes] (this can be obtained by calling the [method PackedByteArray.size] method on the passed [param buffer]).
			</description>
		</method>
		<method name="compute_pipeline_create">
			<return type="RID" />
			<param index="0" name="shader" type="RID" />
			<param index="1" name="specialization_constants" type="RDPipelineSpecializationConstant[]" default="[]" />
			<description>
				Creates a new compute pipeline. It can be accessed with the RID that is returned.
				Once finished with your RID, you will want to free the RID using the RenderingDevice's [method free_rid] method.
			</description>
		</method>
		<method name="compute_pipeline_is_valid">
			<return type="bool" />
			<param index="0" name="compute_pipeline" type="RID" />
			<description>
				Returns [code]true[/code] if the compute pipeline specified by the [param compute_pipeline] RID is valid, [code]false[/code] otherwise.
			</description>
		</method>
		<method name="create_local_device">
			<return type="RenderingDevice" />
			<description>
				Create a new local [RenderingDevice]. This is most useful for performing compute operations on the GPU independently from the rest of the engine.
			</description>
		</method>
		<method name="draw_command_begin_label">
			<return type="void" />
			<param index="0" name="name" type="String" />
			<param index="1" name="color" type="Color" />
			<description>
				Create a command buffer debug label region that can be displayed in third-party tools such as [url=https://renderdoc.org/]RenderDoc[/url]. All regions must be ended with a [method draw_command_end_label] call. When viewed from the linear series of submissions to a single queue, calls to [method draw_command_begin_label] and [method draw_command_end_label] must be matched and balanced.
				The [code]VK_EXT_DEBUG_UTILS_EXTENSION_NAME[/code] Vulkan extension must be available and enabled for command buffer debug label region to work. See also [method draw_command_end_label].
			</description>
		</method>
		<method name="draw_command_end_label">
			<return type="void" />
			<description>
				Ends the command buffer debug label region started by a [method draw_command_begin_label] call.
			</description>
		</method>
		<method name="draw_command_insert_label" deprecated="Inserting labels no longer applies due to command reordering.">
			<return type="void" />
			<param index="0" name="name" type="String" />
			<param index="1" name="color" type="Color" />
			<description>
				This method does nothing.
			</description>
		</method>
		<method name="draw_list_begin">
			<return type="int" />
			<param index="0" name="framebuffer" type="RID" />
			<param index="1" name="draw_flags" type="int" enum="RenderingDevice.DrawFlags" is_bitfield="true" default="0" />
			<param index="2" name="clear_color_values" type="PackedColorArray" default="PackedColorArray()" />
			<param index="3" name="clear_depth_value" type="float" default="1.0" />
			<param index="4" name="clear_stencil_value" type="int" default="0" />
			<param index="5" name="region" type="Rect2" default="Rect2(0, 0, 0, 0)" />
			<param index="6" name="breadcrumb" type="int" default="0" />
			<description>
				Starts a list of raster drawing commands created with the [code]draw_*[/code] methods. The returned value should be passed to other [code]draw_list_*[/code] functions.
				Multiple draw lists cannot be created at the same time; you must finish the previous draw list first using [method draw_list_end].
				A simple drawing operation might look like this (code is not a complete example):
				[codeblock]
				var rd = RenderingDevice.new()
				var clear_colors = PackedColorArray([Color(0, 0, 0, 0), Color(0, 0, 0, 0), Color(0, 0, 0, 0)])
				var draw_list = rd.draw_list_begin(framebuffers[i], RenderingDevice.CLEAR_COLOR_ALL, clear_colors, true, 1.0f, true, 0, Rect2(), RenderingDevice.OPAQUE_PASS)

				# Draw opaque.
				rd.draw_list_bind_render_pipeline(draw_list, raster_pipeline)
				rd.draw_list_bind_uniform_set(draw_list, raster_base_uniform, 0)
				rd.draw_list_set_push_constant(draw_list, raster_push_constant, raster_push_constant.size())
				rd.draw_list_draw(draw_list, false, 1, slice_triangle_count[i] * 3)
				# Draw wire.
				rd.draw_list_bind_render_pipeline(draw_list, raster_pipeline_wire)
				rd.draw_list_bind_uniform_set(draw_list, raster_base_uniform, 0)
				rd.draw_list_set_push_constant(draw_list, raster_push_constant, raster_push_constant.size())
				rd.draw_list_draw(draw_list, false, 1, slice_triangle_count[i] * 3)

				rd.draw_list_end()
				[/codeblock]
<<<<<<< HEAD
				The [param breadcrumb] parameter can be an arbitrary 32-bit integer that is useful to diagnose GPU crashes. If Redot is built in dev or debug mode; when the GPU crashes Redot will dump all shaders that were being executed at the time of the crash and the breadcrumb is useful to diagnose what passes did those shaders belong to.
=======
				The [param draw_flags] indicates if the texture attachments of the framebuffer should be cleared or ignored. Only one of the two flags can be used for each individual attachment. Ignoring an attachment means that any contents that existed before the draw list will be completely discarded, reducing the memory bandwidth used by the render pass but producing garbage results if the pixels aren't replaced. The default behavior allows the engine to figure out the right operation to use if the texture is discardable, which can result in increased performance. See [RDTextureFormat] or [method texture_set_discardable].
				The [param breadcrumb] parameter can be an arbitrary 32-bit integer that is useful to diagnose GPU crashes. If Godot is built in dev or debug mode; when the GPU crashes Godot will dump all shaders that were being executed at the time of the crash and the breadcrumb is useful to diagnose what passes did those shaders belong to.
>>>>>>> f128f383
				It does not affect rendering behavior and can be set to 0. It is recommended to use [enum BreadcrumbMarker] enumerations for consistency but it's not required. It is also possible to use bitwise operations to add extra data. e.g.
				[codeblock]
				rd.draw_list_begin(fb[i], RenderingDevice.CLEAR_COLOR_ALL, clear_colors, true, 1.0f, true, 0, Rect2(), RenderingDevice.OPAQUE_PASS | 5)
				[/codeblock]
			</description>
		</method>
		<method name="draw_list_begin_for_screen">
			<return type="int" />
			<param index="0" name="screen" type="int" default="0" />
			<param index="1" name="clear_color" type="Color" default="Color(0, 0, 0, 1)" />
			<description>
				High-level variant of [method draw_list_begin], with the parameters automatically being adjusted for drawing onto the window specified by the [param screen] ID.
				[b]Note:[/b] Cannot be used with local RenderingDevices, as these don't have a screen. If called on a local RenderingDevice, [method draw_list_begin_for_screen] returns [constant INVALID_ID].
			</description>
		</method>
		<method name="draw_list_begin_split" deprecated="Split draw lists are used automatically by RenderingDevice.">
			<return type="PackedInt64Array" />
			<param index="0" name="framebuffer" type="RID" />
			<param index="1" name="splits" type="int" />
			<param index="2" name="initial_color_action" type="int" enum="RenderingDevice.InitialAction" />
			<param index="3" name="final_color_action" type="int" enum="RenderingDevice.FinalAction" />
			<param index="4" name="initial_depth_action" type="int" enum="RenderingDevice.InitialAction" />
			<param index="5" name="final_depth_action" type="int" enum="RenderingDevice.FinalAction" />
			<param index="6" name="clear_color_values" type="PackedColorArray" default="PackedColorArray()" />
			<param index="7" name="clear_depth" type="float" default="1.0" />
			<param index="8" name="clear_stencil" type="int" default="0" />
			<param index="9" name="region" type="Rect2" default="Rect2(0, 0, 0, 0)" />
			<param index="10" name="storage_textures" type="RID[]" default="[]" />
			<description>
				This method does nothing and always returns an empty [PackedInt64Array].
			</description>
		</method>
		<method name="draw_list_bind_index_array">
			<return type="void" />
			<param index="0" name="draw_list" type="int" />
			<param index="1" name="index_array" type="RID" />
			<description>
				Binds [param index_array] to the specified [param draw_list].
			</description>
		</method>
		<method name="draw_list_bind_render_pipeline">
			<return type="void" />
			<param index="0" name="draw_list" type="int" />
			<param index="1" name="render_pipeline" type="RID" />
			<description>
				Binds [param render_pipeline] to the specified [param draw_list].
			</description>
		</method>
		<method name="draw_list_bind_uniform_set">
			<return type="void" />
			<param index="0" name="draw_list" type="int" />
			<param index="1" name="uniform_set" type="RID" />
			<param index="2" name="set_index" type="int" />
			<description>
				Binds [param uniform_set] to the specified [param draw_list]. A [param set_index] must also be specified, which is an identifier starting from [code]0[/code] that must match the one expected by the draw list.
			</description>
		</method>
		<method name="draw_list_bind_vertex_array">
			<return type="void" />
			<param index="0" name="draw_list" type="int" />
			<param index="1" name="vertex_array" type="RID" />
			<description>
				Binds [param vertex_array] to the specified [param draw_list].
			</description>
		</method>
		<method name="draw_list_disable_scissor">
			<return type="void" />
			<param index="0" name="draw_list" type="int" />
			<description>
				Removes and disables the scissor rectangle for the specified [param draw_list]. See also [method draw_list_enable_scissor].
			</description>
		</method>
		<method name="draw_list_draw">
			<return type="void" />
			<param index="0" name="draw_list" type="int" />
			<param index="1" name="use_indices" type="bool" />
			<param index="2" name="instances" type="int" />
			<param index="3" name="procedural_vertex_count" type="int" default="0" />
			<description>
				Submits [param draw_list] for rendering on the GPU. This is the raster equivalent to [method compute_list_dispatch].
			</description>
		</method>
		<method name="draw_list_draw_indirect">
			<return type="void" />
			<param index="0" name="draw_list" type="int" />
			<param index="1" name="use_indices" type="bool" />
			<param index="2" name="buffer" type="RID" />
			<param index="3" name="offset" type="int" default="0" />
			<param index="4" name="draw_count" type="int" default="1" />
			<param index="5" name="stride" type="int" default="0" />
			<description>
				Submits [param draw_list] for rendering on the GPU with the given parameters stored in the [param buffer] at [param offset]. Parameters being integers: vertex count, instance count, first vertex, first instance. And when using indices: index count, instance count, first index, vertex offset, first instance. Buffer must have been created with [constant STORAGE_BUFFER_USAGE_DISPATCH_INDIRECT] flag.
			</description>
		</method>
		<method name="draw_list_enable_scissor">
			<return type="void" />
			<param index="0" name="draw_list" type="int" />
			<param index="1" name="rect" type="Rect2" default="Rect2(0, 0, 0, 0)" />
			<description>
				Creates a scissor rectangle and enables it for the specified [param draw_list]. Scissor rectangles are used for clipping by discarding fragments that fall outside a specified rectangular portion of the screen. See also [method draw_list_disable_scissor].
				[b]Note:[/b] The specified [param rect] is automatically intersected with the screen's dimensions, which means it cannot exceed the screen's dimensions.
			</description>
		</method>
		<method name="draw_list_end">
			<return type="void" />
			<description>
				Finishes a list of raster drawing commands created with the [code]draw_*[/code] methods.
			</description>
		</method>
		<method name="draw_list_set_blend_constants">
			<return type="void" />
			<param index="0" name="draw_list" type="int" />
			<param index="1" name="color" type="Color" />
			<description>
				Sets blend constants for the specified [param draw_list] to [param color]. Blend constants are used only if the graphics pipeline is created with [constant DYNAMIC_STATE_BLEND_CONSTANTS] flag set.
			</description>
		</method>
		<method name="draw_list_set_push_constant">
			<return type="void" />
			<param index="0" name="draw_list" type="int" />
			<param index="1" name="buffer" type="PackedByteArray" />
			<param index="2" name="size_bytes" type="int" />
			<description>
				Sets the push constant data to [param buffer] for the specified [param draw_list]. The shader determines how this binary data is used. The buffer's size in bytes must also be specified in [param size_bytes] (this can be obtained by calling the [method PackedByteArray.size] method on the passed [param buffer]).
			</description>
		</method>
		<method name="draw_list_switch_to_next_pass">
			<return type="int" />
			<description>
				Switches to the next draw pass.
			</description>
		</method>
		<method name="draw_list_switch_to_next_pass_split" deprecated="Split draw lists are used automatically by RenderingDevice.">
			<return type="PackedInt64Array" />
			<param index="0" name="splits" type="int" />
			<description>
				This method does nothing and always returns an empty [PackedInt64Array].
			</description>
		</method>
		<method name="framebuffer_create">
			<return type="RID" />
			<param index="0" name="textures" type="RID[]" />
			<param index="1" name="validate_with_format" type="int" default="-1" />
			<param index="2" name="view_count" type="int" default="1" />
			<description>
				Creates a new framebuffer. It can be accessed with the RID that is returned.
				Once finished with your RID, you will want to free the RID using the RenderingDevice's [method free_rid] method.
			</description>
		</method>
		<method name="framebuffer_create_empty">
			<return type="RID" />
			<param index="0" name="size" type="Vector2i" />
			<param index="1" name="samples" type="int" enum="RenderingDevice.TextureSamples" default="0" />
			<param index="2" name="validate_with_format" type="int" default="-1" />
			<description>
				Creates a new empty framebuffer. It can be accessed with the RID that is returned.
				Once finished with your RID, you will want to free the RID using the RenderingDevice's [method free_rid] method.
			</description>
		</method>
		<method name="framebuffer_create_multipass">
			<return type="RID" />
			<param index="0" name="textures" type="RID[]" />
			<param index="1" name="passes" type="RDFramebufferPass[]" />
			<param index="2" name="validate_with_format" type="int" default="-1" />
			<param index="3" name="view_count" type="int" default="1" />
			<description>
				Creates a new multipass framebuffer. It can be accessed with the RID that is returned.
				Once finished with your RID, you will want to free the RID using the RenderingDevice's [method free_rid] method.
			</description>
		</method>
		<method name="framebuffer_format_create">
			<return type="int" />
			<param index="0" name="attachments" type="RDAttachmentFormat[]" />
			<param index="1" name="view_count" type="int" default="1" />
			<description>
				Creates a new framebuffer format with the specified [param attachments] and [param view_count]. Returns the new framebuffer's unique framebuffer format ID.
				If [param view_count] is greater than or equal to [code]2[/code], enables multiview which is used for VR rendering. This requires support for the Vulkan multiview extension.
			</description>
		</method>
		<method name="framebuffer_format_create_empty">
			<return type="int" />
			<param index="0" name="samples" type="int" enum="RenderingDevice.TextureSamples" default="0" />
			<description>
				Creates a new empty framebuffer format with the specified number of [param samples] and returns its ID.
			</description>
		</method>
		<method name="framebuffer_format_create_multipass">
			<return type="int" />
			<param index="0" name="attachments" type="RDAttachmentFormat[]" />
			<param index="1" name="passes" type="RDFramebufferPass[]" />
			<param index="2" name="view_count" type="int" default="1" />
			<description>
				Creates a multipass framebuffer format with the specified [param attachments], [param passes] and [param view_count] and returns its ID. If [param view_count] is greater than or equal to [code]2[/code], enables multiview which is used for VR rendering. This requires support for the Vulkan multiview extension.
			</description>
		</method>
		<method name="framebuffer_format_get_texture_samples">
			<return type="int" enum="RenderingDevice.TextureSamples" />
			<param index="0" name="format" type="int" />
			<param index="1" name="render_pass" type="int" default="0" />
			<description>
				Returns the number of texture samples used for the given framebuffer [param format] ID (returned by [method framebuffer_get_format]).
			</description>
		</method>
		<method name="framebuffer_get_format">
			<return type="int" />
			<param index="0" name="framebuffer" type="RID" />
			<description>
				Returns the format ID of the framebuffer specified by the [param framebuffer] RID. This ID is guaranteed to be unique for the same formats and does not need to be freed.
			</description>
		</method>
		<method name="framebuffer_is_valid" qualifiers="const">
			<return type="bool" />
			<param index="0" name="framebuffer" type="RID" />
			<description>
				Returns [code]true[/code] if the framebuffer specified by the [param framebuffer] RID is valid, [code]false[/code] otherwise.
			</description>
		</method>
		<method name="free_rid">
			<return type="void" />
			<param index="0" name="rid" type="RID" />
			<description>
				Tries to free an object in the RenderingDevice. To avoid memory leaks, this should be called after using an object as memory management does not occur automatically when using RenderingDevice directly.
			</description>
		</method>
		<method name="full_barrier" deprecated="Barriers are automatically inserted by RenderingDevice.">
			<return type="void" />
			<description>
				This method does nothing.
			</description>
		</method>
		<method name="get_captured_timestamp_cpu_time" qualifiers="const">
			<return type="int" />
			<param index="0" name="index" type="int" />
			<description>
				Returns the timestamp in CPU time for the rendering step specified by [param index] (in microseconds since the engine started). See also [method get_captured_timestamp_gpu_time] and [method capture_timestamp].
			</description>
		</method>
		<method name="get_captured_timestamp_gpu_time" qualifiers="const">
			<return type="int" />
			<param index="0" name="index" type="int" />
			<description>
				Returns the timestamp in GPU time for the rendering step specified by [param index] (in microseconds since the engine started). See also [method get_captured_timestamp_cpu_time] and [method capture_timestamp].
			</description>
		</method>
		<method name="get_captured_timestamp_name" qualifiers="const">
			<return type="String" />
			<param index="0" name="index" type="int" />
			<description>
				Returns the timestamp's name for the rendering step specified by [param index]. See also [method capture_timestamp].
			</description>
		</method>
		<method name="get_captured_timestamps_count" qualifiers="const">
			<return type="int" />
			<description>
				Returns the total number of timestamps (rendering steps) available for profiling.
			</description>
		</method>
		<method name="get_captured_timestamps_frame" qualifiers="const">
			<return type="int" />
			<description>
				Returns the index of the last frame rendered that has rendering timestamps available for querying.
			</description>
		</method>
		<method name="get_device_allocation_count" qualifiers="const">
			<return type="int" />
			<description>
				Returns how many allocations the GPU has performed for internal driver structures.
				This is only used by Vulkan in debug builds and can return 0 when this information is not tracked or unknown.
			</description>
		</method>
		<method name="get_device_allocs_by_object_type" qualifiers="const">
			<return type="int" />
			<param index="0" name="type" type="int" />
			<description>
				Same as [method get_device_allocation_count] but filtered for a given object type.
				The type argument must be in range [code][0; get_tracked_object_type_count - 1][/code]. If [method get_tracked_object_type_count] is 0, then type argument is ignored and always returns 0.
				This is only used by Vulkan in debug builds and can return 0 when this information is not tracked or unknown.
			</description>
		</method>
		<method name="get_device_memory_by_object_type" qualifiers="const">
			<return type="int" />
			<param index="0" name="type" type="int" />
			<description>
				Same as [method get_device_total_memory] but filtered for a given object type.
				The type argument must be in range [code][0; get_tracked_object_type_count - 1][/code]. If [method get_tracked_object_type_count] is 0, then type argument is ignored and always returns 0.
				This is only used by Vulkan in debug builds and can return 0 when this information is not tracked or unknown.
			</description>
		</method>
		<method name="get_device_name" qualifiers="const">
			<return type="String" />
			<description>
				Returns the name of the video adapter (e.g. "GeForce GTX 1080/PCIe/SSE2"). Equivalent to [method RenderingServer.get_video_adapter_name]. See also [method get_device_vendor_name].
			</description>
		</method>
		<method name="get_device_pipeline_cache_uuid" qualifiers="const">
			<return type="String" />
			<description>
				Returns the universally unique identifier for the pipeline cache. This is used to cache shader files on disk, which avoids shader recompilations on subsequent engine runs. This UUID varies depending on the graphics card model, but also the driver version. Therefore, updating graphics drivers will invalidate the shader cache.
			</description>
		</method>
		<method name="get_device_total_memory" qualifiers="const">
			<return type="int" />
			<description>
				Returns how much bytes the GPU is using.
				This is only used by Vulkan in debug builds and can return 0 when this information is not tracked or unknown.
			</description>
		</method>
		<method name="get_device_vendor_name" qualifiers="const">
			<return type="String" />
			<description>
				Returns the vendor of the video adapter (e.g. "NVIDIA Corporation"). Equivalent to [method RenderingServer.get_video_adapter_vendor]. See also [method get_device_name].
			</description>
		</method>
		<method name="get_driver_allocation_count" qualifiers="const">
			<return type="int" />
			<description>
				Returns how many allocations the GPU driver has performed for internal driver structures.
				This is only used by Vulkan in debug builds and can return 0 when this information is not tracked or unknown.
			</description>
		</method>
		<method name="get_driver_allocs_by_object_type" qualifiers="const">
			<return type="int" />
			<param index="0" name="type" type="int" />
			<description>
				Same as [method get_driver_allocation_count] but filtered for a given object type.
				The type argument must be in range [code][0; get_tracked_object_type_count - 1][/code]. If [method get_tracked_object_type_count] is 0, then type argument is ignored and always returns 0.
				This is only used by Vulkan in debug builds and can return 0 when this information is not tracked or unknown.
			</description>
		</method>
		<method name="get_driver_and_device_memory_report" qualifiers="const">
			<return type="String" />
			<description>
				Returns string report in CSV format using the following methods:
				- [method get_tracked_object_name]
				- [method get_tracked_object_type_count]
				- [method get_driver_total_memory]
				- [method get_driver_allocation_count]
				- [method get_driver_memory_by_object_type]
				- [method get_driver_allocs_by_object_type]
				- [method get_device_total_memory]
				- [method get_device_allocation_count]
				- [method get_device_memory_by_object_type]
				- [method get_device_allocs_by_object_type]
				This is only used by Vulkan in debug builds. Redot must also be started with the [code]--extra-gpu-memory-tracking[/code] [url=$DOCS_URL/tutorials/editor/command_line_tutorial.html]command line argument[/url].
			</description>
		</method>
		<method name="get_driver_memory_by_object_type" qualifiers="const">
			<return type="int" />
			<param index="0" name="type" type="int" />
			<description>
				Same as [method get_driver_total_memory] but filtered for a given object type.
				The type argument must be in range [code][0; get_tracked_object_type_count - 1][/code]. If [method get_tracked_object_type_count] is 0, then type argument is ignored and always returns 0.
				This is only used by Vulkan in debug builds and can return 0 when this information is not tracked or unknown.
			</description>
		</method>
		<method name="get_driver_resource">
			<return type="int" />
			<param index="0" name="resource" type="int" enum="RenderingDevice.DriverResource" />
			<param index="1" name="rid" type="RID" />
			<param index="2" name="index" type="int" />
			<description>
				Returns the unique identifier of the driver [param resource] for the specified [param rid]. Some driver resource types ignore the specified [param rid] (see [enum DriverResource] descriptions). [param index] is always ignored but must be specified anyway.
			</description>
		</method>
		<method name="get_driver_total_memory" qualifiers="const">
			<return type="int" />
			<description>
				Returns how much bytes the GPU driver is using for internal driver structures.
				This is only used by Vulkan in debug builds and can return 0 when this information is not tracked or unknown.
			</description>
		</method>
		<method name="get_frame_delay" qualifiers="const">
			<return type="int" />
			<description>
				Returns the frame count kept by the graphics API. Higher values result in higher input lag, but with more consistent throughput. For the main [RenderingDevice], frames are cycled (usually 3 with triple-buffered V-Sync enabled). However, local [RenderingDevice]s only have 1 frame.
			</description>
		</method>
		<method name="get_memory_usage" qualifiers="const">
			<return type="int" />
			<param index="0" name="type" type="int" enum="RenderingDevice.MemoryType" />
			<description>
				Returns the memory usage in bytes corresponding to the given [param type]. When using Vulkan, these statistics are calculated by [url=https://github.com/GPUOpen-LibrariesAndSDKs/VulkanMemoryAllocator]Vulkan Memory Allocator[/url].
			</description>
		</method>
		<method name="get_perf_report" qualifiers="const">
			<return type="String" />
			<description>
				Returns a string with a performance report from the past frame. Updates every frame.
			</description>
		</method>
		<method name="get_tracked_object_name" qualifiers="const">
			<return type="String" />
			<param index="0" name="type_index" type="int" />
			<description>
				Returns the name of the type of object for the given [param type_index]. This value must be in range [code][0; get_tracked_object_type_count - 1][/code]. If [method get_tracked_object_type_count] is 0, then type argument is ignored and always returns the same string.
				The return value is important because it gives meaning to the types passed to [method get_driver_memory_by_object_type], [method get_driver_allocs_by_object_type], [method get_device_memory_by_object_type], and [method get_device_allocs_by_object_type]. Examples of strings it can return (not exhaustive):
				- DEVICE_MEMORY
				- PIPELINE_CACHE
				- SWAPCHAIN_KHR
				- COMMAND_POOL
				Thus if e.g. [code]get_tracked_object_name(5)[/code] returns "COMMAND_POOL", then [code]get_device_memory_by_object_type(5)[/code] returns the bytes used by the GPU for command pools.
				This is only used by Vulkan in debug builds. Redot must also be started with the [code]--extra-gpu-memory-tracking[/code] [url=$DOCS_URL/tutorials/editor/command_line_tutorial.html]command line argument[/url].
			</description>
		</method>
		<method name="get_tracked_object_type_count" qualifiers="const">
			<return type="int" />
			<description>
				Returns how many types of trackable objects are.
				This is only used by Vulkan in debug builds. Redot must also be started with the [code]--extra-gpu-memory-tracking[/code] [url=$DOCS_URL/tutorials/editor/command_line_tutorial.html]command line argument[/url].
			</description>
		</method>
		<method name="index_array_create">
			<return type="RID" />
			<param index="0" name="index_buffer" type="RID" />
			<param index="1" name="index_offset" type="int" />
			<param index="2" name="index_count" type="int" />
			<description>
				Creates a new index array. It can be accessed with the RID that is returned.
				Once finished with your RID, you will want to free the RID using the RenderingDevice's [method free_rid] method.
			</description>
		</method>
		<method name="index_buffer_create">
			<return type="RID" />
			<param index="0" name="size_indices" type="int" />
			<param index="1" name="format" type="int" enum="RenderingDevice.IndexBufferFormat" />
			<param index="2" name="data" type="PackedByteArray" default="PackedByteArray()" />
			<param index="3" name="use_restart_indices" type="bool" default="false" />
			<description>
				Creates a new index buffer. It can be accessed with the RID that is returned.
				Once finished with your RID, you will want to free the RID using the RenderingDevice's [method free_rid] method.
			</description>
		</method>
		<method name="limit_get" qualifiers="const">
			<return type="int" />
			<param index="0" name="limit" type="int" enum="RenderingDevice.Limit" />
			<description>
				Returns the value of the specified [param limit]. This limit varies depending on the current graphics hardware (and sometimes the driver version). If the given limit is exceeded, rendering errors will occur.
				Limits for various graphics hardware can be found in the [url=https://vulkan.gpuinfo.org/]Vulkan Hardware Database[/url].
			</description>
		</method>
		<method name="render_pipeline_create">
			<return type="RID" />
			<param index="0" name="shader" type="RID" />
			<param index="1" name="framebuffer_format" type="int" />
			<param index="2" name="vertex_format" type="int" />
			<param index="3" name="primitive" type="int" enum="RenderingDevice.RenderPrimitive" />
			<param index="4" name="rasterization_state" type="RDPipelineRasterizationState" />
			<param index="5" name="multisample_state" type="RDPipelineMultisampleState" />
			<param index="6" name="stencil_state" type="RDPipelineDepthStencilState" />
			<param index="7" name="color_blend_state" type="RDPipelineColorBlendState" />
			<param index="8" name="dynamic_state_flags" type="int" enum="RenderingDevice.PipelineDynamicStateFlags" is_bitfield="true" default="0" />
			<param index="9" name="for_render_pass" type="int" default="0" />
			<param index="10" name="specialization_constants" type="RDPipelineSpecializationConstant[]" default="[]" />
			<description>
				Creates a new render pipeline. It can be accessed with the RID that is returned.
				Once finished with your RID, you will want to free the RID using the RenderingDevice's [method free_rid] method.
			</description>
		</method>
		<method name="render_pipeline_is_valid">
			<return type="bool" />
			<param index="0" name="render_pipeline" type="RID" />
			<description>
				Returns [code]true[/code] if the render pipeline specified by the [param render_pipeline] RID is valid, [code]false[/code] otherwise.
			</description>
		</method>
		<method name="sampler_create">
			<return type="RID" />
			<param index="0" name="state" type="RDSamplerState" />
			<description>
				Creates a new sampler. It can be accessed with the RID that is returned.
				Once finished with your RID, you will want to free the RID using the RenderingDevice's [method free_rid] method.
			</description>
		</method>
		<method name="sampler_is_format_supported_for_filter" qualifiers="const">
			<return type="bool" />
			<param index="0" name="format" type="int" enum="RenderingDevice.DataFormat" />
			<param index="1" name="sampler_filter" type="int" enum="RenderingDevice.SamplerFilter" />
			<description>
				Returns [code]true[/code] if implementation supports using a texture of [param format] with the given [param sampler_filter].
			</description>
		</method>
		<method name="screen_get_framebuffer_format" qualifiers="const">
			<return type="int" />
			<param index="0" name="screen" type="int" default="0" />
			<description>
				Returns the framebuffer format of the given screen.
				[b]Note:[/b] Only the main [RenderingDevice] returned by [method RenderingServer.get_rendering_device] has a format. If called on a local [RenderingDevice], this method prints an error and returns [constant INVALID_ID].
			</description>
		</method>
		<method name="screen_get_height" qualifiers="const">
			<return type="int" />
			<param index="0" name="screen" type="int" default="0" />
			<description>
				Returns the window height matching the graphics API context for the given window ID (in pixels). Despite the parameter being named [param screen], this returns the [i]window[/i] size. See also [method screen_get_width].
				[b]Note:[/b] Only the main [RenderingDevice] returned by [method RenderingServer.get_rendering_device] has a height. If called on a local [RenderingDevice], this method prints an error and returns [constant INVALID_ID].
			</description>
		</method>
		<method name="screen_get_width" qualifiers="const">
			<return type="int" />
			<param index="0" name="screen" type="int" default="0" />
			<description>
				Returns the window width matching the graphics API context for the given window ID (in pixels). Despite the parameter being named [param screen], this returns the [i]window[/i] size. See also [method screen_get_height].
				[b]Note:[/b] Only the main [RenderingDevice] returned by [method RenderingServer.get_rendering_device] has a width. If called on a local [RenderingDevice], this method prints an error and returns [constant INVALID_ID].
			</description>
		</method>
		<method name="set_resource_name">
			<return type="void" />
			<param index="0" name="id" type="RID" />
			<param index="1" name="name" type="String" />
			<description>
				Sets the resource name for [param id] to [param name]. This is used for debugging with third-party tools such as [url=https://renderdoc.org/]RenderDoc[/url].
				The following types of resources can be named: texture, sampler, vertex buffer, index buffer, uniform buffer, texture buffer, storage buffer, uniform set buffer, shader, render pipeline and compute pipeline. Framebuffers cannot be named. Attempting to name an incompatible resource type will print an error.
				[b]Note:[/b] Resource names are only set when the engine runs in verbose mode ([method OS.is_stdout_verbose] = [code]true[/code]), or when using an engine build compiled with the [code]dev_mode=yes[/code] SCons option. The graphics driver must also support the [code]VK_EXT_DEBUG_UTILS_EXTENSION_NAME[/code] Vulkan extension for named resources to work.
			</description>
		</method>
		<method name="shader_compile_binary_from_spirv">
			<return type="PackedByteArray" />
			<param index="0" name="spirv_data" type="RDShaderSPIRV" />
			<param index="1" name="name" type="String" default="&quot;&quot;" />
			<description>
				Compiles a binary shader from [param spirv_data] and returns the compiled binary data as a [PackedByteArray]. This compiled shader is specific to the GPU model and driver version used; it will not work on different GPU models or even different driver versions. See also [method shader_compile_spirv_from_source].
				[param name] is an optional human-readable name that can be given to the compiled shader for organizational purposes.
			</description>
		</method>
		<method name="shader_compile_spirv_from_source">
			<return type="RDShaderSPIRV" />
			<param index="0" name="shader_source" type="RDShaderSource" />
			<param index="1" name="allow_cache" type="bool" default="true" />
			<description>
				Compiles a SPIR-V from the shader source code in [param shader_source] and returns the SPIR-V as a [RDShaderSPIRV]. This intermediate language shader is portable across different GPU models and driver versions, but cannot be run directly by GPUs until compiled into a binary shader using [method shader_compile_binary_from_spirv].
				If [param allow_cache] is [code]true[/code], make use of the shader cache generated by Godot. This avoids a potentially lengthy shader compilation step if the shader is already in cache. If [param allow_cache] is [code]false[/code], Godot's shader cache is ignored and the shader will always be recompiled.
			</description>
		</method>
		<method name="shader_create_from_bytecode">
			<return type="RID" />
			<param index="0" name="binary_data" type="PackedByteArray" />
			<param index="1" name="placeholder_rid" type="RID" default="RID()" />
			<description>
				Creates a new shader instance from a binary compiled shader. It can be accessed with the RID that is returned.
				Once finished with your RID, you will want to free the RID using the RenderingDevice's [method free_rid] method. See also [method shader_compile_binary_from_spirv] and [method shader_create_from_spirv].
			</description>
		</method>
		<method name="shader_create_from_spirv">
			<return type="RID" />
			<param index="0" name="spirv_data" type="RDShaderSPIRV" />
			<param index="1" name="name" type="String" default="&quot;&quot;" />
			<description>
				Creates a new shader instance from SPIR-V intermediate code. It can be accessed with the RID that is returned.
				Once finished with your RID, you will want to free the RID using the RenderingDevice's [method free_rid] method. See also [method shader_compile_spirv_from_source] and [method shader_create_from_bytecode].
			</description>
		</method>
		<method name="shader_create_placeholder">
			<return type="RID" />
			<description>
				Create a placeholder RID by allocating an RID without initializing it for use in [method shader_create_from_bytecode]. This allows you to create an RID for a shader and pass it around, but defer compiling the shader to a later time.
			</description>
		</method>
		<method name="shader_get_vertex_input_attribute_mask">
			<return type="int" />
			<param index="0" name="shader" type="RID" />
			<description>
				Returns the internal vertex input mask. Internally, the vertex input mask is an unsigned integer consisting of the locations (specified in GLSL via. [code]layout(location = ...)[/code]) of the input variables (specified in GLSL by the [code]in[/code] keyword).
			</description>
		</method>
		<method name="storage_buffer_create">
			<return type="RID" />
			<param index="0" name="size_bytes" type="int" />
			<param index="1" name="data" type="PackedByteArray" default="PackedByteArray()" />
			<param index="2" name="usage" type="int" enum="RenderingDevice.StorageBufferUsage" is_bitfield="true" default="0" />
			<description>
				Creates a [url=https://vkguide.dev/docs/chapter-4/storage_buffers/]storage buffer[/url] with the specified [param data] and [param usage]. It can be accessed with the RID that is returned.
				Once finished with your RID, you will want to free the RID using the RenderingDevice's [method free_rid] method.
			</description>
		</method>
		<method name="submit">
			<return type="void" />
			<description>
				Pushes the frame setup and draw command buffers then marks the local device as currently processing (which allows calling [method sync]).
				[b]Note:[/b] Only available in local RenderingDevices.
			</description>
		</method>
		<method name="sync">
			<return type="void" />
			<description>
				Forces a synchronization between the CPU and GPU, which may be required in certain cases. Only call this when needed, as CPU-GPU synchronization has a performance cost.
				[b]Note:[/b] Only available in local RenderingDevices.
				[b]Note:[/b] [method sync] can only be called after a [method submit].
			</description>
		</method>
		<method name="texture_buffer_create">
			<return type="RID" />
			<param index="0" name="size_bytes" type="int" />
			<param index="1" name="format" type="int" enum="RenderingDevice.DataFormat" />
			<param index="2" name="data" type="PackedByteArray" default="PackedByteArray()" />
			<description>
				Creates a new texture buffer. It can be accessed with the RID that is returned.
				Once finished with your RID, you will want to free the RID using the RenderingDevice's [method free_rid] method.
			</description>
		</method>
		<method name="texture_clear">
			<return type="int" enum="Error" />
			<param index="0" name="texture" type="RID" />
			<param index="1" name="color" type="Color" />
			<param index="2" name="base_mipmap" type="int" />
			<param index="3" name="mipmap_count" type="int" />
			<param index="4" name="base_layer" type="int" />
			<param index="5" name="layer_count" type="int" />
			<description>
				Clears the specified [param texture] by replacing all of its pixels with the specified [param color]. [param base_mipmap] and [param mipmap_count] determine which mipmaps of the texture are affected by this clear operation, while [param base_layer] and [param layer_count] determine which layers of a 3D texture (or texture array) are affected by this clear operation. For 2D textures (which only have one layer by design), [param base_layer] must be [code]0[/code] and [param layer_count] must be [code]1[/code].
				[b]Note:[/b] [param texture] can't be cleared while a draw list that uses it as part of a framebuffer is being created. Ensure the draw list is finalized (and that the color/depth texture using it is not set to [constant FINAL_ACTION_CONTINUE]) to clear this texture.
			</description>
		</method>
		<method name="texture_copy">
			<return type="int" enum="Error" />
			<param index="0" name="from_texture" type="RID" />
			<param index="1" name="to_texture" type="RID" />
			<param index="2" name="from_pos" type="Vector3" />
			<param index="3" name="to_pos" type="Vector3" />
			<param index="4" name="size" type="Vector3" />
			<param index="5" name="src_mipmap" type="int" />
			<param index="6" name="dst_mipmap" type="int" />
			<param index="7" name="src_layer" type="int" />
			<param index="8" name="dst_layer" type="int" />
			<description>
				Copies the [param from_texture] to [param to_texture] with the specified [param from_pos], [param to_pos] and [param size] coordinates. The Z axis of the [param from_pos], [param to_pos] and [param size] must be [code]0[/code] for 2-dimensional textures. Source and destination mipmaps/layers must also be specified, with these parameters being [code]0[/code] for textures without mipmaps or single-layer textures. Returns [constant @GlobalScope.OK] if the texture copy was successful or [constant @GlobalScope.ERR_INVALID_PARAMETER] otherwise.
				[b]Note:[/b] [param from_texture] texture can't be copied while a draw list that uses it as part of a framebuffer is being created. Ensure the draw list is finalized (and that the color/depth texture using it is not set to [constant FINAL_ACTION_CONTINUE]) to copy this texture.
				[b]Note:[/b] [param from_texture] texture requires the [constant TEXTURE_USAGE_CAN_COPY_FROM_BIT] to be retrieved.
				[b]Note:[/b] [param to_texture] can't be copied while a draw list that uses it as part of a framebuffer is being created. Ensure the draw list is finalized (and that the color/depth texture using it is not set to [constant FINAL_ACTION_CONTINUE]) to copy this texture.
				[b]Note:[/b] [param to_texture] requires the [constant TEXTURE_USAGE_CAN_COPY_TO_BIT] to be retrieved.
				[b]Note:[/b] [param from_texture] and [param to_texture] must be of the same type (color or depth).
			</description>
		</method>
		<method name="texture_create">
			<return type="RID" />
			<param index="0" name="format" type="RDTextureFormat" />
			<param index="1" name="view" type="RDTextureView" />
			<param index="2" name="data" type="PackedByteArray[]" default="[]" />
			<description>
				Creates a new texture. It can be accessed with the RID that is returned.
				Once finished with your RID, you will want to free the RID using the RenderingDevice's [method free_rid] method.
				[b]Note:[/b] Not to be confused with [method RenderingServer.texture_2d_create], which creates the Godot-specific [Texture2D] resource as opposed to the graphics API's own texture type.
			</description>
		</method>
		<method name="texture_create_from_extension">
			<return type="RID" />
			<param index="0" name="type" type="int" enum="RenderingDevice.TextureType" />
			<param index="1" name="format" type="int" enum="RenderingDevice.DataFormat" />
			<param index="2" name="samples" type="int" enum="RenderingDevice.TextureSamples" />
			<param index="3" name="usage_flags" type="int" enum="RenderingDevice.TextureUsageBits" is_bitfield="true" />
			<param index="4" name="image" type="int" />
			<param index="5" name="width" type="int" />
			<param index="6" name="height" type="int" />
			<param index="7" name="depth" type="int" />
			<param index="8" name="layers" type="int" />
			<description>
				Returns an RID for an existing [param image] ([code]VkImage[/code]) with the given [param type], [param format], [param samples], [param usage_flags], [param width], [param height], [param depth], and [param layers]. This can be used to allow Redot to render onto foreign images.
			</description>
		</method>
		<method name="texture_create_shared">
			<return type="RID" />
			<param index="0" name="view" type="RDTextureView" />
			<param index="1" name="with_texture" type="RID" />
			<description>
				Creates a shared texture using the specified [param view] and the texture information from [param with_texture].
			</description>
		</method>
		<method name="texture_create_shared_from_slice">
			<return type="RID" />
			<param index="0" name="view" type="RDTextureView" />
			<param index="1" name="with_texture" type="RID" />
			<param index="2" name="layer" type="int" />
			<param index="3" name="mipmap" type="int" />
			<param index="4" name="mipmaps" type="int" default="1" />
			<param index="5" name="slice_type" type="int" enum="RenderingDevice.TextureSliceType" default="0" />
			<description>
				Creates a shared texture using the specified [param view] and the texture information from [param with_texture]'s [param layer] and [param mipmap]. The number of included mipmaps from the original texture can be controlled using the [param mipmaps] parameter. Only relevant for textures with multiple layers, such as 3D textures, texture arrays and cubemaps. For single-layer textures, use [method texture_create_shared].
				For 2D textures (which only have one layer), [param layer] must be [code]0[/code].
				[b]Note:[/b] Layer slicing is only supported for 2D texture arrays, not 3D textures or cubemaps.
			</description>
		</method>
		<method name="texture_get_data">
			<return type="PackedByteArray" />
			<param index="0" name="texture" type="RID" />
			<param index="1" name="layer" type="int" />
			<description>
				Returns the [param texture] data for the specified [param layer] as raw binary data. For 2D textures (which only have one layer), [param layer] must be [code]0[/code].
				[b]Note:[/b] [param texture] can't be retrieved while a draw list that uses it as part of a framebuffer is being created. Ensure the draw list is finalized (and that the color/depth texture using it is not set to [constant FINAL_ACTION_CONTINUE]) to retrieve this texture. Otherwise, an error is printed and a empty [PackedByteArray] is returned.
				[b]Note:[/b] [param texture] requires the [constant TEXTURE_USAGE_CAN_COPY_FROM_BIT] to be retrieved. Otherwise, an error is printed and a empty [PackedByteArray] is returned.
			</description>
		</method>
		<method name="texture_get_format">
			<return type="RDTextureFormat" />
			<param index="0" name="texture" type="RID" />
			<description>
				Returns the data format used to create this texture.
			</description>
		</method>
		<method name="texture_get_native_handle" deprecated="Use [method get_driver_resource] with [constant DRIVER_RESOURCE_TEXTURE] instead.">
			<return type="int" />
			<param index="0" name="texture" type="RID" />
			<description>
				Returns the internal graphics handle for this texture object. For use when communicating with third-party APIs mostly with GDExtension.
				[b]Note:[/b] This function returns a [code]uint64_t[/code] which internally maps to a [code]GLuint[/code] (OpenGL) or [code]VkImage[/code] (Vulkan).
			</description>
		</method>
		<method name="texture_is_discardable">
			<return type="bool" />
			<param index="0" name="texture" type="RID" />
			<description>
				Returns [code]true[/code] if the [param texture] is discardable, [code]false[/code] otherwise. See [RDTextureFormat] or [method texture_set_discardable].
			</description>
		</method>
		<method name="texture_is_format_supported_for_usage" qualifiers="const">
			<return type="bool" />
			<param index="0" name="format" type="int" enum="RenderingDevice.DataFormat" />
			<param index="1" name="usage_flags" type="int" enum="RenderingDevice.TextureUsageBits" is_bitfield="true" />
			<description>
				Returns [code]true[/code] if the specified [param format] is supported for the given [param usage_flags], [code]false[/code] otherwise.
			</description>
		</method>
		<method name="texture_is_shared">
			<return type="bool" />
			<param index="0" name="texture" type="RID" />
			<description>
				Returns [code]true[/code] if the [param texture] is shared, [code]false[/code] otherwise. See [RDTextureView].
			</description>
		</method>
		<method name="texture_is_valid">
			<return type="bool" />
			<param index="0" name="texture" type="RID" />
			<description>
				Returns [code]true[/code] if the [param texture] is valid, [code]false[/code] otherwise.
			</description>
		</method>
		<method name="texture_resolve_multisample">
			<return type="int" enum="Error" />
			<param index="0" name="from_texture" type="RID" />
			<param index="1" name="to_texture" type="RID" />
			<description>
				Resolves the [param from_texture] texture onto [param to_texture] with multisample antialiasing enabled. This must be used when rendering a framebuffer for MSAA to work. Returns [constant @GlobalScope.OK] if successful, [constant @GlobalScope.ERR_INVALID_PARAMETER] otherwise.
				[b]Note:[/b] [param from_texture] and [param to_texture] textures must have the same dimension, format and type (color or depth).
				[b]Note:[/b] [param from_texture] can't be copied while a draw list that uses it as part of a framebuffer is being created. Ensure the draw list is finalized (and that the color/depth texture using it is not set to [constant FINAL_ACTION_CONTINUE]) to resolve this texture.
				[b]Note:[/b] [param from_texture] requires the [constant TEXTURE_USAGE_CAN_COPY_FROM_BIT] to be retrieved.
				[b]Note:[/b] [param from_texture] must be multisampled and must also be 2D (or a slice of a 3D/cubemap texture).
				[b]Note:[/b] [param to_texture] can't be copied while a draw list that uses it as part of a framebuffer is being created. Ensure the draw list is finalized (and that the color/depth texture using it is not set to [constant FINAL_ACTION_CONTINUE]) to resolve this texture.
				[b]Note:[/b] [param to_texture] texture requires the [constant TEXTURE_USAGE_CAN_COPY_TO_BIT] to be retrieved.
				[b]Note:[/b] [param to_texture] texture must [b]not[/b] be multisampled and must also be 2D (or a slice of a 3D/cubemap texture).
			</description>
		</method>
		<method name="texture_set_discardable">
			<return type="void" />
			<param index="0" name="texture" type="RID" />
			<param index="1" name="discardable" type="bool" />
			<description>
				Updates the discardable property of [param texture].
				If a texture is discardable, its contents do not need to be preserved between frames. This flag is only relevant when the texture is used as target in a draw list.
				This information is used by [RenderingDevice] to figure out if a texture's contents can be discarded, eliminating unnecessary writes to memory and boosting performance.
			</description>
		</method>
		<method name="texture_update">
			<return type="int" enum="Error" />
			<param index="0" name="texture" type="RID" />
			<param index="1" name="layer" type="int" />
			<param index="2" name="data" type="PackedByteArray" />
			<description>
				Updates texture data with new data, replacing the previous data in place. The updated texture data must have the same dimensions and format. For 2D textures (which only have one layer), [param layer] must be [code]0[/code]. Returns [constant @GlobalScope.OK] if the update was successful, [constant @GlobalScope.ERR_INVALID_PARAMETER] otherwise.
				[b]Note:[/b] Updating textures is forbidden during creation of a draw or compute list.
				[b]Note:[/b] The existing [param texture] can't be updated while a draw list that uses it as part of a framebuffer is being created. Ensure the draw list is finalized (and that the color/depth texture using it is not set to [constant FINAL_ACTION_CONTINUE]) to update this texture.
				[b]Note:[/b] The existing [param texture] requires the [constant TEXTURE_USAGE_CAN_UPDATE_BIT] to be updatable.
			</description>
		</method>
		<method name="uniform_buffer_create">
			<return type="RID" />
			<param index="0" name="size_bytes" type="int" />
			<param index="1" name="data" type="PackedByteArray" default="PackedByteArray()" />
			<description>
				Creates a new uniform buffer. It can be accessed with the RID that is returned.
				Once finished with your RID, you will want to free the RID using the RenderingDevice's [method free_rid] method.
			</description>
		</method>
		<method name="uniform_set_create">
			<return type="RID" />
			<param index="0" name="uniforms" type="RDUniform[]" />
			<param index="1" name="shader" type="RID" />
			<param index="2" name="shader_set" type="int" />
			<description>
				Creates a new uniform set. It can be accessed with the RID that is returned.
				Once finished with your RID, you will want to free the RID using the RenderingDevice's [method free_rid] method.
			</description>
		</method>
		<method name="uniform_set_is_valid">
			<return type="bool" />
			<param index="0" name="uniform_set" type="RID" />
			<description>
				Checks if the [param uniform_set] is valid, i.e. is owned.
			</description>
		</method>
		<method name="vertex_array_create">
			<return type="RID" />
			<param index="0" name="vertex_count" type="int" />
			<param index="1" name="vertex_format" type="int" />
			<param index="2" name="src_buffers" type="RID[]" />
			<param index="3" name="offsets" type="PackedInt64Array" default="PackedInt64Array()" />
			<description>
				Creates a vertex array based on the specified buffers. Optionally, [param offsets] (in bytes) may be defined for each buffer.
			</description>
		</method>
		<method name="vertex_buffer_create">
			<return type="RID" />
			<param index="0" name="size_bytes" type="int" />
			<param index="1" name="data" type="PackedByteArray" default="PackedByteArray()" />
			<param index="2" name="use_as_storage" type="bool" default="false" />
			<description>
				It can be accessed with the RID that is returned.
				Once finished with your RID, you will want to free the RID using the RenderingDevice's [method free_rid] method.
			</description>
		</method>
		<method name="vertex_format_create">
			<return type="int" />
			<param index="0" name="vertex_descriptions" type="RDVertexAttribute[]" />
			<description>
				Creates a new vertex format with the specified [param vertex_descriptions]. Returns a unique vertex format ID corresponding to the newly created vertex format.
			</description>
		</method>
	</methods>
	<constants>
		<constant name="DEVICE_TYPE_OTHER" value="0" enum="DeviceType">
			Rendering device type does not match any of the other enum values or is unknown.
		</constant>
		<constant name="DEVICE_TYPE_INTEGRATED_GPU" value="1" enum="DeviceType">
			Rendering device is an integrated GPU, which is typically [i](but not always)[/i] slower than dedicated GPUs ([constant DEVICE_TYPE_DISCRETE_GPU]). On Android and iOS, the rendering device type is always considered to be [constant DEVICE_TYPE_INTEGRATED_GPU].
		</constant>
		<constant name="DEVICE_TYPE_DISCRETE_GPU" value="2" enum="DeviceType">
			Rendering device is a dedicated GPU, which is typically [i](but not always)[/i] faster than integrated GPUs ([constant DEVICE_TYPE_INTEGRATED_GPU]).
		</constant>
		<constant name="DEVICE_TYPE_VIRTUAL_GPU" value="3" enum="DeviceType">
			Rendering device is an emulated GPU in a virtual environment. This is typically much slower than the host GPU, which means the expected performance level on a dedicated GPU will be roughly equivalent to [constant DEVICE_TYPE_INTEGRATED_GPU]. Virtual machine GPU passthrough (such as VFIO) will not report the device type as [constant DEVICE_TYPE_VIRTUAL_GPU]. Instead, the host GPU's device type will be reported as if the GPU was not emulated.
		</constant>
		<constant name="DEVICE_TYPE_CPU" value="4" enum="DeviceType">
			Rendering device is provided by software emulation (such as Lavapipe or [url=https://github.com/google/swiftshader]SwiftShader[/url]). This is the slowest kind of rendering device available; it's typically much slower than [constant DEVICE_TYPE_INTEGRATED_GPU].
		</constant>
		<constant name="DEVICE_TYPE_MAX" value="5" enum="DeviceType">
			Represents the size of the [enum DeviceType] enum.
		</constant>
		<constant name="DRIVER_RESOURCE_LOGICAL_DEVICE" value="0" enum="DriverResource">
			Specific device object based on a physical device.
			- Vulkan: Vulkan device driver resource ([code]VkDevice[/code]). ([code]rid[/code] argument doesn't apply.)
		</constant>
		<constant name="DRIVER_RESOURCE_PHYSICAL_DEVICE" value="1" enum="DriverResource">
			Physical device the specific logical device is based on.
			- Vulkan: [code]VkDevice[/code]. ([code]rid[/code] argument doesn't apply.)
		</constant>
		<constant name="DRIVER_RESOURCE_TOPMOST_OBJECT" value="2" enum="DriverResource">
			Top-most graphics API entry object.
			- Vulkan: [code]VkInstance[/code]. ([code]rid[/code] argument doesn't apply.)
		</constant>
		<constant name="DRIVER_RESOURCE_COMMAND_QUEUE" value="3" enum="DriverResource">
			The main graphics-compute command queue.
			- Vulkan: [code]VkQueue[/code]. ([code]rid[/code] argument doesn't apply.)
		</constant>
		<constant name="DRIVER_RESOURCE_QUEUE_FAMILY" value="4" enum="DriverResource">
			The specific family the main queue belongs to.
			- Vulkan: the queue family index, an [code]uint32_t[/code]. ([code]rid[/code] argument doesn't apply.)
		</constant>
		<constant name="DRIVER_RESOURCE_TEXTURE" value="5" enum="DriverResource">
			- Vulkan: [code]VkImage[/code].
		</constant>
		<constant name="DRIVER_RESOURCE_TEXTURE_VIEW" value="6" enum="DriverResource">
			The view of an owned or shared texture.
			- Vulkan: [code]VkImageView[/code].
		</constant>
		<constant name="DRIVER_RESOURCE_TEXTURE_DATA_FORMAT" value="7" enum="DriverResource">
			The native id of the data format of the texture.
			- Vulkan: [code]VkFormat[/code].
		</constant>
		<constant name="DRIVER_RESOURCE_SAMPLER" value="8" enum="DriverResource">
			- Vulkan: [code]VkSampler[/code].
		</constant>
		<constant name="DRIVER_RESOURCE_UNIFORM_SET" value="9" enum="DriverResource">
			- Vulkan: [code]VkDescriptorSet[/code].
		</constant>
		<constant name="DRIVER_RESOURCE_BUFFER" value="10" enum="DriverResource">
			Buffer of any kind of (storage, vertex, etc.).
			- Vulkan: [code]VkBuffer[/code].
		</constant>
		<constant name="DRIVER_RESOURCE_COMPUTE_PIPELINE" value="11" enum="DriverResource">
			- Vulkan: [code]VkPipeline[/code].
		</constant>
		<constant name="DRIVER_RESOURCE_RENDER_PIPELINE" value="12" enum="DriverResource">
			- Vulkan: [code]VkPipeline[/code].
		</constant>
		<constant name="DRIVER_RESOURCE_VULKAN_DEVICE" value="0" enum="DriverResource" deprecated="Use [constant DRIVER_RESOURCE_LOGICAL_DEVICE] instead.">
		</constant>
		<constant name="DRIVER_RESOURCE_VULKAN_PHYSICAL_DEVICE" value="1" enum="DriverResource" deprecated="Use [constant DRIVER_RESOURCE_PHYSICAL_DEVICE] instead.">
		</constant>
		<constant name="DRIVER_RESOURCE_VULKAN_INSTANCE" value="2" enum="DriverResource" deprecated="Use [constant DRIVER_RESOURCE_TOPMOST_OBJECT] instead.">
		</constant>
		<constant name="DRIVER_RESOURCE_VULKAN_QUEUE" value="3" enum="DriverResource" deprecated="Use [constant DRIVER_RESOURCE_COMMAND_QUEUE] instead.">
		</constant>
		<constant name="DRIVER_RESOURCE_VULKAN_QUEUE_FAMILY_INDEX" value="4" enum="DriverResource" deprecated="Use [constant DRIVER_RESOURCE_QUEUE_FAMILY] instead.">
		</constant>
		<constant name="DRIVER_RESOURCE_VULKAN_IMAGE" value="5" enum="DriverResource" deprecated="Use [constant DRIVER_RESOURCE_TEXTURE] instead.">
		</constant>
		<constant name="DRIVER_RESOURCE_VULKAN_IMAGE_VIEW" value="6" enum="DriverResource" deprecated="Use [constant DRIVER_RESOURCE_TEXTURE_VIEW] instead.">
		</constant>
		<constant name="DRIVER_RESOURCE_VULKAN_IMAGE_NATIVE_TEXTURE_FORMAT" value="7" enum="DriverResource" deprecated="Use [constant DRIVER_RESOURCE_TEXTURE_DATA_FORMAT] instead.">
		</constant>
		<constant name="DRIVER_RESOURCE_VULKAN_SAMPLER" value="8" enum="DriverResource" deprecated="Use [constant DRIVER_RESOURCE_SAMPLER] instead.">
		</constant>
		<constant name="DRIVER_RESOURCE_VULKAN_DESCRIPTOR_SET" value="9" enum="DriverResource" deprecated="Use [constant DRIVER_RESOURCE_UNIFORM_SET] instead.">
		</constant>
		<constant name="DRIVER_RESOURCE_VULKAN_BUFFER" value="10" enum="DriverResource" deprecated="Use [constant DRIVER_RESOURCE_BUFFER] instead.">
		</constant>
		<constant name="DRIVER_RESOURCE_VULKAN_COMPUTE_PIPELINE" value="11" enum="DriverResource" deprecated="Use [constant DRIVER_RESOURCE_COMPUTE_PIPELINE] instead.">
		</constant>
		<constant name="DRIVER_RESOURCE_VULKAN_RENDER_PIPELINE" value="12" enum="DriverResource" deprecated="Use [constant DRIVER_RESOURCE_RENDER_PIPELINE] instead.">
		</constant>
		<constant name="DATA_FORMAT_R4G4_UNORM_PACK8" value="0" enum="DataFormat">
			4-bit-per-channel red/green channel data format, packed into 8 bits. Values are in the [code][0.0, 1.0][/code] range.
			[b]Note:[/b] More information on all data formats can be found on the [url=https://registry.khronos.org/vulkan/specs/1.1/html/vkspec.html#_identification_of_formats]Identification of formats[/url] section of the Vulkan specification, as well as the [url=https://registry.khronos.org/vulkan/specs/1.3-extensions/man/html/VkFormat.html]VkFormat[/url] enum.
		</constant>
		<constant name="DATA_FORMAT_R4G4B4A4_UNORM_PACK16" value="1" enum="DataFormat">
			4-bit-per-channel red/green/blue/alpha channel data format, packed into 16 bits. Values are in the [code][0.0, 1.0][/code] range.
		</constant>
		<constant name="DATA_FORMAT_B4G4R4A4_UNORM_PACK16" value="2" enum="DataFormat">
			4-bit-per-channel blue/green/red/alpha channel data format, packed into 16 bits. Values are in the [code][0.0, 1.0][/code] range.
		</constant>
		<constant name="DATA_FORMAT_R5G6B5_UNORM_PACK16" value="3" enum="DataFormat">
			Red/green/blue channel data format with 5 bits of red, 6 bits of green and 5 bits of blue, packed into 16 bits. Values are in the [code][0.0, 1.0][/code] range.
		</constant>
		<constant name="DATA_FORMAT_B5G6R5_UNORM_PACK16" value="4" enum="DataFormat">
			Blue/green/red channel data format with 5 bits of blue, 6 bits of green and 5 bits of red, packed into 16 bits. Values are in the [code][0.0, 1.0][/code] range.
		</constant>
		<constant name="DATA_FORMAT_R5G5B5A1_UNORM_PACK16" value="5" enum="DataFormat">
			Red/green/blue/alpha channel data format with 5 bits of red, 6 bits of green, 5 bits of blue and 1 bit of alpha, packed into 16 bits. Values are in the [code][0.0, 1.0][/code] range.
		</constant>
		<constant name="DATA_FORMAT_B5G5R5A1_UNORM_PACK16" value="6" enum="DataFormat">
			Blue/green/red/alpha channel data format with 5 bits of blue, 6 bits of green, 5 bits of red and 1 bit of alpha, packed into 16 bits. Values are in the [code][0.0, 1.0][/code] range.
		</constant>
		<constant name="DATA_FORMAT_A1R5G5B5_UNORM_PACK16" value="7" enum="DataFormat">
			Alpha/red/green/blue channel data format with 1 bit of alpha, 5 bits of red, 6 bits of green and 5 bits of blue, packed into 16 bits. Values are in the [code][0.0, 1.0][/code] range.
		</constant>
		<constant name="DATA_FORMAT_R8_UNORM" value="8" enum="DataFormat">
			8-bit-per-channel unsigned floating-point red channel data format with normalized value. Values are in the [code][0.0, 1.0][/code] range.
		</constant>
		<constant name="DATA_FORMAT_R8_SNORM" value="9" enum="DataFormat">
			8-bit-per-channel signed floating-point red channel data format with normalized value. Values are in the [code][-1.0, 1.0][/code] range.
		</constant>
		<constant name="DATA_FORMAT_R8_USCALED" value="10" enum="DataFormat">
			8-bit-per-channel unsigned floating-point red channel data format with scaled value (value is converted from integer to float). Values are in the [code][0.0, 255.0][/code] range.
		</constant>
		<constant name="DATA_FORMAT_R8_SSCALED" value="11" enum="DataFormat">
			8-bit-per-channel signed floating-point red channel data format with scaled value (value is converted from integer to float). Values are in the [code][-127.0, 127.0][/code] range.
		</constant>
		<constant name="DATA_FORMAT_R8_UINT" value="12" enum="DataFormat">
			8-bit-per-channel unsigned integer red channel data format. Values are in the [code][0, 255][/code] range.
		</constant>
		<constant name="DATA_FORMAT_R8_SINT" value="13" enum="DataFormat">
			8-bit-per-channel signed integer red channel data format. Values are in the [code][-127, 127][/code] range.
		</constant>
		<constant name="DATA_FORMAT_R8_SRGB" value="14" enum="DataFormat">
			8-bit-per-channel unsigned floating-point red channel data format with normalized value and non-linear sRGB encoding. Values are in the [code][0.0, 1.0][/code] range.
		</constant>
		<constant name="DATA_FORMAT_R8G8_UNORM" value="15" enum="DataFormat">
			8-bit-per-channel unsigned floating-point red/green channel data format with normalized value. Values are in the [code][0.0, 1.0][/code] range.
		</constant>
		<constant name="DATA_FORMAT_R8G8_SNORM" value="16" enum="DataFormat">
			8-bit-per-channel signed floating-point red/green channel data format with normalized value. Values are in the [code][-1.0, 1.0][/code] range.
		</constant>
		<constant name="DATA_FORMAT_R8G8_USCALED" value="17" enum="DataFormat">
			8-bit-per-channel unsigned floating-point red/green channel data format with scaled value (value is converted from integer to float). Values are in the [code][0.0, 255.0][/code] range.
		</constant>
		<constant name="DATA_FORMAT_R8G8_SSCALED" value="18" enum="DataFormat">
			8-bit-per-channel signed floating-point red/green channel data format with scaled value (value is converted from integer to float). Values are in the [code][-127.0, 127.0][/code] range.
		</constant>
		<constant name="DATA_FORMAT_R8G8_UINT" value="19" enum="DataFormat">
			8-bit-per-channel unsigned integer red/green channel data format. Values are in the [code][0, 255][/code] range.
		</constant>
		<constant name="DATA_FORMAT_R8G8_SINT" value="20" enum="DataFormat">
			8-bit-per-channel signed integer red/green channel data format. Values are in the [code][-127, 127][/code] range.
		</constant>
		<constant name="DATA_FORMAT_R8G8_SRGB" value="21" enum="DataFormat">
			8-bit-per-channel unsigned floating-point red/green channel data format with normalized value and non-linear sRGB encoding. Values are in the [code][0.0, 1.0][/code] range.
		</constant>
		<constant name="DATA_FORMAT_R8G8B8_UNORM" value="22" enum="DataFormat">
			8-bit-per-channel unsigned floating-point red/green/blue channel data format with normalized value. Values are in the [code][0.0, 1.0][/code] range.
		</constant>
		<constant name="DATA_FORMAT_R8G8B8_SNORM" value="23" enum="DataFormat">
			8-bit-per-channel signed floating-point red/green/blue channel data format with normalized value. Values are in the [code][-1.0, 1.0][/code] range.
		</constant>
		<constant name="DATA_FORMAT_R8G8B8_USCALED" value="24" enum="DataFormat">
			8-bit-per-channel unsigned floating-point red/green/blue channel data format with scaled value (value is converted from integer to float). Values are in the [code][0.0, 255.0][/code] range.
		</constant>
		<constant name="DATA_FORMAT_R8G8B8_SSCALED" value="25" enum="DataFormat">
			8-bit-per-channel signed floating-point red/green/blue channel data format with scaled value (value is converted from integer to float). Values are in the [code][-127.0, 127.0][/code] range.
		</constant>
		<constant name="DATA_FORMAT_R8G8B8_UINT" value="26" enum="DataFormat">
			8-bit-per-channel unsigned integer red/green/blue channel data format. Values are in the [code][0, 255][/code] range.
		</constant>
		<constant name="DATA_FORMAT_R8G8B8_SINT" value="27" enum="DataFormat">
			8-bit-per-channel signed integer red/green/blue channel data format. Values are in the [code][-127, 127][/code] range.
		</constant>
		<constant name="DATA_FORMAT_R8G8B8_SRGB" value="28" enum="DataFormat">
			8-bit-per-channel unsigned floating-point red/green/blue/blue channel data format with normalized value and non-linear sRGB encoding. Values are in the [code][0.0, 1.0][/code] range.
		</constant>
		<constant name="DATA_FORMAT_B8G8R8_UNORM" value="29" enum="DataFormat">
			8-bit-per-channel unsigned floating-point blue/green/red channel data format with normalized value. Values are in the [code][0.0, 1.0][/code] range.
		</constant>
		<constant name="DATA_FORMAT_B8G8R8_SNORM" value="30" enum="DataFormat">
			8-bit-per-channel signed floating-point blue/green/red channel data format with normalized value. Values are in the [code][-1.0, 1.0][/code] range.
		</constant>
		<constant name="DATA_FORMAT_B8G8R8_USCALED" value="31" enum="DataFormat">
			8-bit-per-channel unsigned floating-point blue/green/red channel data format with scaled value (value is converted from integer to float). Values are in the [code][0.0, 255.0][/code] range.
		</constant>
		<constant name="DATA_FORMAT_B8G8R8_SSCALED" value="32" enum="DataFormat">
			8-bit-per-channel signed floating-point blue/green/red channel data format with scaled value (value is converted from integer to float). Values are in the [code][-127.0, 127.0][/code] range.
		</constant>
		<constant name="DATA_FORMAT_B8G8R8_UINT" value="33" enum="DataFormat">
			8-bit-per-channel unsigned integer blue/green/red channel data format. Values are in the [code][0, 255][/code] range.
		</constant>
		<constant name="DATA_FORMAT_B8G8R8_SINT" value="34" enum="DataFormat">
			8-bit-per-channel signed integer blue/green/red channel data format. Values are in the [code][-127, 127][/code] range.
		</constant>
		<constant name="DATA_FORMAT_B8G8R8_SRGB" value="35" enum="DataFormat">
			8-bit-per-channel unsigned floating-point blue/green/red data format with normalized value and non-linear sRGB encoding. Values are in the [code][0.0, 1.0][/code] range.
		</constant>
		<constant name="DATA_FORMAT_R8G8B8A8_UNORM" value="36" enum="DataFormat">
			8-bit-per-channel unsigned floating-point red/green/blue/alpha channel data format with normalized value. Values are in the [code][0.0, 1.0][/code] range.
		</constant>
		<constant name="DATA_FORMAT_R8G8B8A8_SNORM" value="37" enum="DataFormat">
			8-bit-per-channel signed floating-point red/green/blue/alpha channel data format with normalized value. Values are in the [code][-1.0, 1.0][/code] range.
		</constant>
		<constant name="DATA_FORMAT_R8G8B8A8_USCALED" value="38" enum="DataFormat">
			8-bit-per-channel unsigned floating-point red/green/blue/alpha channel data format with scaled value (value is converted from integer to float). Values are in the [code][0.0, 255.0][/code] range.
		</constant>
		<constant name="DATA_FORMAT_R8G8B8A8_SSCALED" value="39" enum="DataFormat">
			8-bit-per-channel signed floating-point red/green/blue/alpha channel data format with scaled value (value is converted from integer to float). Values are in the [code][-127.0, 127.0][/code] range.
		</constant>
		<constant name="DATA_FORMAT_R8G8B8A8_UINT" value="40" enum="DataFormat">
			8-bit-per-channel unsigned integer red/green/blue/alpha channel data format. Values are in the [code][0, 255][/code] range.
		</constant>
		<constant name="DATA_FORMAT_R8G8B8A8_SINT" value="41" enum="DataFormat">
			8-bit-per-channel signed integer red/green/blue/alpha channel data format. Values are in the [code][-127, 127][/code] range.
		</constant>
		<constant name="DATA_FORMAT_R8G8B8A8_SRGB" value="42" enum="DataFormat">
			8-bit-per-channel unsigned floating-point red/green/blue/alpha channel data format with normalized value and non-linear sRGB encoding. Values are in the [code][0.0, 1.0][/code] range.
		</constant>
		<constant name="DATA_FORMAT_B8G8R8A8_UNORM" value="43" enum="DataFormat">
			8-bit-per-channel unsigned floating-point blue/green/red/alpha channel data format with normalized value. Values are in the [code][0.0, 1.0][/code] range.
		</constant>
		<constant name="DATA_FORMAT_B8G8R8A8_SNORM" value="44" enum="DataFormat">
			8-bit-per-channel signed floating-point blue/green/red/alpha channel data format with normalized value. Values are in the [code][-1.0, 1.0][/code] range.
		</constant>
		<constant name="DATA_FORMAT_B8G8R8A8_USCALED" value="45" enum="DataFormat">
			8-bit-per-channel unsigned floating-point blue/green/red/alpha channel data format with scaled value (value is converted from integer to float). Values are in the [code][0.0, 255.0][/code] range.
		</constant>
		<constant name="DATA_FORMAT_B8G8R8A8_SSCALED" value="46" enum="DataFormat">
			8-bit-per-channel signed floating-point blue/green/red/alpha channel data format with scaled value (value is converted from integer to float). Values are in the [code][-127.0, 127.0][/code] range.
		</constant>
		<constant name="DATA_FORMAT_B8G8R8A8_UINT" value="47" enum="DataFormat">
			8-bit-per-channel unsigned integer blue/green/red/alpha channel data format. Values are in the [code][0, 255][/code] range.
		</constant>
		<constant name="DATA_FORMAT_B8G8R8A8_SINT" value="48" enum="DataFormat">
			8-bit-per-channel signed integer blue/green/red/alpha channel data format. Values are in the [code][-127, 127][/code] range.
		</constant>
		<constant name="DATA_FORMAT_B8G8R8A8_SRGB" value="49" enum="DataFormat">
			8-bit-per-channel unsigned floating-point blue/green/red/alpha channel data format with normalized value and non-linear sRGB encoding. Values are in the [code][0.0, 1.0][/code] range.
		</constant>
		<constant name="DATA_FORMAT_A8B8G8R8_UNORM_PACK32" value="50" enum="DataFormat">
			8-bit-per-channel unsigned floating-point alpha/red/green/blue channel data format with normalized value, packed in 32 bits. Values are in the [code][0.0, 1.0][/code] range.
		</constant>
		<constant name="DATA_FORMAT_A8B8G8R8_SNORM_PACK32" value="51" enum="DataFormat">
			8-bit-per-channel signed floating-point alpha/red/green/blue channel data format with normalized value, packed in 32 bits. Values are in the [code][-1.0, 1.0][/code] range.
		</constant>
		<constant name="DATA_FORMAT_A8B8G8R8_USCALED_PACK32" value="52" enum="DataFormat">
			8-bit-per-channel unsigned floating-point alpha/red/green/blue channel data format with scaled value (value is converted from integer to float), packed in 32 bits. Values are in the [code][0.0, 255.0][/code] range.
		</constant>
		<constant name="DATA_FORMAT_A8B8G8R8_SSCALED_PACK32" value="53" enum="DataFormat">
			8-bit-per-channel signed floating-point alpha/red/green/blue channel data format with scaled value (value is converted from integer to float), packed in 32 bits. Values are in the [code][-127.0, 127.0][/code] range.
		</constant>
		<constant name="DATA_FORMAT_A8B8G8R8_UINT_PACK32" value="54" enum="DataFormat">
			8-bit-per-channel unsigned integer alpha/red/green/blue channel data format, packed in 32 bits. Values are in the [code][0, 255][/code] range.
		</constant>
		<constant name="DATA_FORMAT_A8B8G8R8_SINT_PACK32" value="55" enum="DataFormat">
			8-bit-per-channel signed integer alpha/red/green/blue channel data format, packed in 32 bits. Values are in the [code][-127, 127][/code] range.
		</constant>
		<constant name="DATA_FORMAT_A8B8G8R8_SRGB_PACK32" value="56" enum="DataFormat">
			8-bit-per-channel unsigned floating-point alpha/red/green/blue channel data format with normalized value and non-linear sRGB encoding, packed in 32 bits. Values are in the [code][0.0, 1.0][/code] range.
		</constant>
		<constant name="DATA_FORMAT_A2R10G10B10_UNORM_PACK32" value="57" enum="DataFormat">
			Unsigned floating-point alpha/red/green/blue channel data format with normalized value, packed in 32 bits. Format contains 2 bits of alpha, 10 bits of red, 10 bits of green and 10 bits of blue. Values are in the [code][0.0, 1.0][/code] range.
		</constant>
		<constant name="DATA_FORMAT_A2R10G10B10_SNORM_PACK32" value="58" enum="DataFormat">
			Signed floating-point alpha/red/green/blue channel data format with normalized value, packed in 32 bits. Format contains 2 bits of alpha, 10 bits of red, 10 bits of green and 10 bits of blue. Values are in the [code][-1.0, 1.0][/code] range.
		</constant>
		<constant name="DATA_FORMAT_A2R10G10B10_USCALED_PACK32" value="59" enum="DataFormat">
			Unsigned floating-point alpha/red/green/blue channel data format with normalized value, packed in 32 bits. Format contains 2 bits of alpha, 10 bits of red, 10 bits of green and 10 bits of blue. Values are in the [code][0.0, 1023.0][/code] range for red/green/blue and [code][0.0, 3.0][/code] for alpha.
		</constant>
		<constant name="DATA_FORMAT_A2R10G10B10_SSCALED_PACK32" value="60" enum="DataFormat">
			Signed floating-point alpha/red/green/blue channel data format with normalized value, packed in 32 bits. Format contains 2 bits of alpha, 10 bits of red, 10 bits of green and 10 bits of blue. Values are in the [code][-511.0, 511.0][/code] range for red/green/blue and [code][-1.0, 1.0][/code] for alpha.
		</constant>
		<constant name="DATA_FORMAT_A2R10G10B10_UINT_PACK32" value="61" enum="DataFormat">
			Unsigned integer alpha/red/green/blue channel data format with normalized value, packed in 32 bits. Format contains 2 bits of alpha, 10 bits of red, 10 bits of green and 10 bits of blue. Values are in the [code][0, 1023][/code] range for red/green/blue and [code][0, 3][/code] for alpha.
		</constant>
		<constant name="DATA_FORMAT_A2R10G10B10_SINT_PACK32" value="62" enum="DataFormat">
			Signed integer alpha/red/green/blue channel data format with normalized value, packed in 32 bits. Format contains 2 bits of alpha, 10 bits of red, 10 bits of green and 10 bits of blue. Values are in the [code][-511, 511][/code] range for red/green/blue and [code][-1, 1][/code] for alpha.
		</constant>
		<constant name="DATA_FORMAT_A2B10G10R10_UNORM_PACK32" value="63" enum="DataFormat">
			Unsigned floating-point alpha/blue/green/red channel data format with normalized value, packed in 32 bits. Format contains 2 bits of alpha, 10 bits of blue, 10 bits of green and 10 bits of red. Values are in the [code][0.0, 1.0][/code] range.
		</constant>
		<constant name="DATA_FORMAT_A2B10G10R10_SNORM_PACK32" value="64" enum="DataFormat">
			Signed floating-point alpha/blue/green/red channel data format with normalized value, packed in 32 bits. Format contains 2 bits of alpha, 10 bits of blue, 10 bits of green and 10 bits of red. Values are in the [code][-1.0, 1.0][/code] range.
		</constant>
		<constant name="DATA_FORMAT_A2B10G10R10_USCALED_PACK32" value="65" enum="DataFormat">
			Unsigned floating-point alpha/blue/green/red channel data format with normalized value, packed in 32 bits. Format contains 2 bits of alpha, 10 bits of blue, 10 bits of green and 10 bits of red. Values are in the [code][0.0, 1023.0][/code] range for blue/green/red and [code][0.0, 3.0][/code] for alpha.
		</constant>
		<constant name="DATA_FORMAT_A2B10G10R10_SSCALED_PACK32" value="66" enum="DataFormat">
			Signed floating-point alpha/blue/green/red channel data format with normalized value, packed in 32 bits. Format contains 2 bits of alpha, 10 bits of blue, 10 bits of green and 10 bits of red. Values are in the [code][-511.0, 511.0][/code] range for blue/green/red and [code][-1.0, 1.0][/code] for alpha.
		</constant>
		<constant name="DATA_FORMAT_A2B10G10R10_UINT_PACK32" value="67" enum="DataFormat">
			Unsigned integer alpha/blue/green/red channel data format with normalized value, packed in 32 bits. Format contains 2 bits of alpha, 10 bits of blue, 10 bits of green and 10 bits of red. Values are in the [code][0, 1023][/code] range for blue/green/red and [code][0, 3][/code] for alpha.
		</constant>
		<constant name="DATA_FORMAT_A2B10G10R10_SINT_PACK32" value="68" enum="DataFormat">
			Signed integer alpha/blue/green/red channel data format with normalized value, packed in 32 bits. Format contains 2 bits of alpha, 10 bits of blue, 10 bits of green and 10 bits of red. Values are in the [code][-511, 511][/code] range for blue/green/red and [code][-1, 1][/code] for alpha.
		</constant>
		<constant name="DATA_FORMAT_R16_UNORM" value="69" enum="DataFormat">
			16-bit-per-channel unsigned floating-point red channel data format with normalized value. Values are in the [code][0.0, 1.0][/code] range.
		</constant>
		<constant name="DATA_FORMAT_R16_SNORM" value="70" enum="DataFormat">
			16-bit-per-channel signed floating-point red channel data format with normalized value. Values are in the [code][-1.0, 1.0][/code] range.
		</constant>
		<constant name="DATA_FORMAT_R16_USCALED" value="71" enum="DataFormat">
			16-bit-per-channel unsigned floating-point red channel data format with scaled value (value is converted from integer to float). Values are in the [code][0.0, 65535.0][/code] range.
		</constant>
		<constant name="DATA_FORMAT_R16_SSCALED" value="72" enum="DataFormat">
			16-bit-per-channel signed floating-point red channel data format with scaled value (value is converted from integer to float). Values are in the [code][-32767.0, 32767.0][/code] range.
		</constant>
		<constant name="DATA_FORMAT_R16_UINT" value="73" enum="DataFormat">
			16-bit-per-channel unsigned integer red channel data format. Values are in the [code][0.0, 65535][/code] range.
		</constant>
		<constant name="DATA_FORMAT_R16_SINT" value="74" enum="DataFormat">
			16-bit-per-channel signed integer red channel data format. Values are in the [code][-32767, 32767][/code] range.
		</constant>
		<constant name="DATA_FORMAT_R16_SFLOAT" value="75" enum="DataFormat">
			16-bit-per-channel signed floating-point red channel data format with the value stored as-is.
		</constant>
		<constant name="DATA_FORMAT_R16G16_UNORM" value="76" enum="DataFormat">
			16-bit-per-channel unsigned floating-point red/green channel data format with normalized value. Values are in the [code][0.0, 1.0][/code] range.
		</constant>
		<constant name="DATA_FORMAT_R16G16_SNORM" value="77" enum="DataFormat">
			16-bit-per-channel signed floating-point red/green channel data format with normalized value. Values are in the [code][-1.0, 1.0][/code] range.
		</constant>
		<constant name="DATA_FORMAT_R16G16_USCALED" value="78" enum="DataFormat">
			16-bit-per-channel unsigned floating-point red/green channel data format with scaled value (value is converted from integer to float). Values are in the [code][0.0, 65535.0][/code] range.
		</constant>
		<constant name="DATA_FORMAT_R16G16_SSCALED" value="79" enum="DataFormat">
			16-bit-per-channel signed floating-point red/green channel data format with scaled value (value is converted from integer to float). Values are in the [code][-32767.0, 32767.0][/code] range.
		</constant>
		<constant name="DATA_FORMAT_R16G16_UINT" value="80" enum="DataFormat">
			16-bit-per-channel unsigned integer red/green channel data format. Values are in the [code][0.0, 65535][/code] range.
		</constant>
		<constant name="DATA_FORMAT_R16G16_SINT" value="81" enum="DataFormat">
			16-bit-per-channel signed integer red/green channel data format. Values are in the [code][-32767, 32767][/code] range.
		</constant>
		<constant name="DATA_FORMAT_R16G16_SFLOAT" value="82" enum="DataFormat">
			16-bit-per-channel signed floating-point red/green channel data format with the value stored as-is.
		</constant>
		<constant name="DATA_FORMAT_R16G16B16_UNORM" value="83" enum="DataFormat">
			16-bit-per-channel unsigned floating-point red/green/blue channel data format with normalized value. Values are in the [code][0.0, 1.0][/code] range.
		</constant>
		<constant name="DATA_FORMAT_R16G16B16_SNORM" value="84" enum="DataFormat">
			16-bit-per-channel signed floating-point red/green/blue channel data format with normalized value. Values are in the [code][-1.0, 1.0][/code] range.
		</constant>
		<constant name="DATA_FORMAT_R16G16B16_USCALED" value="85" enum="DataFormat">
			16-bit-per-channel unsigned floating-point red/green/blue channel data format with scaled value (value is converted from integer to float). Values are in the [code][0.0, 65535.0][/code] range.
		</constant>
		<constant name="DATA_FORMAT_R16G16B16_SSCALED" value="86" enum="DataFormat">
			16-bit-per-channel signed floating-point red/green/blue channel data format with scaled value (value is converted from integer to float). Values are in the [code][-32767.0, 32767.0][/code] range.
		</constant>
		<constant name="DATA_FORMAT_R16G16B16_UINT" value="87" enum="DataFormat">
			16-bit-per-channel unsigned integer red/green/blue channel data format. Values are in the [code][0.0, 65535][/code] range.
		</constant>
		<constant name="DATA_FORMAT_R16G16B16_SINT" value="88" enum="DataFormat">
			16-bit-per-channel signed integer red/green/blue channel data format. Values are in the [code][-32767, 32767][/code] range.
		</constant>
		<constant name="DATA_FORMAT_R16G16B16_SFLOAT" value="89" enum="DataFormat">
			16-bit-per-channel signed floating-point red/green/blue channel data format with the value stored as-is.
		</constant>
		<constant name="DATA_FORMAT_R16G16B16A16_UNORM" value="90" enum="DataFormat">
			16-bit-per-channel unsigned floating-point red/green/blue/alpha channel data format with normalized value. Values are in the [code][0.0, 1.0][/code] range.
		</constant>
		<constant name="DATA_FORMAT_R16G16B16A16_SNORM" value="91" enum="DataFormat">
			16-bit-per-channel signed floating-point red/green/blue/alpha channel data format with normalized value. Values are in the [code][-1.0, 1.0][/code] range.
		</constant>
		<constant name="DATA_FORMAT_R16G16B16A16_USCALED" value="92" enum="DataFormat">
			16-bit-per-channel unsigned floating-point red/green/blue/alpha channel data format with scaled value (value is converted from integer to float). Values are in the [code][0.0, 65535.0][/code] range.
		</constant>
		<constant name="DATA_FORMAT_R16G16B16A16_SSCALED" value="93" enum="DataFormat">
			16-bit-per-channel signed floating-point red/green/blue/alpha channel data format with scaled value (value is converted from integer to float). Values are in the [code][-32767.0, 32767.0][/code] range.
		</constant>
		<constant name="DATA_FORMAT_R16G16B16A16_UINT" value="94" enum="DataFormat">
			16-bit-per-channel unsigned integer red/green/blue/alpha channel data format. Values are in the [code][0.0, 65535][/code] range.
		</constant>
		<constant name="DATA_FORMAT_R16G16B16A16_SINT" value="95" enum="DataFormat">
			16-bit-per-channel signed integer red/green/blue/alpha channel data format. Values are in the [code][-32767, 32767][/code] range.
		</constant>
		<constant name="DATA_FORMAT_R16G16B16A16_SFLOAT" value="96" enum="DataFormat">
			16-bit-per-channel signed floating-point red/green/blue/alpha channel data format with the value stored as-is.
		</constant>
		<constant name="DATA_FORMAT_R32_UINT" value="97" enum="DataFormat">
			32-bit-per-channel unsigned integer red channel data format. Values are in the [code][0, 2^32 - 1][/code] range.
		</constant>
		<constant name="DATA_FORMAT_R32_SINT" value="98" enum="DataFormat">
			32-bit-per-channel signed integer red channel data format. Values are in the [code][2^31 + 1, 2^31 - 1][/code] range.
		</constant>
		<constant name="DATA_FORMAT_R32_SFLOAT" value="99" enum="DataFormat">
			32-bit-per-channel signed floating-point red channel data format with the value stored as-is.
		</constant>
		<constant name="DATA_FORMAT_R32G32_UINT" value="100" enum="DataFormat">
			32-bit-per-channel unsigned integer red/green channel data format. Values are in the [code][0, 2^32 - 1][/code] range.
		</constant>
		<constant name="DATA_FORMAT_R32G32_SINT" value="101" enum="DataFormat">
			32-bit-per-channel signed integer red/green channel data format. Values are in the [code][2^31 + 1, 2^31 - 1][/code] range.
		</constant>
		<constant name="DATA_FORMAT_R32G32_SFLOAT" value="102" enum="DataFormat">
			32-bit-per-channel signed floating-point red/green channel data format with the value stored as-is.
		</constant>
		<constant name="DATA_FORMAT_R32G32B32_UINT" value="103" enum="DataFormat">
			32-bit-per-channel unsigned integer red/green/blue channel data format. Values are in the [code][0, 2^32 - 1][/code] range.
		</constant>
		<constant name="DATA_FORMAT_R32G32B32_SINT" value="104" enum="DataFormat">
			32-bit-per-channel signed integer red/green/blue channel data format. Values are in the [code][2^31 + 1, 2^31 - 1][/code] range.
		</constant>
		<constant name="DATA_FORMAT_R32G32B32_SFLOAT" value="105" enum="DataFormat">
			32-bit-per-channel signed floating-point red/green/blue channel data format with the value stored as-is.
		</constant>
		<constant name="DATA_FORMAT_R32G32B32A32_UINT" value="106" enum="DataFormat">
			32-bit-per-channel unsigned integer red/green/blue/alpha channel data format. Values are in the [code][0, 2^32 - 1][/code] range.
		</constant>
		<constant name="DATA_FORMAT_R32G32B32A32_SINT" value="107" enum="DataFormat">
			32-bit-per-channel signed integer red/green/blue/alpha channel data format. Values are in the [code][2^31 + 1, 2^31 - 1][/code] range.
		</constant>
		<constant name="DATA_FORMAT_R32G32B32A32_SFLOAT" value="108" enum="DataFormat">
			32-bit-per-channel signed floating-point red/green/blue/alpha channel data format with the value stored as-is.
		</constant>
		<constant name="DATA_FORMAT_R64_UINT" value="109" enum="DataFormat">
			64-bit-per-channel unsigned integer red channel data format. Values are in the [code][0, 2^64 - 1][/code] range.
		</constant>
		<constant name="DATA_FORMAT_R64_SINT" value="110" enum="DataFormat">
			64-bit-per-channel signed integer red channel data format. Values are in the [code][2^63 + 1, 2^63 - 1][/code] range.
		</constant>
		<constant name="DATA_FORMAT_R64_SFLOAT" value="111" enum="DataFormat">
			64-bit-per-channel signed floating-point red channel data format with the value stored as-is.
		</constant>
		<constant name="DATA_FORMAT_R64G64_UINT" value="112" enum="DataFormat">
			64-bit-per-channel unsigned integer red/green channel data format. Values are in the [code][0, 2^64 - 1][/code] range.
		</constant>
		<constant name="DATA_FORMAT_R64G64_SINT" value="113" enum="DataFormat">
			64-bit-per-channel signed integer red/green channel data format. Values are in the [code][2^63 + 1, 2^63 - 1][/code] range.
		</constant>
		<constant name="DATA_FORMAT_R64G64_SFLOAT" value="114" enum="DataFormat">
			64-bit-per-channel signed floating-point red/green channel data format with the value stored as-is.
		</constant>
		<constant name="DATA_FORMAT_R64G64B64_UINT" value="115" enum="DataFormat">
			64-bit-per-channel unsigned integer red/green/blue channel data format. Values are in the [code][0, 2^64 - 1][/code] range.
		</constant>
		<constant name="DATA_FORMAT_R64G64B64_SINT" value="116" enum="DataFormat">
			64-bit-per-channel signed integer red/green/blue channel data format. Values are in the [code][2^63 + 1, 2^63 - 1][/code] range.
		</constant>
		<constant name="DATA_FORMAT_R64G64B64_SFLOAT" value="117" enum="DataFormat">
			64-bit-per-channel signed floating-point red/green/blue channel data format with the value stored as-is.
		</constant>
		<constant name="DATA_FORMAT_R64G64B64A64_UINT" value="118" enum="DataFormat">
			64-bit-per-channel unsigned integer red/green/blue/alpha channel data format. Values are in the [code][0, 2^64 - 1][/code] range.
		</constant>
		<constant name="DATA_FORMAT_R64G64B64A64_SINT" value="119" enum="DataFormat">
			64-bit-per-channel signed integer red/green/blue/alpha channel data format. Values are in the [code][2^63 + 1, 2^63 - 1][/code] range.
		</constant>
		<constant name="DATA_FORMAT_R64G64B64A64_SFLOAT" value="120" enum="DataFormat">
			64-bit-per-channel signed floating-point red/green/blue/alpha channel data format with the value stored as-is.
		</constant>
		<constant name="DATA_FORMAT_B10G11R11_UFLOAT_PACK32" value="121" enum="DataFormat">
			Unsigned floating-point blue/green/red data format with the value stored as-is, packed in 32 bits. The format's precision is 10 bits of blue channel, 11 bits of green channel and 11 bits of red channel.
		</constant>
		<constant name="DATA_FORMAT_E5B9G9R9_UFLOAT_PACK32" value="122" enum="DataFormat">
			Unsigned floating-point exposure/blue/green/red data format with the value stored as-is, packed in 32 bits. The format's precision is 5 bits of exposure, 9 bits of blue channel, 9 bits of green channel and 9 bits of red channel.
		</constant>
		<constant name="DATA_FORMAT_D16_UNORM" value="123" enum="DataFormat">
			16-bit unsigned floating-point depth data format with normalized value. Values are in the [code][0.0, 1.0][/code] range.
		</constant>
		<constant name="DATA_FORMAT_X8_D24_UNORM_PACK32" value="124" enum="DataFormat">
			24-bit unsigned floating-point depth data format with normalized value, plus 8 unused bits, packed in 32 bits. Values for depth are in the [code][0.0, 1.0][/code] range.
		</constant>
		<constant name="DATA_FORMAT_D32_SFLOAT" value="125" enum="DataFormat">
			32-bit signed floating-point depth data format with the value stored as-is.
		</constant>
		<constant name="DATA_FORMAT_S8_UINT" value="126" enum="DataFormat">
			8-bit unsigned integer stencil data format.
		</constant>
		<constant name="DATA_FORMAT_D16_UNORM_S8_UINT" value="127" enum="DataFormat">
			16-bit unsigned floating-point depth data format with normalized value, plus 8 bits of stencil in unsigned integer format. Values for depth are in the [code][0.0, 1.0][/code] range. Values for stencil are in the [code][0, 255][/code] range.
		</constant>
		<constant name="DATA_FORMAT_D24_UNORM_S8_UINT" value="128" enum="DataFormat">
			24-bit unsigned floating-point depth data format with normalized value, plus 8 bits of stencil in unsigned integer format. Values for depth are in the [code][0.0, 1.0][/code] range. Values for stencil are in the [code][0, 255][/code] range.
		</constant>
		<constant name="DATA_FORMAT_D32_SFLOAT_S8_UINT" value="129" enum="DataFormat">
			32-bit signed floating-point depth data format with the value stored as-is, plus 8 bits of stencil in unsigned integer format. Values for stencil are in the [code][0, 255][/code] range.
		</constant>
		<constant name="DATA_FORMAT_BC1_RGB_UNORM_BLOCK" value="130" enum="DataFormat">
			VRAM-compressed unsigned red/green/blue channel data format with normalized value. Values are in the [code][0.0, 1.0][/code] range. The format's precision is 5 bits of red channel, 6 bits of green channel and 5 bits of blue channel. Using BC1 texture compression (also known as S3TC DXT1).
		</constant>
		<constant name="DATA_FORMAT_BC1_RGB_SRGB_BLOCK" value="131" enum="DataFormat">
			VRAM-compressed unsigned red/green/blue channel data format with normalized value and non-linear sRGB encoding. Values are in the [code][0.0, 1.0][/code] range. The format's precision is 5 bits of red channel, 6 bits of green channel and 5 bits of blue channel. Using BC1 texture compression (also known as S3TC DXT1).
		</constant>
		<constant name="DATA_FORMAT_BC1_RGBA_UNORM_BLOCK" value="132" enum="DataFormat">
			VRAM-compressed unsigned red/green/blue/alpha channel data format with normalized value. Values are in the [code][0.0, 1.0][/code] range. The format's precision is 5 bits of red channel, 6 bits of green channel, 5 bits of blue channel and 1 bit of alpha channel. Using BC1 texture compression (also known as S3TC DXT1).
		</constant>
		<constant name="DATA_FORMAT_BC1_RGBA_SRGB_BLOCK" value="133" enum="DataFormat">
			VRAM-compressed unsigned red/green/blue/alpha channel data format with normalized value and non-linear sRGB encoding. Values are in the [code][0.0, 1.0][/code] range. The format's precision is 5 bits of red channel, 6 bits of green channel, 5 bits of blue channel and 1 bit of alpha channel. Using BC1 texture compression (also known as S3TC DXT1).
		</constant>
		<constant name="DATA_FORMAT_BC2_UNORM_BLOCK" value="134" enum="DataFormat">
			VRAM-compressed unsigned red/green/blue/alpha channel data format with normalized value. Values are in the [code][0.0, 1.0][/code] range. The format's precision is 5 bits of red channel, 6 bits of green channel, 5 bits of blue channel and 4 bits of alpha channel. Using BC2 texture compression (also known as S3TC DXT3).
		</constant>
		<constant name="DATA_FORMAT_BC2_SRGB_BLOCK" value="135" enum="DataFormat">
			VRAM-compressed unsigned red/green/blue/alpha channel data format with normalized value and non-linear sRGB encoding. Values are in the [code][0.0, 1.0][/code] range. The format's precision is 5 bits of red channel, 6 bits of green channel, 5 bits of blue channel and 4 bits of alpha channel. Using BC2 texture compression (also known as S3TC DXT3).
		</constant>
		<constant name="DATA_FORMAT_BC3_UNORM_BLOCK" value="136" enum="DataFormat">
			VRAM-compressed unsigned red/green/blue/alpha channel data format with normalized value. Values are in the [code][0.0, 1.0][/code] range. The format's precision is 5 bits of red channel, 6 bits of green channel, 5 bits of blue channel and 8 bits of alpha channel. Using BC3 texture compression (also known as S3TC DXT5).
		</constant>
		<constant name="DATA_FORMAT_BC3_SRGB_BLOCK" value="137" enum="DataFormat">
			VRAM-compressed unsigned red/green/blue/alpha channel data format with normalized value and non-linear sRGB encoding. Values are in the [code][0.0, 1.0][/code] range. The format's precision is 5 bits of red channel, 6 bits of green channel, 5 bits of blue channel and 8 bits of alpha channel. Using BC3 texture compression (also known as S3TC DXT5).
		</constant>
		<constant name="DATA_FORMAT_BC4_UNORM_BLOCK" value="138" enum="DataFormat">
			VRAM-compressed unsigned red channel data format with normalized value. Values are in the [code][0.0, 1.0][/code] range. The format's precision is 8 bits of red channel. Using BC4 texture compression.
		</constant>
		<constant name="DATA_FORMAT_BC4_SNORM_BLOCK" value="139" enum="DataFormat">
			VRAM-compressed signed red channel data format with normalized value. Values are in the [code][-1.0, 1.0][/code] range. The format's precision is 8 bits of red channel. Using BC4 texture compression.
		</constant>
		<constant name="DATA_FORMAT_BC5_UNORM_BLOCK" value="140" enum="DataFormat">
			VRAM-compressed unsigned red/green channel data format with normalized value. Values are in the [code][0.0, 1.0][/code] range. The format's precision is 8 bits of red channel and 8 bits of green channel. Using BC5 texture compression (also known as S3TC RGTC).
		</constant>
		<constant name="DATA_FORMAT_BC5_SNORM_BLOCK" value="141" enum="DataFormat">
			VRAM-compressed signed red/green channel data format with normalized value. Values are in the [code][-1.0, 1.0][/code] range. The format's precision is 8 bits of red channel and 8 bits of green channel. Using BC5 texture compression (also known as S3TC RGTC).
		</constant>
		<constant name="DATA_FORMAT_BC6H_UFLOAT_BLOCK" value="142" enum="DataFormat">
			VRAM-compressed unsigned red/green/blue channel data format with the floating-point value stored as-is. The format's precision is between 10 and 13 bits for the red/green/blue channels. Using BC6H texture compression (also known as BPTC HDR).
		</constant>
		<constant name="DATA_FORMAT_BC6H_SFLOAT_BLOCK" value="143" enum="DataFormat">
			VRAM-compressed signed red/green/blue channel data format with the floating-point value stored as-is. The format's precision is between 10 and 13 bits for the red/green/blue channels. Using BC6H texture compression (also known as BPTC HDR).
		</constant>
		<constant name="DATA_FORMAT_BC7_UNORM_BLOCK" value="144" enum="DataFormat">
			VRAM-compressed unsigned red/green/blue/alpha channel data format with normalized value. Values are in the [code][0.0, 1.0][/code] range. The format's precision is between 4 and 7 bits for the red/green/blue channels and between 0 and 8 bits for the alpha channel. Also known as BPTC LDR.
		</constant>
		<constant name="DATA_FORMAT_BC7_SRGB_BLOCK" value="145" enum="DataFormat">
			VRAM-compressed unsigned red/green/blue/alpha channel data format with normalized value and non-linear sRGB encoding. Values are in the [code][0.0, 1.0][/code] range. The format's precision is between 4 and 7 bits for the red/green/blue channels and between 0 and 8 bits for the alpha channel. Also known as BPTC LDR.
		</constant>
		<constant name="DATA_FORMAT_ETC2_R8G8B8_UNORM_BLOCK" value="146" enum="DataFormat">
			VRAM-compressed unsigned red/green/blue channel data format with normalized value. Values are in the [code][0.0, 1.0][/code] range. Using ETC2 texture compression.
		</constant>
		<constant name="DATA_FORMAT_ETC2_R8G8B8_SRGB_BLOCK" value="147" enum="DataFormat">
			VRAM-compressed unsigned red/green/blue channel data format with normalized value and non-linear sRGB encoding. Values are in the [code][0.0, 1.0][/code] range. Using ETC2 texture compression.
		</constant>
		<constant name="DATA_FORMAT_ETC2_R8G8B8A1_UNORM_BLOCK" value="148" enum="DataFormat">
			VRAM-compressed unsigned red/green/blue/alpha channel data format with normalized value. Values are in the [code][0.0, 1.0][/code] range. Red/green/blue use 8 bit of precision each, with alpha using 1 bit of precision. Using ETC2 texture compression.
		</constant>
		<constant name="DATA_FORMAT_ETC2_R8G8B8A1_SRGB_BLOCK" value="149" enum="DataFormat">
			VRAM-compressed unsigned red/green/blue/alpha channel data format with normalized value and non-linear sRGB encoding. Values are in the [code][0.0, 1.0][/code] range. Red/green/blue use 8 bit of precision each, with alpha using 1 bit of precision. Using ETC2 texture compression.
		</constant>
		<constant name="DATA_FORMAT_ETC2_R8G8B8A8_UNORM_BLOCK" value="150" enum="DataFormat">
			VRAM-compressed unsigned red/green/blue/alpha channel data format with normalized value. Values are in the [code][0.0, 1.0][/code] range. Red/green/blue use 8 bits of precision each, with alpha using 8 bits of precision. Using ETC2 texture compression.
		</constant>
		<constant name="DATA_FORMAT_ETC2_R8G8B8A8_SRGB_BLOCK" value="151" enum="DataFormat">
			VRAM-compressed unsigned red/green/blue/alpha channel data format with normalized value and non-linear sRGB encoding. Values are in the [code][0.0, 1.0][/code] range. Red/green/blue use 8 bits of precision each, with alpha using 8 bits of precision. Using ETC2 texture compression.
		</constant>
		<constant name="DATA_FORMAT_EAC_R11_UNORM_BLOCK" value="152" enum="DataFormat">
			11-bit VRAM-compressed unsigned red channel data format with normalized value. Values are in the [code][0.0, 1.0][/code] range. Using ETC2 texture compression.
		</constant>
		<constant name="DATA_FORMAT_EAC_R11_SNORM_BLOCK" value="153" enum="DataFormat">
			11-bit VRAM-compressed signed red channel data format with normalized value. Values are in the [code][-1.0, 1.0][/code] range. Using ETC2 texture compression.
		</constant>
		<constant name="DATA_FORMAT_EAC_R11G11_UNORM_BLOCK" value="154" enum="DataFormat">
			11-bit VRAM-compressed unsigned red/green channel data format with normalized value. Values are in the [code][0.0, 1.0][/code] range. Using ETC2 texture compression.
		</constant>
		<constant name="DATA_FORMAT_EAC_R11G11_SNORM_BLOCK" value="155" enum="DataFormat">
			11-bit VRAM-compressed signed red/green channel data format with normalized value. Values are in the [code][-1.0, 1.0][/code] range. Using ETC2 texture compression.
		</constant>
		<constant name="DATA_FORMAT_ASTC_4x4_UNORM_BLOCK" value="156" enum="DataFormat">
			VRAM-compressed unsigned floating-point data format with normalized value, packed in 4×4 blocks (highest quality). Values are in the [code][0.0, 1.0][/code] range. Using ASTC compression.
		</constant>
		<constant name="DATA_FORMAT_ASTC_4x4_SRGB_BLOCK" value="157" enum="DataFormat">
			VRAM-compressed unsigned floating-point data format with normalized value and non-linear sRGB encoding, packed in 4×4 blocks (highest quality). Values are in the [code][0.0, 1.0][/code] range. Using ASTC compression.
		</constant>
		<constant name="DATA_FORMAT_ASTC_5x4_UNORM_BLOCK" value="158" enum="DataFormat">
			VRAM-compressed unsigned floating-point data format with normalized value, packed in 5×4 blocks. Values are in the [code][0.0, 1.0][/code] range. Using ASTC compression.
		</constant>
		<constant name="DATA_FORMAT_ASTC_5x4_SRGB_BLOCK" value="159" enum="DataFormat">
			VRAM-compressed unsigned floating-point data format with normalized value and non-linear sRGB encoding, packed in 5×4 blocks. Values are in the [code][0.0, 1.0][/code] range. Using ASTC compression.
		</constant>
		<constant name="DATA_FORMAT_ASTC_5x5_UNORM_BLOCK" value="160" enum="DataFormat">
			VRAM-compressed unsigned floating-point data format with normalized value, packed in 5×5 blocks. Values are in the [code][0.0, 1.0][/code] range. Using ASTC compression.
		</constant>
		<constant name="DATA_FORMAT_ASTC_5x5_SRGB_BLOCK" value="161" enum="DataFormat">
			VRAM-compressed unsigned floating-point data format with normalized value and non-linear sRGB encoding, packed in 5×5 blocks. Values are in the [code][0.0, 1.0][/code] range. Using ASTC compression.
		</constant>
		<constant name="DATA_FORMAT_ASTC_6x5_UNORM_BLOCK" value="162" enum="DataFormat">
			VRAM-compressed unsigned floating-point data format with normalized value, packed in 6×5 blocks. Values are in the [code][0.0, 1.0][/code] range. Using ASTC compression.
		</constant>
		<constant name="DATA_FORMAT_ASTC_6x5_SRGB_BLOCK" value="163" enum="DataFormat">
			VRAM-compressed unsigned floating-point data format with normalized value and non-linear sRGB encoding, packed in 6×5 blocks. Values are in the [code][0.0, 1.0][/code] range. Using ASTC compression.
		</constant>
		<constant name="DATA_FORMAT_ASTC_6x6_UNORM_BLOCK" value="164" enum="DataFormat">
			VRAM-compressed unsigned floating-point data format with normalized value, packed in 6×6 blocks. Values are in the [code][0.0, 1.0][/code] range. Using ASTC compression.
		</constant>
		<constant name="DATA_FORMAT_ASTC_6x6_SRGB_BLOCK" value="165" enum="DataFormat">
			VRAM-compressed unsigned floating-point data format with normalized value and non-linear sRGB encoding, packed in 6×6 blocks. Values are in the [code][0.0, 1.0][/code] range. Using ASTC compression.
		</constant>
		<constant name="DATA_FORMAT_ASTC_8x5_UNORM_BLOCK" value="166" enum="DataFormat">
			VRAM-compressed unsigned floating-point data format with normalized value, packed in 8×5 blocks. Values are in the [code][0.0, 1.0][/code] range. Using ASTC compression.
		</constant>
		<constant name="DATA_FORMAT_ASTC_8x5_SRGB_BLOCK" value="167" enum="DataFormat">
			VRAM-compressed unsigned floating-point data format with normalized value and non-linear sRGB encoding, packed in 8×5 blocks. Values are in the [code][0.0, 1.0][/code] range. Using ASTC compression.
		</constant>
		<constant name="DATA_FORMAT_ASTC_8x6_UNORM_BLOCK" value="168" enum="DataFormat">
			VRAM-compressed unsigned floating-point data format with normalized value, packed in 8×6 blocks. Values are in the [code][0.0, 1.0][/code] range. Using ASTC compression.
		</constant>
		<constant name="DATA_FORMAT_ASTC_8x6_SRGB_BLOCK" value="169" enum="DataFormat">
			VRAM-compressed unsigned floating-point data format with normalized value and non-linear sRGB encoding, packed in 8×6 blocks. Values are in the [code][0.0, 1.0][/code] range. Using ASTC compression.
		</constant>
		<constant name="DATA_FORMAT_ASTC_8x8_UNORM_BLOCK" value="170" enum="DataFormat">
			VRAM-compressed unsigned floating-point data format with normalized value, packed in 8×8 blocks. Values are in the [code][0.0, 1.0][/code] range. Using ASTC compression.
		</constant>
		<constant name="DATA_FORMAT_ASTC_8x8_SRGB_BLOCK" value="171" enum="DataFormat">
			VRAM-compressed unsigned floating-point data format with normalized value and non-linear sRGB encoding, packed in 8×8 blocks. Values are in the [code][0.0, 1.0][/code] range. Using ASTC compression.
		</constant>
		<constant name="DATA_FORMAT_ASTC_10x5_UNORM_BLOCK" value="172" enum="DataFormat">
			VRAM-compressed unsigned floating-point data format with normalized value, packed in 10×5 blocks. Values are in the [code][0.0, 1.0][/code] range. Using ASTC compression.
		</constant>
		<constant name="DATA_FORMAT_ASTC_10x5_SRGB_BLOCK" value="173" enum="DataFormat">
			VRAM-compressed unsigned floating-point data format with normalized value and non-linear sRGB encoding, packed in 10×5 blocks. Values are in the [code][0.0, 1.0][/code] range. Using ASTC compression.
		</constant>
		<constant name="DATA_FORMAT_ASTC_10x6_UNORM_BLOCK" value="174" enum="DataFormat">
			VRAM-compressed unsigned floating-point data format with normalized value, packed in 10×6 blocks. Values are in the [code][0.0, 1.0][/code] range. Using ASTC compression.
		</constant>
		<constant name="DATA_FORMAT_ASTC_10x6_SRGB_BLOCK" value="175" enum="DataFormat">
			VRAM-compressed unsigned floating-point data format with normalized value and non-linear sRGB encoding, packed in 10×6 blocks. Values are in the [code][0.0, 1.0][/code] range. Using ASTC compression.
		</constant>
		<constant name="DATA_FORMAT_ASTC_10x8_UNORM_BLOCK" value="176" enum="DataFormat">
			VRAM-compressed unsigned floating-point data format with normalized value, packed in 10×8 blocks. Values are in the [code][0.0, 1.0][/code] range. Using ASTC compression.
		</constant>
		<constant name="DATA_FORMAT_ASTC_10x8_SRGB_BLOCK" value="177" enum="DataFormat">
			VRAM-compressed unsigned floating-point data format with normalized value and non-linear sRGB encoding, packed in 10×8 blocks. Values are in the [code][0.0, 1.0][/code] range. Using ASTC compression.
		</constant>
		<constant name="DATA_FORMAT_ASTC_10x10_UNORM_BLOCK" value="178" enum="DataFormat">
			VRAM-compressed unsigned floating-point data format with normalized value, packed in 10×10 blocks. Values are in the [code][0.0, 1.0][/code] range. Using ASTC compression.
		</constant>
		<constant name="DATA_FORMAT_ASTC_10x10_SRGB_BLOCK" value="179" enum="DataFormat">
			VRAM-compressed unsigned floating-point data format with normalized value and non-linear sRGB encoding, packed in 10×10 blocks. Values are in the [code][0.0, 1.0][/code] range. Using ASTC compression.
		</constant>
		<constant name="DATA_FORMAT_ASTC_12x10_UNORM_BLOCK" value="180" enum="DataFormat">
			VRAM-compressed unsigned floating-point data format with normalized value, packed in 12×10 blocks. Values are in the [code][0.0, 1.0][/code] range. Using ASTC compression.
		</constant>
		<constant name="DATA_FORMAT_ASTC_12x10_SRGB_BLOCK" value="181" enum="DataFormat">
			VRAM-compressed unsigned floating-point data format with normalized value and non-linear sRGB encoding, packed in 12×10 blocks. Values are in the [code][0.0, 1.0][/code] range. Using ASTC compression.
		</constant>
		<constant name="DATA_FORMAT_ASTC_12x12_UNORM_BLOCK" value="182" enum="DataFormat">
			VRAM-compressed unsigned floating-point data format with normalized value, packed in 12 blocks (lowest quality). Values are in the [code][0.0, 1.0][/code] range. Using ASTC compression.
		</constant>
		<constant name="DATA_FORMAT_ASTC_12x12_SRGB_BLOCK" value="183" enum="DataFormat">
			VRAM-compressed unsigned floating-point data format with normalized value and non-linear sRGB encoding, packed in 12 blocks (lowest quality). Values are in the [code][0.0, 1.0][/code] range. Using ASTC compression.
		</constant>
		<constant name="DATA_FORMAT_G8B8G8R8_422_UNORM" value="184" enum="DataFormat">
			8-bit-per-channel unsigned floating-point green/blue/red channel data format with normalized value. Values are in the [code][0.0, 1.0][/code] range. Blue and red channel data is stored at halved horizontal resolution (i.e. 2 horizontally adjacent pixels will share the same value for the blue/red channel).
		</constant>
		<constant name="DATA_FORMAT_B8G8R8G8_422_UNORM" value="185" enum="DataFormat">
			8-bit-per-channel unsigned floating-point blue/green/red channel data format with normalized value. Values are in the [code][0.0, 1.0][/code] range. Blue and red channel data is stored at halved horizontal resolution (i.e. 2 horizontally adjacent pixels will share the same value for the blue/red channel).
		</constant>
		<constant name="DATA_FORMAT_G8_B8_R8_3PLANE_420_UNORM" value="186" enum="DataFormat">
			8-bit-per-channel unsigned floating-point green/blue/red channel data with normalized value, stored across 3 separate planes (green + blue + red). Values are in the [code][0.0, 1.0][/code] range. Blue and red channel data is stored at halved horizontal and vertical resolution (i.e. 2×2 adjacent pixels will share the same value for the blue/red channel).
		</constant>
		<constant name="DATA_FORMAT_G8_B8R8_2PLANE_420_UNORM" value="187" enum="DataFormat">
			8-bit-per-channel unsigned floating-point green/blue/red channel data with normalized value, stored across 2 separate planes (green + blue/red). Values are in the [code][0.0, 1.0][/code] range. Blue and red channel data is stored at halved horizontal and vertical resolution (i.e. 2×2 adjacent pixels will share the same value for the blue/red channel).
		</constant>
		<constant name="DATA_FORMAT_G8_B8_R8_3PLANE_422_UNORM" value="188" enum="DataFormat">
			8-bit-per-channel unsigned floating-point green/blue/red channel data with normalized value, stored across 2 separate planes (green + blue + red). Values are in the [code][0.0, 1.0][/code] range. Blue and red channel data is stored at halved horizontal resolution (i.e. 2 horizontally adjacent pixels will share the same value for the blue/red channel).
		</constant>
		<constant name="DATA_FORMAT_G8_B8R8_2PLANE_422_UNORM" value="189" enum="DataFormat">
			8-bit-per-channel unsigned floating-point green/blue/red channel data with normalized value, stored across 2 separate planes (green + blue/red). Values are in the [code][0.0, 1.0][/code] range. Blue and red channel data is stored at halved horizontal resolution (i.e. 2 horizontally adjacent pixels will share the same value for the blue/red channel).
		</constant>
		<constant name="DATA_FORMAT_G8_B8_R8_3PLANE_444_UNORM" value="190" enum="DataFormat">
			8-bit-per-channel unsigned floating-point green/blue/red channel data with normalized value, stored across 3 separate planes. Values are in the [code][0.0, 1.0][/code] range.
		</constant>
		<constant name="DATA_FORMAT_R10X6_UNORM_PACK16" value="191" enum="DataFormat">
			10-bit-per-channel unsigned floating-point red channel data with normalized value, plus 6 unused bits, packed in 16 bits. Values are in the [code][0.0, 1.0][/code] range.
		</constant>
		<constant name="DATA_FORMAT_R10X6G10X6_UNORM_2PACK16" value="192" enum="DataFormat">
			10-bit-per-channel unsigned floating-point red/green channel data with normalized value, plus 6 unused bits after each channel, packed in 2×16 bits. Values are in the [code][0.0, 1.0][/code] range.
		</constant>
		<constant name="DATA_FORMAT_R10X6G10X6B10X6A10X6_UNORM_4PACK16" value="193" enum="DataFormat">
			10-bit-per-channel unsigned floating-point red/green/blue/alpha channel data with normalized value, plus 6 unused bits after each channel, packed in 4×16 bits. Values are in the [code][0.0, 1.0][/code] range.
		</constant>
		<constant name="DATA_FORMAT_G10X6B10X6G10X6R10X6_422_UNORM_4PACK16" value="194" enum="DataFormat">
			10-bit-per-channel unsigned floating-point green/blue/green/red channel data with normalized value, plus 6 unused bits after each channel, packed in 4×16 bits. Values are in the [code][0.0, 1.0][/code] range. Blue and red channel data is stored at halved horizontal resolution (i.e. 2 horizontally adjacent pixels will share the same value for the blue/red channel). The green channel is listed twice, but contains different values to allow it to be represented at full resolution.
		</constant>
		<constant name="DATA_FORMAT_B10X6G10X6R10X6G10X6_422_UNORM_4PACK16" value="195" enum="DataFormat">
			10-bit-per-channel unsigned floating-point blue/green/red/green channel data with normalized value, plus 6 unused bits after each channel, packed in 4×16 bits. Values are in the [code][0.0, 1.0][/code] range. Blue and red channel data is stored at halved horizontal resolution (i.e. 2 horizontally adjacent pixels will share the same value for the blue/red channel). The green channel is listed twice, but contains different values to allow it to be represented at full resolution.
		</constant>
		<constant name="DATA_FORMAT_G10X6_B10X6_R10X6_3PLANE_420_UNORM_3PACK16" value="196" enum="DataFormat">
			10-bit-per-channel unsigned floating-point green/blue/red channel data with normalized value, plus 6 unused bits after each channel. Packed in 3×16 bits and stored across 2 separate planes (green + blue + red). Values are in the [code][0.0, 1.0][/code] range. Blue and red channel data is stored at halved horizontal and vertical resolution (i.e. 2×2 adjacent pixels will share the same value for the blue/red channel).
		</constant>
		<constant name="DATA_FORMAT_G10X6_B10X6R10X6_2PLANE_420_UNORM_3PACK16" value="197" enum="DataFormat">
			10-bit-per-channel unsigned floating-point green/blue/red channel data with normalized value, plus 6 unused bits after each channel. Packed in 3×16 bits and stored across 2 separate planes (green + blue/red). Values are in the [code][0.0, 1.0][/code] range. Blue and red channel data is stored at halved horizontal and vertical resolution (i.e. 2×2 adjacent pixels will share the same value for the blue/red channel).
		</constant>
		<constant name="DATA_FORMAT_G10X6_B10X6_R10X6_3PLANE_422_UNORM_3PACK16" value="198" enum="DataFormat">
			10-bit-per-channel unsigned floating-point green/blue/red channel data with normalized value, plus 6 unused bits after each channel. Packed in 3×16 bits and stored across 3 separate planes (green + blue + red). Values are in the [code][0.0, 1.0][/code] range. Blue and red channel data is stored at halved horizontal resolution (i.e. 2 horizontally adjacent pixels will share the same value for the blue/red channel).
		</constant>
		<constant name="DATA_FORMAT_G10X6_B10X6R10X6_2PLANE_422_UNORM_3PACK16" value="199" enum="DataFormat">
			10-bit-per-channel unsigned floating-point green/blue/red channel data with normalized value, plus 6 unused bits after each channel. Packed in 3×16 bits and stored across 3 separate planes (green + blue/red). Values are in the [code][0.0, 1.0][/code] range. Blue and red channel data is stored at halved horizontal resolution (i.e. 2 horizontally adjacent pixels will share the same value for the blue/red channel).
		</constant>
		<constant name="DATA_FORMAT_G10X6_B10X6_R10X6_3PLANE_444_UNORM_3PACK16" value="200" enum="DataFormat">
			10-bit-per-channel unsigned floating-point green/blue/red channel data with normalized value, plus 6 unused bits after each channel. Packed in 3×16 bits and stored across 3 separate planes (green + blue + red). Values are in the [code][0.0, 1.0][/code] range.
		</constant>
		<constant name="DATA_FORMAT_R12X4_UNORM_PACK16" value="201" enum="DataFormat">
			12-bit-per-channel unsigned floating-point red channel data with normalized value, plus 6 unused bits, packed in 16 bits. Values are in the [code][0.0, 1.0][/code] range.
		</constant>
		<constant name="DATA_FORMAT_R12X4G12X4_UNORM_2PACK16" value="202" enum="DataFormat">
			12-bit-per-channel unsigned floating-point red/green channel data with normalized value, plus 6 unused bits after each channel, packed in 2×16 bits. Values are in the [code][0.0, 1.0][/code] range.
		</constant>
		<constant name="DATA_FORMAT_R12X4G12X4B12X4A12X4_UNORM_4PACK16" value="203" enum="DataFormat">
			12-bit-per-channel unsigned floating-point red/green/blue/alpha channel data with normalized value, plus 6 unused bits after each channel, packed in 4×16 bits. Values are in the [code][0.0, 1.0][/code] range.
		</constant>
		<constant name="DATA_FORMAT_G12X4B12X4G12X4R12X4_422_UNORM_4PACK16" value="204" enum="DataFormat">
			12-bit-per-channel unsigned floating-point green/blue/green/red channel data with normalized value, plus 6 unused bits after each channel, packed in 4×16 bits. Values are in the [code][0.0, 1.0][/code] range. Blue and red channel data is stored at halved horizontal resolution (i.e. 2 horizontally adjacent pixels will share the same value for the blue/red channel). The green channel is listed twice, but contains different values to allow it to be represented at full resolution.
		</constant>
		<constant name="DATA_FORMAT_B12X4G12X4R12X4G12X4_422_UNORM_4PACK16" value="205" enum="DataFormat">
			12-bit-per-channel unsigned floating-point blue/green/red/green channel data with normalized value, plus 6 unused bits after each channel, packed in 4×16 bits. Values are in the [code][0.0, 1.0][/code] range. Blue and red channel data is stored at halved horizontal resolution (i.e. 2 horizontally adjacent pixels will share the same value for the blue/red channel). The green channel is listed twice, but contains different values to allow it to be represented at full resolution.
		</constant>
		<constant name="DATA_FORMAT_G12X4_B12X4_R12X4_3PLANE_420_UNORM_3PACK16" value="206" enum="DataFormat">
			12-bit-per-channel unsigned floating-point green/blue/red channel data with normalized value, plus 6 unused bits after each channel. Packed in 3×16 bits and stored across 2 separate planes (green + blue + red). Values are in the [code][0.0, 1.0][/code] range. Blue and red channel data is stored at halved horizontal and vertical resolution (i.e. 2×2 adjacent pixels will share the same value for the blue/red channel).
		</constant>
		<constant name="DATA_FORMAT_G12X4_B12X4R12X4_2PLANE_420_UNORM_3PACK16" value="207" enum="DataFormat">
			12-bit-per-channel unsigned floating-point green/blue/red channel data with normalized value, plus 6 unused bits after each channel. Packed in 3×16 bits and stored across 2 separate planes (green + blue/red). Values are in the [code][0.0, 1.0][/code] range. Blue and red channel data is stored at halved horizontal and vertical resolution (i.e. 2×2 adjacent pixels will share the same value for the blue/red channel).
		</constant>
		<constant name="DATA_FORMAT_G12X4_B12X4_R12X4_3PLANE_422_UNORM_3PACK16" value="208" enum="DataFormat">
			12-bit-per-channel unsigned floating-point green/blue/red channel data with normalized value, plus 6 unused bits after each channel. Packed in 3×16 bits and stored across 3 separate planes (green + blue + red). Values are in the [code][0.0, 1.0][/code] range. Blue and red channel data is stored at halved horizontal resolution (i.e. 2 horizontally adjacent pixels will share the same value for the blue/red channel).
		</constant>
		<constant name="DATA_FORMAT_G12X4_B12X4R12X4_2PLANE_422_UNORM_3PACK16" value="209" enum="DataFormat">
			12-bit-per-channel unsigned floating-point green/blue/red channel data with normalized value, plus 6 unused bits after each channel. Packed in 3×16 bits and stored across 3 separate planes (green + blue/red). Values are in the [code][0.0, 1.0][/code] range. Blue and red channel data is stored at halved horizontal resolution (i.e. 2 horizontally adjacent pixels will share the same value for the blue/red channel).
		</constant>
		<constant name="DATA_FORMAT_G12X4_B12X4_R12X4_3PLANE_444_UNORM_3PACK16" value="210" enum="DataFormat">
			12-bit-per-channel unsigned floating-point green/blue/red channel data with normalized value, plus 6 unused bits after each channel. Packed in 3×16 bits and stored across 3 separate planes (green + blue + red). Values are in the [code][0.0, 1.0][/code] range.
		</constant>
		<constant name="DATA_FORMAT_G16B16G16R16_422_UNORM" value="211" enum="DataFormat">
			16-bit-per-channel unsigned floating-point green/blue/red channel data format with normalized value. Values are in the [code][0.0, 1.0][/code] range. Blue and red channel data is stored at halved horizontal resolution (i.e. 2 horizontally adjacent pixels will share the same value for the blue/red channel).
		</constant>
		<constant name="DATA_FORMAT_B16G16R16G16_422_UNORM" value="212" enum="DataFormat">
			16-bit-per-channel unsigned floating-point blue/green/red channel data format with normalized value. Values are in the [code][0.0, 1.0][/code] range. Blue and red channel data is stored at halved horizontal resolution (i.e. 2 horizontally adjacent pixels will share the same value for the blue/red channel).
		</constant>
		<constant name="DATA_FORMAT_G16_B16_R16_3PLANE_420_UNORM" value="213" enum="DataFormat">
			16-bit-per-channel unsigned floating-point green/blue/red channel data with normalized value, plus 6 unused bits after each channel. Stored across 2 separate planes (green + blue + red). Values are in the [code][0.0, 1.0][/code] range. Blue and red channel data is stored at halved horizontal and vertical resolution (i.e. 2×2 adjacent pixels will share the same value for the blue/red channel).
		</constant>
		<constant name="DATA_FORMAT_G16_B16R16_2PLANE_420_UNORM" value="214" enum="DataFormat">
			16-bit-per-channel unsigned floating-point green/blue/red channel data with normalized value, plus 6 unused bits after each channel. Stored across 2 separate planes (green + blue/red). Values are in the [code][0.0, 1.0][/code] range. Blue and red channel data is stored at halved horizontal and vertical resolution (i.e. 2×2 adjacent pixels will share the same value for the blue/red channel).
		</constant>
		<constant name="DATA_FORMAT_G16_B16_R16_3PLANE_422_UNORM" value="215" enum="DataFormat">
			16-bit-per-channel unsigned floating-point green/blue/red channel data with normalized value, plus 6 unused bits after each channel. Stored across 3 separate planes (green + blue + red). Values are in the [code][0.0, 1.0][/code] range. Blue and red channel data is stored at halved horizontal resolution (i.e. 2 horizontally adjacent pixels will share the same value for the blue/red channel).
		</constant>
		<constant name="DATA_FORMAT_G16_B16R16_2PLANE_422_UNORM" value="216" enum="DataFormat">
			16-bit-per-channel unsigned floating-point green/blue/red channel data with normalized value, plus 6 unused bits after each channel. Stored across 3 separate planes (green + blue/red). Values are in the [code][0.0, 1.0][/code] range. Blue and red channel data is stored at halved horizontal resolution (i.e. 2 horizontally adjacent pixels will share the same value for the blue/red channel).
		</constant>
		<constant name="DATA_FORMAT_G16_B16_R16_3PLANE_444_UNORM" value="217" enum="DataFormat">
			16-bit-per-channel unsigned floating-point green/blue/red channel data with normalized value, plus 6 unused bits after each channel. Stored across 3 separate planes (green + blue + red). Values are in the [code][0.0, 1.0][/code] range.
		</constant>
		<constant name="DATA_FORMAT_MAX" value="218" enum="DataFormat">
			Represents the size of the [enum DataFormat] enum.
		</constant>
		<constant name="BARRIER_MASK_VERTEX" value="1" enum="BarrierMask" is_bitfield="true">
			Vertex shader barrier mask.
		</constant>
		<constant name="BARRIER_MASK_FRAGMENT" value="8" enum="BarrierMask" is_bitfield="true">
			Fragment shader barrier mask.
		</constant>
		<constant name="BARRIER_MASK_COMPUTE" value="2" enum="BarrierMask" is_bitfield="true">
			Compute barrier mask.
		</constant>
		<constant name="BARRIER_MASK_TRANSFER" value="4" enum="BarrierMask" is_bitfield="true">
			Transfer barrier mask.
		</constant>
		<constant name="BARRIER_MASK_RASTER" value="9" enum="BarrierMask" is_bitfield="true">
			Raster barrier mask (vertex and fragment). Equivalent to [code]BARRIER_MASK_VERTEX | BARRIER_MASK_FRAGMENT[/code].
		</constant>
		<constant name="BARRIER_MASK_ALL_BARRIERS" value="32767" enum="BarrierMask" is_bitfield="true">
			Barrier mask for all types (vertex, fragment, compute, transfer).
		</constant>
		<constant name="BARRIER_MASK_NO_BARRIER" value="32768" enum="BarrierMask" is_bitfield="true">
			No barrier for any type.
		</constant>
		<constant name="TEXTURE_TYPE_1D" value="0" enum="TextureType">
			1-dimensional texture.
		</constant>
		<constant name="TEXTURE_TYPE_2D" value="1" enum="TextureType">
			2-dimensional texture.
		</constant>
		<constant name="TEXTURE_TYPE_3D" value="2" enum="TextureType">
			3-dimensional texture.
		</constant>
		<constant name="TEXTURE_TYPE_CUBE" value="3" enum="TextureType">
			[Cubemap] texture.
		</constant>
		<constant name="TEXTURE_TYPE_1D_ARRAY" value="4" enum="TextureType">
			Array of 1-dimensional textures.
		</constant>
		<constant name="TEXTURE_TYPE_2D_ARRAY" value="5" enum="TextureType">
			Array of 2-dimensional textures.
		</constant>
		<constant name="TEXTURE_TYPE_CUBE_ARRAY" value="6" enum="TextureType">
			Array of [Cubemap] textures.
		</constant>
		<constant name="TEXTURE_TYPE_MAX" value="7" enum="TextureType">
			Represents the size of the [enum TextureType] enum.
		</constant>
		<constant name="TEXTURE_SAMPLES_1" value="0" enum="TextureSamples">
			Perform 1 texture sample (this is the fastest but lowest-quality for antialiasing).
		</constant>
		<constant name="TEXTURE_SAMPLES_2" value="1" enum="TextureSamples">
			Perform 2 texture samples.
		</constant>
		<constant name="TEXTURE_SAMPLES_4" value="2" enum="TextureSamples">
			Perform 4 texture samples.
		</constant>
		<constant name="TEXTURE_SAMPLES_8" value="3" enum="TextureSamples">
			Perform 8 texture samples. Not supported on mobile GPUs (including Apple Silicon).
		</constant>
		<constant name="TEXTURE_SAMPLES_16" value="4" enum="TextureSamples">
			Perform 16 texture samples. Not supported on mobile GPUs and many desktop GPUs.
		</constant>
		<constant name="TEXTURE_SAMPLES_32" value="5" enum="TextureSamples">
			Perform 32 texture samples. Not supported on most GPUs.
		</constant>
		<constant name="TEXTURE_SAMPLES_64" value="6" enum="TextureSamples">
			Perform 64 texture samples (this is the slowest but highest-quality for antialiasing). Not supported on most GPUs.
		</constant>
		<constant name="TEXTURE_SAMPLES_MAX" value="7" enum="TextureSamples">
			Represents the size of the [enum TextureSamples] enum.
		</constant>
		<constant name="TEXTURE_USAGE_SAMPLING_BIT" value="1" enum="TextureUsageBits" is_bitfield="true">
			Texture can be sampled.
		</constant>
		<constant name="TEXTURE_USAGE_COLOR_ATTACHMENT_BIT" value="2" enum="TextureUsageBits" is_bitfield="true">
			Texture can be used as a color attachment in a framebuffer.
		</constant>
		<constant name="TEXTURE_USAGE_DEPTH_STENCIL_ATTACHMENT_BIT" value="4" enum="TextureUsageBits" is_bitfield="true">
			Texture can be used as a depth/stencil attachment in a framebuffer.
		</constant>
		<constant name="TEXTURE_USAGE_STORAGE_BIT" value="8" enum="TextureUsageBits" is_bitfield="true">
			Texture can be used as a [url=https://registry.khronos.org/vulkan/specs/1.3-extensions/html/vkspec.html#descriptorsets-storageimage]storage image[/url].
		</constant>
		<constant name="TEXTURE_USAGE_STORAGE_ATOMIC_BIT" value="16" enum="TextureUsageBits" is_bitfield="true">
			Texture can be used as a [url=https://registry.khronos.org/vulkan/specs/1.3-extensions/html/vkspec.html#descriptorsets-storageimage]storage image[/url] with support for atomic operations.
		</constant>
		<constant name="TEXTURE_USAGE_CPU_READ_BIT" value="32" enum="TextureUsageBits" is_bitfield="true">
			Texture can be read back on the CPU using [method texture_get_data] faster than without this bit, since it is always kept in the system memory.
		</constant>
		<constant name="TEXTURE_USAGE_CAN_UPDATE_BIT" value="64" enum="TextureUsageBits" is_bitfield="true">
			Texture can be updated using [method texture_update].
		</constant>
		<constant name="TEXTURE_USAGE_CAN_COPY_FROM_BIT" value="128" enum="TextureUsageBits" is_bitfield="true">
			Texture can be a source for [method texture_copy].
		</constant>
		<constant name="TEXTURE_USAGE_CAN_COPY_TO_BIT" value="256" enum="TextureUsageBits" is_bitfield="true">
			Texture can be a destination for [method texture_copy].
		</constant>
		<constant name="TEXTURE_USAGE_INPUT_ATTACHMENT_BIT" value="512" enum="TextureUsageBits" is_bitfield="true">
			Texture can be used as a [url=https://registry.khronos.org/vulkan/specs/1.3-extensions/html/vkspec.html#descriptorsets-inputattachment]input attachment[/url] in a framebuffer.
		</constant>
		<constant name="TEXTURE_SWIZZLE_IDENTITY" value="0" enum="TextureSwizzle">
			Return the sampled value as-is.
		</constant>
		<constant name="TEXTURE_SWIZZLE_ZERO" value="1" enum="TextureSwizzle">
			Always return [code]0.0[/code] when sampling.
		</constant>
		<constant name="TEXTURE_SWIZZLE_ONE" value="2" enum="TextureSwizzle">
			Always return [code]1.0[/code] when sampling.
		</constant>
		<constant name="TEXTURE_SWIZZLE_R" value="3" enum="TextureSwizzle">
			Sample the red color channel.
		</constant>
		<constant name="TEXTURE_SWIZZLE_G" value="4" enum="TextureSwizzle">
			Sample the green color channel.
		</constant>
		<constant name="TEXTURE_SWIZZLE_B" value="5" enum="TextureSwizzle">
			Sample the blue color channel.
		</constant>
		<constant name="TEXTURE_SWIZZLE_A" value="6" enum="TextureSwizzle">
			Sample the alpha channel.
		</constant>
		<constant name="TEXTURE_SWIZZLE_MAX" value="7" enum="TextureSwizzle">
			Represents the size of the [enum TextureSwizzle] enum.
		</constant>
		<constant name="TEXTURE_SLICE_2D" value="0" enum="TextureSliceType">
			2-dimensional texture slice.
		</constant>
		<constant name="TEXTURE_SLICE_CUBEMAP" value="1" enum="TextureSliceType">
			Cubemap texture slice.
		</constant>
		<constant name="TEXTURE_SLICE_3D" value="2" enum="TextureSliceType">
			3-dimensional texture slice.
		</constant>
		<constant name="SAMPLER_FILTER_NEAREST" value="0" enum="SamplerFilter">
			Nearest-neighbor sampler filtering. Sampling at higher resolutions than the source will result in a pixelated look.
		</constant>
		<constant name="SAMPLER_FILTER_LINEAR" value="1" enum="SamplerFilter">
			Bilinear sampler filtering. Sampling at higher resolutions than the source will result in a blurry look.
		</constant>
		<constant name="SAMPLER_REPEAT_MODE_REPEAT" value="0" enum="SamplerRepeatMode">
			Sample with repeating enabled.
		</constant>
		<constant name="SAMPLER_REPEAT_MODE_MIRRORED_REPEAT" value="1" enum="SamplerRepeatMode">
			Sample with mirrored repeating enabled. When sampling outside the [code][0.0, 1.0][/code] range, return a mirrored version of the sampler. This mirrored version is mirrored again if sampling further away, with the pattern repeating indefinitely.
		</constant>
		<constant name="SAMPLER_REPEAT_MODE_CLAMP_TO_EDGE" value="2" enum="SamplerRepeatMode">
			Sample with repeating disabled. When sampling outside the [code][0.0, 1.0][/code] range, return the color of the last pixel on the edge.
		</constant>
		<constant name="SAMPLER_REPEAT_MODE_CLAMP_TO_BORDER" value="3" enum="SamplerRepeatMode">
			Sample with repeating disabled. When sampling outside the [code][0.0, 1.0][/code] range, return the specified [member RDSamplerState.border_color].
		</constant>
		<constant name="SAMPLER_REPEAT_MODE_MIRROR_CLAMP_TO_EDGE" value="4" enum="SamplerRepeatMode">
			Sample with mirrored repeating enabled, but only once. When sampling in the [code][-1.0, 0.0][/code] range, return a mirrored version of the sampler. When sampling outside the [code][-1.0, 1.0][/code] range, return the color of the last pixel on the edge.
		</constant>
		<constant name="SAMPLER_REPEAT_MODE_MAX" value="5" enum="SamplerRepeatMode">
			Represents the size of the [enum SamplerRepeatMode] enum.
		</constant>
		<constant name="SAMPLER_BORDER_COLOR_FLOAT_TRANSPARENT_BLACK" value="0" enum="SamplerBorderColor">
			Return a floating-point transparent black color when sampling outside the [code][0.0, 1.0][/code] range. Only effective if the sampler repeat mode is [constant SAMPLER_REPEAT_MODE_CLAMP_TO_BORDER].
		</constant>
		<constant name="SAMPLER_BORDER_COLOR_INT_TRANSPARENT_BLACK" value="1" enum="SamplerBorderColor">
			Return a integer transparent black color when sampling outside the [code][0.0, 1.0][/code] range. Only effective if the sampler repeat mode is [constant SAMPLER_REPEAT_MODE_CLAMP_TO_BORDER].
		</constant>
		<constant name="SAMPLER_BORDER_COLOR_FLOAT_OPAQUE_BLACK" value="2" enum="SamplerBorderColor">
			Return a floating-point opaque black color when sampling outside the [code][0.0, 1.0][/code] range. Only effective if the sampler repeat mode is [constant SAMPLER_REPEAT_MODE_CLAMP_TO_BORDER].
		</constant>
		<constant name="SAMPLER_BORDER_COLOR_INT_OPAQUE_BLACK" value="3" enum="SamplerBorderColor">
			Return a integer opaque black color when sampling outside the [code][0.0, 1.0][/code] range. Only effective if the sampler repeat mode is [constant SAMPLER_REPEAT_MODE_CLAMP_TO_BORDER].
		</constant>
		<constant name="SAMPLER_BORDER_COLOR_FLOAT_OPAQUE_WHITE" value="4" enum="SamplerBorderColor">
			Return a floating-point opaque white color when sampling outside the [code][0.0, 1.0][/code] range. Only effective if the sampler repeat mode is [constant SAMPLER_REPEAT_MODE_CLAMP_TO_BORDER].
		</constant>
		<constant name="SAMPLER_BORDER_COLOR_INT_OPAQUE_WHITE" value="5" enum="SamplerBorderColor">
			Return a integer opaque white color when sampling outside the [code][0.0, 1.0][/code] range. Only effective if the sampler repeat mode is [constant SAMPLER_REPEAT_MODE_CLAMP_TO_BORDER].
		</constant>
		<constant name="SAMPLER_BORDER_COLOR_MAX" value="6" enum="SamplerBorderColor">
			Represents the size of the [enum SamplerBorderColor] enum.
		</constant>
		<constant name="VERTEX_FREQUENCY_VERTEX" value="0" enum="VertexFrequency">
			Vertex attribute addressing is a function of the vertex. This is used to specify the rate at which vertex attributes are pulled from buffers.
		</constant>
		<constant name="VERTEX_FREQUENCY_INSTANCE" value="1" enum="VertexFrequency">
			Vertex attribute addressing is a function of the instance index. This is used to specify the rate at which vertex attributes are pulled from buffers.
		</constant>
		<constant name="INDEX_BUFFER_FORMAT_UINT16" value="0" enum="IndexBufferFormat">
			Index buffer in 16-bit unsigned integer format. This limits the maximum index that can be specified to [code]65535[/code].
		</constant>
		<constant name="INDEX_BUFFER_FORMAT_UINT32" value="1" enum="IndexBufferFormat">
			Index buffer in 32-bit unsigned integer format. This limits the maximum index that can be specified to [code]4294967295[/code].
		</constant>
		<constant name="STORAGE_BUFFER_USAGE_DISPATCH_INDIRECT" value="1" enum="StorageBufferUsage" is_bitfield="true">
		</constant>
		<constant name="UNIFORM_TYPE_SAMPLER" value="0" enum="UniformType">
			Sampler uniform.
		</constant>
		<constant name="UNIFORM_TYPE_SAMPLER_WITH_TEXTURE" value="1" enum="UniformType">
			Sampler uniform with a texture.
		</constant>
		<constant name="UNIFORM_TYPE_TEXTURE" value="2" enum="UniformType">
			Texture uniform.
		</constant>
		<constant name="UNIFORM_TYPE_IMAGE" value="3" enum="UniformType">
			Image uniform.
		</constant>
		<constant name="UNIFORM_TYPE_TEXTURE_BUFFER" value="4" enum="UniformType">
			Texture buffer uniform.
		</constant>
		<constant name="UNIFORM_TYPE_SAMPLER_WITH_TEXTURE_BUFFER" value="5" enum="UniformType">
			Sampler uniform with a texture buffer.
		</constant>
		<constant name="UNIFORM_TYPE_IMAGE_BUFFER" value="6" enum="UniformType">
			Image buffer uniform.
		</constant>
		<constant name="UNIFORM_TYPE_UNIFORM_BUFFER" value="7" enum="UniformType">
			Uniform buffer uniform.
		</constant>
		<constant name="UNIFORM_TYPE_STORAGE_BUFFER" value="8" enum="UniformType">
			[url=https://vkguide.dev/docs/chapter-4/storage_buffers/]Storage buffer[/url] uniform.
		</constant>
		<constant name="UNIFORM_TYPE_INPUT_ATTACHMENT" value="9" enum="UniformType">
			Input attachment uniform.
		</constant>
		<constant name="UNIFORM_TYPE_MAX" value="10" enum="UniformType">
			Represents the size of the [enum UniformType] enum.
		</constant>
		<constant name="RENDER_PRIMITIVE_POINTS" value="0" enum="RenderPrimitive">
			Point rendering primitive (with constant size, regardless of distance from camera).
		</constant>
		<constant name="RENDER_PRIMITIVE_LINES" value="1" enum="RenderPrimitive">
			Line list rendering primitive. Lines are drawn separated from each other.
		</constant>
		<constant name="RENDER_PRIMITIVE_LINES_WITH_ADJACENCY" value="2" enum="RenderPrimitive">
			[url=https://registry.khronos.org/vulkan/specs/1.3-extensions/html/vkspec.html#drawing-line-lists-with-adjacency]Line list rendering primitive with adjacency.[/url]
			[b]Note:[/b] Adjacency is only useful with geometry shaders, which Redot does not expose.
		</constant>
		<constant name="RENDER_PRIMITIVE_LINESTRIPS" value="3" enum="RenderPrimitive">
			Line strip rendering primitive. Lines drawn are connected to the previous vertex.
		</constant>
		<constant name="RENDER_PRIMITIVE_LINESTRIPS_WITH_ADJACENCY" value="4" enum="RenderPrimitive">
			[url=https://registry.khronos.org/vulkan/specs/1.3-extensions/html/vkspec.html#drawing-line-strips-with-adjacency]Line strip rendering primitive with adjacency.[/url]
			[b]Note:[/b] Adjacency is only useful with geometry shaders, which Redot does not expose.
		</constant>
		<constant name="RENDER_PRIMITIVE_TRIANGLES" value="5" enum="RenderPrimitive">
			Triangle list rendering primitive. Triangles are drawn separated from each other.
		</constant>
		<constant name="RENDER_PRIMITIVE_TRIANGLES_WITH_ADJACENCY" value="6" enum="RenderPrimitive">
			[url=https://registry.khronos.org/vulkan/specs/1.3-extensions/html/vkspec.html#drawing-triangle-lists-with-adjacency]Triangle list rendering primitive with adjacency.[/url]
			 [b]Note:[/b] Adjacency is only useful with geometry shaders, which Redot does not expose.
		</constant>
		<constant name="RENDER_PRIMITIVE_TRIANGLE_STRIPS" value="7" enum="RenderPrimitive">
			Triangle strip rendering primitive. Triangles drawn are connected to the previous triangle.
		</constant>
		<constant name="RENDER_PRIMITIVE_TRIANGLE_STRIPS_WITH_AJACENCY" value="8" enum="RenderPrimitive">
			[url=https://registry.khronos.org/vulkan/specs/1.3-extensions/html/vkspec.html#drawing-triangle-strips-with-adjacency]Triangle strip rendering primitive with adjacency.[/url]
			[b]Note:[/b] Adjacency is only useful with geometry shaders, which Redot does not expose.
		</constant>
		<constant name="RENDER_PRIMITIVE_TRIANGLE_STRIPS_WITH_RESTART_INDEX" value="9" enum="RenderPrimitive">
			Triangle strip rendering primitive with [i]primitive restart[/i] enabled. Triangles drawn are connected to the previous triangle, but a primitive restart index can be specified before drawing to create a second triangle strip after the specified index.
			[b]Note:[/b] Only compatible with indexed draws.
		</constant>
		<constant name="RENDER_PRIMITIVE_TESSELATION_PATCH" value="10" enum="RenderPrimitive">
			Tessellation patch rendering primitive. Only useful with tessellation shaders, which can be used to deform these patches.
		</constant>
		<constant name="RENDER_PRIMITIVE_MAX" value="11" enum="RenderPrimitive">
			Represents the size of the [enum RenderPrimitive] enum.
		</constant>
		<constant name="POLYGON_CULL_DISABLED" value="0" enum="PolygonCullMode">
			Do not use polygon front face or backface culling.
		</constant>
		<constant name="POLYGON_CULL_FRONT" value="1" enum="PolygonCullMode">
			Use polygon frontface culling (faces pointing towards the camera are hidden).
		</constant>
		<constant name="POLYGON_CULL_BACK" value="2" enum="PolygonCullMode">
			Use polygon backface culling (faces pointing away from the camera are hidden).
		</constant>
		<constant name="POLYGON_FRONT_FACE_CLOCKWISE" value="0" enum="PolygonFrontFace">
			Clockwise winding order to determine which face of a polygon is its front face.
		</constant>
		<constant name="POLYGON_FRONT_FACE_COUNTER_CLOCKWISE" value="1" enum="PolygonFrontFace">
			Counter-clockwise winding order to determine which face of a polygon is its front face.
		</constant>
		<constant name="STENCIL_OP_KEEP" value="0" enum="StencilOperation">
			Keep the current stencil value.
		</constant>
		<constant name="STENCIL_OP_ZERO" value="1" enum="StencilOperation">
			Set the stencil value to [code]0[/code].
		</constant>
		<constant name="STENCIL_OP_REPLACE" value="2" enum="StencilOperation">
			Replace the existing stencil value with the new one.
		</constant>
		<constant name="STENCIL_OP_INCREMENT_AND_CLAMP" value="3" enum="StencilOperation">
			Increment the existing stencil value and clamp to the maximum representable unsigned value if reached. Stencil bits are considered as an unsigned integer.
		</constant>
		<constant name="STENCIL_OP_DECREMENT_AND_CLAMP" value="4" enum="StencilOperation">
			Decrement the existing stencil value and clamp to the minimum value if reached. Stencil bits are considered as an unsigned integer.
		</constant>
		<constant name="STENCIL_OP_INVERT" value="5" enum="StencilOperation">
			Bitwise-invert the existing stencil value.
		</constant>
		<constant name="STENCIL_OP_INCREMENT_AND_WRAP" value="6" enum="StencilOperation">
			Increment the stencil value and wrap around to [code]0[/code] if reaching the maximum representable unsigned. Stencil bits are considered as an unsigned integer.
		</constant>
		<constant name="STENCIL_OP_DECREMENT_AND_WRAP" value="7" enum="StencilOperation">
			Decrement the stencil value and wrap around to the maximum representable unsigned if reaching the minimum. Stencil bits are considered as an unsigned integer.
		</constant>
		<constant name="STENCIL_OP_MAX" value="8" enum="StencilOperation">
			Represents the size of the [enum StencilOperation] enum.
		</constant>
		<constant name="COMPARE_OP_NEVER" value="0" enum="CompareOperator">
			"Never" comparison (opposite of [constant COMPARE_OP_ALWAYS]).
		</constant>
		<constant name="COMPARE_OP_LESS" value="1" enum="CompareOperator">
			"Less than" comparison.
		</constant>
		<constant name="COMPARE_OP_EQUAL" value="2" enum="CompareOperator">
			"Equal" comparison.
		</constant>
		<constant name="COMPARE_OP_LESS_OR_EQUAL" value="3" enum="CompareOperator">
			"Less than or equal" comparison.
		</constant>
		<constant name="COMPARE_OP_GREATER" value="4" enum="CompareOperator">
			"Greater than" comparison.
		</constant>
		<constant name="COMPARE_OP_NOT_EQUAL" value="5" enum="CompareOperator">
			"Not equal" comparison.
		</constant>
		<constant name="COMPARE_OP_GREATER_OR_EQUAL" value="6" enum="CompareOperator">
			"Greater than or equal" comparison.
		</constant>
		<constant name="COMPARE_OP_ALWAYS" value="7" enum="CompareOperator">
			"Always" comparison (opposite of [constant COMPARE_OP_NEVER]).
		</constant>
		<constant name="COMPARE_OP_MAX" value="8" enum="CompareOperator">
			Represents the size of the [enum CompareOperator] enum.
		</constant>
		<constant name="LOGIC_OP_CLEAR" value="0" enum="LogicOperation">
			Clear logic operation (result is always [code]0[/code]). See also [constant LOGIC_OP_SET].
		</constant>
		<constant name="LOGIC_OP_AND" value="1" enum="LogicOperation">
			AND logic operation.
		</constant>
		<constant name="LOGIC_OP_AND_REVERSE" value="2" enum="LogicOperation">
			AND logic operation with the [i]destination[/i] operand being inverted. See also [constant LOGIC_OP_AND_INVERTED].
		</constant>
		<constant name="LOGIC_OP_COPY" value="3" enum="LogicOperation">
			Copy logic operation (keeps the [i]source[/i] value as-is). See also [constant LOGIC_OP_COPY_INVERTED] and [constant LOGIC_OP_NO_OP].
		</constant>
		<constant name="LOGIC_OP_AND_INVERTED" value="4" enum="LogicOperation">
			AND logic operation with the [i]source[/i] operand being inverted. See also [constant LOGIC_OP_AND_REVERSE].
		</constant>
		<constant name="LOGIC_OP_NO_OP" value="5" enum="LogicOperation">
			No-op logic operation (keeps the [i]destination[/i] value as-is). See also [constant LOGIC_OP_COPY].
		</constant>
		<constant name="LOGIC_OP_XOR" value="6" enum="LogicOperation">
			Exclusive or (XOR) logic operation.
		</constant>
		<constant name="LOGIC_OP_OR" value="7" enum="LogicOperation">
			OR logic operation.
		</constant>
		<constant name="LOGIC_OP_NOR" value="8" enum="LogicOperation">
			Not-OR (NOR) logic operation.
		</constant>
		<constant name="LOGIC_OP_EQUIVALENT" value="9" enum="LogicOperation">
			Not-XOR (XNOR) logic operation.
		</constant>
		<constant name="LOGIC_OP_INVERT" value="10" enum="LogicOperation">
			Invert logic operation.
		</constant>
		<constant name="LOGIC_OP_OR_REVERSE" value="11" enum="LogicOperation">
			OR logic operation with the [i]destination[/i] operand being inverted. See also [constant LOGIC_OP_OR_REVERSE].
		</constant>
		<constant name="LOGIC_OP_COPY_INVERTED" value="12" enum="LogicOperation">
			NOT logic operation (inverts the value). See also [constant LOGIC_OP_COPY].
		</constant>
		<constant name="LOGIC_OP_OR_INVERTED" value="13" enum="LogicOperation">
			OR logic operation with the [i]source[/i] operand being inverted. See also [constant LOGIC_OP_OR_REVERSE].
		</constant>
		<constant name="LOGIC_OP_NAND" value="14" enum="LogicOperation">
			Not-AND (NAND) logic operation.
		</constant>
		<constant name="LOGIC_OP_SET" value="15" enum="LogicOperation">
			SET logic operation (result is always [code]1[/code]). See also [constant LOGIC_OP_CLEAR].
		</constant>
		<constant name="LOGIC_OP_MAX" value="16" enum="LogicOperation">
			Represents the size of the [enum LogicOperation] enum.
		</constant>
		<constant name="BLEND_FACTOR_ZERO" value="0" enum="BlendFactor">
			Constant [code]0.0[/code] blend factor.
		</constant>
		<constant name="BLEND_FACTOR_ONE" value="1" enum="BlendFactor">
			Constant [code]1.0[/code] blend factor.
		</constant>
		<constant name="BLEND_FACTOR_SRC_COLOR" value="2" enum="BlendFactor">
			Color blend factor is [code]source color[/code]. Alpha blend factor is [code]source alpha[/code].
		</constant>
		<constant name="BLEND_FACTOR_ONE_MINUS_SRC_COLOR" value="3" enum="BlendFactor">
			Color blend factor is [code]1.0 - source color[/code]. Alpha blend factor is [code]1.0 - source alpha[/code].
		</constant>
		<constant name="BLEND_FACTOR_DST_COLOR" value="4" enum="BlendFactor">
			Color blend factor is [code]destination color[/code]. Alpha blend factor is [code]destination alpha[/code].
		</constant>
		<constant name="BLEND_FACTOR_ONE_MINUS_DST_COLOR" value="5" enum="BlendFactor">
			Color blend factor is [code]1.0 - destination color[/code]. Alpha blend factor is [code]1.0 - destination alpha[/code].
		</constant>
		<constant name="BLEND_FACTOR_SRC_ALPHA" value="6" enum="BlendFactor">
			Color and alpha blend factor is [code]source alpha[/code].
		</constant>
		<constant name="BLEND_FACTOR_ONE_MINUS_SRC_ALPHA" value="7" enum="BlendFactor">
			Color and alpha blend factor is [code]1.0 - source alpha[/code].
		</constant>
		<constant name="BLEND_FACTOR_DST_ALPHA" value="8" enum="BlendFactor">
			Color and alpha blend factor is [code]destination alpha[/code].
		</constant>
		<constant name="BLEND_FACTOR_ONE_MINUS_DST_ALPHA" value="9" enum="BlendFactor">
			Color and alpha blend factor is [code]1.0 - destination alpha[/code].
		</constant>
		<constant name="BLEND_FACTOR_CONSTANT_COLOR" value="10" enum="BlendFactor">
			Color blend factor is [code]blend constant color[/code]. Alpha blend factor is [code]blend constant alpha[/code] (see [method draw_list_set_blend_constants]).
		</constant>
		<constant name="BLEND_FACTOR_ONE_MINUS_CONSTANT_COLOR" value="11" enum="BlendFactor">
			Color blend factor is [code]1.0 - blend constant color[/code]. Alpha blend factor is [code]1.0 - blend constant alpha[/code] (see [method draw_list_set_blend_constants]).
		</constant>
		<constant name="BLEND_FACTOR_CONSTANT_ALPHA" value="12" enum="BlendFactor">
			Color and alpha blend factor is [code]blend constant alpha[/code] (see [method draw_list_set_blend_constants]).
		</constant>
		<constant name="BLEND_FACTOR_ONE_MINUS_CONSTANT_ALPHA" value="13" enum="BlendFactor">
			Color and alpha blend factor is [code]1.0 - blend constant alpha[/code] (see [method draw_list_set_blend_constants]).
		</constant>
		<constant name="BLEND_FACTOR_SRC_ALPHA_SATURATE" value="14" enum="BlendFactor">
			Color blend factor is [code]min(source alpha, 1.0 - destination alpha)[/code]. Alpha blend factor is [code]1.0[/code].
		</constant>
		<constant name="BLEND_FACTOR_SRC1_COLOR" value="15" enum="BlendFactor">
			Color blend factor is [code]second source color[/code]. Alpha blend factor is [code]second source alpha[/code]. Only relevant for dual-source blending.
		</constant>
		<constant name="BLEND_FACTOR_ONE_MINUS_SRC1_COLOR" value="16" enum="BlendFactor">
			Color blend factor is [code]1.0 - second source color[/code]. Alpha blend factor is [code]1.0 - second source alpha[/code]. Only relevant for dual-source blending.
		</constant>
		<constant name="BLEND_FACTOR_SRC1_ALPHA" value="17" enum="BlendFactor">
			Color and alpha blend factor is [code]second source alpha[/code]. Only relevant for dual-source blending.
		</constant>
		<constant name="BLEND_FACTOR_ONE_MINUS_SRC1_ALPHA" value="18" enum="BlendFactor">
			Color and alpha blend factor is [code]1.0 - second source alpha[/code]. Only relevant for dual-source blending.
		</constant>
		<constant name="BLEND_FACTOR_MAX" value="19" enum="BlendFactor">
			Represents the size of the [enum BlendFactor] enum.
		</constant>
		<constant name="BLEND_OP_ADD" value="0" enum="BlendOperation">
			Additive blending operation ([code]source + destination[/code]).
		</constant>
		<constant name="BLEND_OP_SUBTRACT" value="1" enum="BlendOperation">
			Subtractive blending operation ([code]source - destination[/code]).
		</constant>
		<constant name="BLEND_OP_REVERSE_SUBTRACT" value="2" enum="BlendOperation">
			Reverse subtractive blending operation ([code]destination - source[/code]).
		</constant>
		<constant name="BLEND_OP_MINIMUM" value="3" enum="BlendOperation">
			Minimum blending operation (keep the lowest value of the two).
		</constant>
		<constant name="BLEND_OP_MAXIMUM" value="4" enum="BlendOperation">
			Maximum blending operation (keep the highest value of the two).
		</constant>
		<constant name="BLEND_OP_MAX" value="5" enum="BlendOperation">
			Represents the size of the [enum BlendOperation] enum.
		</constant>
		<constant name="DYNAMIC_STATE_LINE_WIDTH" value="1" enum="PipelineDynamicStateFlags" is_bitfield="true">
			Allows dynamically changing the width of rendering lines.
		</constant>
		<constant name="DYNAMIC_STATE_DEPTH_BIAS" value="2" enum="PipelineDynamicStateFlags" is_bitfield="true">
			Allows dynamically changing the depth bias.
		</constant>
		<constant name="DYNAMIC_STATE_BLEND_CONSTANTS" value="4" enum="PipelineDynamicStateFlags" is_bitfield="true">
		</constant>
		<constant name="DYNAMIC_STATE_DEPTH_BOUNDS" value="8" enum="PipelineDynamicStateFlags" is_bitfield="true">
		</constant>
		<constant name="DYNAMIC_STATE_STENCIL_COMPARE_MASK" value="16" enum="PipelineDynamicStateFlags" is_bitfield="true">
		</constant>
		<constant name="DYNAMIC_STATE_STENCIL_WRITE_MASK" value="32" enum="PipelineDynamicStateFlags" is_bitfield="true">
		</constant>
		<constant name="DYNAMIC_STATE_STENCIL_REFERENCE" value="64" enum="PipelineDynamicStateFlags" is_bitfield="true">
		</constant>
		<constant name="INITIAL_ACTION_LOAD" value="0" enum="InitialAction" deprecated="Initial actions are solved automatically by RenderingDevice.">
			Load the previous contents of the framebuffer.
		</constant>
		<constant name="INITIAL_ACTION_CLEAR" value="1" enum="InitialAction" deprecated="Initial actions are solved automatically by RenderingDevice.">
			Clear the whole framebuffer or its specified region.
		</constant>
		<constant name="INITIAL_ACTION_DISCARD" value="2" enum="InitialAction" deprecated="Initial actions are solved automatically by RenderingDevice.">
			Ignore the previous contents of the framebuffer. This is the fastest option if you'll overwrite all of the pixels and don't need to read any of them.
		</constant>
		<constant name="INITIAL_ACTION_MAX" value="3" enum="InitialAction" deprecated="Initial actions are solved automatically by RenderingDevice.">
			Represents the size of the [enum InitialAction] enum.
		</constant>
		<constant name="INITIAL_ACTION_CLEAR_REGION" value="1" enum="InitialAction" deprecated="Initial actions are solved automatically by RenderingDevice.">
		</constant>
		<constant name="INITIAL_ACTION_CLEAR_REGION_CONTINUE" value="1" enum="InitialAction" deprecated="Initial actions are solved automatically by RenderingDevice.">
		</constant>
		<constant name="INITIAL_ACTION_KEEP" value="0" enum="InitialAction" deprecated="Initial actions are solved automatically by RenderingDevice.">
		</constant>
		<constant name="INITIAL_ACTION_DROP" value="2" enum="InitialAction" deprecated="Initial actions are solved automatically by RenderingDevice.">
		</constant>
		<constant name="INITIAL_ACTION_CONTINUE" value="0" enum="InitialAction" deprecated="Initial actions are solved automatically by RenderingDevice.">
		</constant>
		<constant name="FINAL_ACTION_STORE" value="0" enum="FinalAction" deprecated="Final actions are solved automatically by RenderingDevice.">
			Store the result of the draw list in the framebuffer. This is generally what you want to do.
		</constant>
		<constant name="FINAL_ACTION_DISCARD" value="1" enum="FinalAction" deprecated="Final actions are solved automatically by RenderingDevice.">
			Discard the contents of the framebuffer. This is the fastest option if you don't need to use the results of the draw list.
		</constant>
		<constant name="FINAL_ACTION_MAX" value="2" enum="FinalAction" deprecated="Final actions are solved automatically by RenderingDevice.">
			Represents the size of the [enum FinalAction] enum.
		</constant>
		<constant name="FINAL_ACTION_READ" value="0" enum="FinalAction" deprecated="Final actions are solved automatically by RenderingDevice.">
		</constant>
		<constant name="FINAL_ACTION_CONTINUE" value="0" enum="FinalAction" deprecated="Final actions are solved automatically by RenderingDevice.">
		</constant>
		<constant name="SHADER_STAGE_VERTEX" value="0" enum="ShaderStage">
			Vertex shader stage. This can be used to manipulate vertices from a shader (but not create new vertices).
		</constant>
		<constant name="SHADER_STAGE_FRAGMENT" value="1" enum="ShaderStage">
			Fragment shader stage (called "pixel shader" in Direct3D). This can be used to manipulate pixels from a shader.
		</constant>
		<constant name="SHADER_STAGE_TESSELATION_CONTROL" value="2" enum="ShaderStage">
			Tessellation control shader stage. This can be used to create additional geometry from a shader.
		</constant>
		<constant name="SHADER_STAGE_TESSELATION_EVALUATION" value="3" enum="ShaderStage">
			Tessellation evaluation shader stage. This can be used to create additional geometry from a shader.
		</constant>
		<constant name="SHADER_STAGE_COMPUTE" value="4" enum="ShaderStage">
			Compute shader stage. This can be used to run arbitrary computing tasks in a shader, performing them on the GPU instead of the CPU.
		</constant>
		<constant name="SHADER_STAGE_MAX" value="5" enum="ShaderStage">
			Represents the size of the [enum ShaderStage] enum.
		</constant>
		<constant name="SHADER_STAGE_VERTEX_BIT" value="1" enum="ShaderStage">
			Vertex shader stage bit (see also [constant SHADER_STAGE_VERTEX]).
		</constant>
		<constant name="SHADER_STAGE_FRAGMENT_BIT" value="2" enum="ShaderStage">
			Fragment shader stage bit (see also [constant SHADER_STAGE_FRAGMENT]).
		</constant>
		<constant name="SHADER_STAGE_TESSELATION_CONTROL_BIT" value="4" enum="ShaderStage">
			Tessellation control shader stage bit (see also [constant SHADER_STAGE_TESSELATION_CONTROL]).
		</constant>
		<constant name="SHADER_STAGE_TESSELATION_EVALUATION_BIT" value="8" enum="ShaderStage">
			Tessellation evaluation shader stage bit (see also [constant SHADER_STAGE_TESSELATION_EVALUATION]).
		</constant>
		<constant name="SHADER_STAGE_COMPUTE_BIT" value="16" enum="ShaderStage">
			Compute shader stage bit (see also [constant SHADER_STAGE_COMPUTE]).
		</constant>
		<constant name="SHADER_LANGUAGE_GLSL" value="0" enum="ShaderLanguage">
			Khronos' GLSL shading language (used natively by OpenGL and Vulkan). This is the language used for core Godot Shaders.
		</constant>
		<constant name="SHADER_LANGUAGE_HLSL" value="1" enum="ShaderLanguage">
			Microsoft's High-Level Shading Language (used natively by Direct3D, but can also be used in Vulkan).
		</constant>
		<constant name="PIPELINE_SPECIALIZATION_CONSTANT_TYPE_BOOL" value="0" enum="PipelineSpecializationConstantType">
			Boolean specialization constant.
		</constant>
		<constant name="PIPELINE_SPECIALIZATION_CONSTANT_TYPE_INT" value="1" enum="PipelineSpecializationConstantType">
			Integer specialization constant.
		</constant>
		<constant name="PIPELINE_SPECIALIZATION_CONSTANT_TYPE_FLOAT" value="2" enum="PipelineSpecializationConstantType">
			Floating-point specialization constant.
		</constant>
		<constant name="LIMIT_MAX_BOUND_UNIFORM_SETS" value="0" enum="Limit">
			Maximum number of uniform sets that can be bound at a given time.
		</constant>
		<constant name="LIMIT_MAX_FRAMEBUFFER_COLOR_ATTACHMENTS" value="1" enum="Limit">
			Maximum number of color framebuffer attachments that can be used at a given time.
		</constant>
		<constant name="LIMIT_MAX_TEXTURES_PER_UNIFORM_SET" value="2" enum="Limit">
			Maximum number of textures that can be used per uniform set.
		</constant>
		<constant name="LIMIT_MAX_SAMPLERS_PER_UNIFORM_SET" value="3" enum="Limit">
			Maximum number of samplers that can be used per uniform set.
		</constant>
		<constant name="LIMIT_MAX_STORAGE_BUFFERS_PER_UNIFORM_SET" value="4" enum="Limit">
			Maximum number of [url=https://vkguide.dev/docs/chapter-4/storage_buffers/]storage buffers[/url] per uniform set.
		</constant>
		<constant name="LIMIT_MAX_STORAGE_IMAGES_PER_UNIFORM_SET" value="5" enum="Limit">
			Maximum number of storage images per uniform set.
		</constant>
		<constant name="LIMIT_MAX_UNIFORM_BUFFERS_PER_UNIFORM_SET" value="6" enum="Limit">
			Maximum number of uniform buffers per uniform set.
		</constant>
		<constant name="LIMIT_MAX_DRAW_INDEXED_INDEX" value="7" enum="Limit">
			Maximum index for an indexed draw command.
		</constant>
		<constant name="LIMIT_MAX_FRAMEBUFFER_HEIGHT" value="8" enum="Limit">
			Maximum height of a framebuffer (in pixels).
		</constant>
		<constant name="LIMIT_MAX_FRAMEBUFFER_WIDTH" value="9" enum="Limit">
			Maximum width of a framebuffer (in pixels).
		</constant>
		<constant name="LIMIT_MAX_TEXTURE_ARRAY_LAYERS" value="10" enum="Limit">
			Maximum number of texture array layers.
		</constant>
		<constant name="LIMIT_MAX_TEXTURE_SIZE_1D" value="11" enum="Limit">
			Maximum supported 1-dimensional texture size (in pixels on a single axis).
		</constant>
		<constant name="LIMIT_MAX_TEXTURE_SIZE_2D" value="12" enum="Limit">
			Maximum supported 2-dimensional texture size (in pixels on a single axis).
		</constant>
		<constant name="LIMIT_MAX_TEXTURE_SIZE_3D" value="13" enum="Limit">
			Maximum supported 3-dimensional texture size (in pixels on a single axis).
		</constant>
		<constant name="LIMIT_MAX_TEXTURE_SIZE_CUBE" value="14" enum="Limit">
			Maximum supported cubemap texture size (in pixels on a single axis of a single face).
		</constant>
		<constant name="LIMIT_MAX_TEXTURES_PER_SHADER_STAGE" value="15" enum="Limit">
			Maximum number of textures per shader stage.
		</constant>
		<constant name="LIMIT_MAX_SAMPLERS_PER_SHADER_STAGE" value="16" enum="Limit">
			Maximum number of samplers per shader stage.
		</constant>
		<constant name="LIMIT_MAX_STORAGE_BUFFERS_PER_SHADER_STAGE" value="17" enum="Limit">
			Maximum number of [url=https://vkguide.dev/docs/chapter-4/storage_buffers/]storage buffers[/url] per shader stage.
		</constant>
		<constant name="LIMIT_MAX_STORAGE_IMAGES_PER_SHADER_STAGE" value="18" enum="Limit">
			Maximum number of storage images per shader stage.
		</constant>
		<constant name="LIMIT_MAX_UNIFORM_BUFFERS_PER_SHADER_STAGE" value="19" enum="Limit">
			Maximum number of uniform buffers per uniform set.
		</constant>
		<constant name="LIMIT_MAX_PUSH_CONSTANT_SIZE" value="20" enum="Limit">
			Maximum size of a push constant. A lot of devices are limited to 128 bytes, so try to avoid exceeding 128 bytes in push constants to ensure compatibility even if your GPU is reporting a higher value.
		</constant>
		<constant name="LIMIT_MAX_UNIFORM_BUFFER_SIZE" value="21" enum="Limit">
			Maximum size of a uniform buffer.
		</constant>
		<constant name="LIMIT_MAX_VERTEX_INPUT_ATTRIBUTE_OFFSET" value="22" enum="Limit">
			Maximum vertex input attribute offset.
		</constant>
		<constant name="LIMIT_MAX_VERTEX_INPUT_ATTRIBUTES" value="23" enum="Limit">
			Maximum number of vertex input attributes.
		</constant>
		<constant name="LIMIT_MAX_VERTEX_INPUT_BINDINGS" value="24" enum="Limit">
			Maximum number of vertex input bindings.
		</constant>
		<constant name="LIMIT_MAX_VERTEX_INPUT_BINDING_STRIDE" value="25" enum="Limit">
			Maximum vertex input binding stride.
		</constant>
		<constant name="LIMIT_MIN_UNIFORM_BUFFER_OFFSET_ALIGNMENT" value="26" enum="Limit">
			Minimum uniform buffer offset alignment.
		</constant>
		<constant name="LIMIT_MAX_COMPUTE_SHARED_MEMORY_SIZE" value="27" enum="Limit">
			Maximum shared memory size for compute shaders.
		</constant>
		<constant name="LIMIT_MAX_COMPUTE_WORKGROUP_COUNT_X" value="28" enum="Limit">
			Maximum number of workgroups for compute shaders on the X axis.
		</constant>
		<constant name="LIMIT_MAX_COMPUTE_WORKGROUP_COUNT_Y" value="29" enum="Limit">
			Maximum number of workgroups for compute shaders on the Y axis.
		</constant>
		<constant name="LIMIT_MAX_COMPUTE_WORKGROUP_COUNT_Z" value="30" enum="Limit">
			Maximum number of workgroups for compute shaders on the Z axis.
		</constant>
		<constant name="LIMIT_MAX_COMPUTE_WORKGROUP_INVOCATIONS" value="31" enum="Limit">
			Maximum number of workgroup invocations for compute shaders.
		</constant>
		<constant name="LIMIT_MAX_COMPUTE_WORKGROUP_SIZE_X" value="32" enum="Limit">
			Maximum workgroup size for compute shaders on the X axis.
		</constant>
		<constant name="LIMIT_MAX_COMPUTE_WORKGROUP_SIZE_Y" value="33" enum="Limit">
			Maximum workgroup size for compute shaders on the Y axis.
		</constant>
		<constant name="LIMIT_MAX_COMPUTE_WORKGROUP_SIZE_Z" value="34" enum="Limit">
			Maximum workgroup size for compute shaders on the Z axis.
		</constant>
		<constant name="LIMIT_MAX_VIEWPORT_DIMENSIONS_X" value="35" enum="Limit">
			Maximum viewport width (in pixels).
		</constant>
		<constant name="LIMIT_MAX_VIEWPORT_DIMENSIONS_Y" value="36" enum="Limit">
			Maximum viewport height (in pixels).
		</constant>
		<constant name="MEMORY_TEXTURES" value="0" enum="MemoryType">
			Memory taken by textures.
		</constant>
		<constant name="MEMORY_BUFFERS" value="1" enum="MemoryType">
			Memory taken by buffers.
		</constant>
		<constant name="MEMORY_TOTAL" value="2" enum="MemoryType">
			Total memory taken. This is greater than the sum of [constant MEMORY_TEXTURES] and [constant MEMORY_BUFFERS], as it also includes miscellaneous memory usage.
		</constant>
		<constant name="INVALID_ID" value="-1">
			Returned by functions that return an ID if a value is invalid.
		</constant>
		<constant name="INVALID_FORMAT_ID" value="-1">
			Returned by functions that return a format ID if a value is invalid.
		</constant>
		<constant name="NONE" value="0" enum="BreadcrumbMarker">
		</constant>
		<constant name="REFLECTION_PROBES" value="65536" enum="BreadcrumbMarker">
		</constant>
		<constant name="SKY_PASS" value="131072" enum="BreadcrumbMarker">
		</constant>
		<constant name="LIGHTMAPPER_PASS" value="196608" enum="BreadcrumbMarker">
		</constant>
		<constant name="SHADOW_PASS_DIRECTIONAL" value="262144" enum="BreadcrumbMarker">
		</constant>
		<constant name="SHADOW_PASS_CUBE" value="327680" enum="BreadcrumbMarker">
		</constant>
		<constant name="OPAQUE_PASS" value="393216" enum="BreadcrumbMarker">
		</constant>
		<constant name="ALPHA_PASS" value="458752" enum="BreadcrumbMarker">
		</constant>
		<constant name="TRANSPARENT_PASS" value="524288" enum="BreadcrumbMarker">
		</constant>
		<constant name="POST_PROCESSING_PASS" value="589824" enum="BreadcrumbMarker">
		</constant>
		<constant name="BLIT_PASS" value="655360" enum="BreadcrumbMarker">
		</constant>
		<constant name="UI_PASS" value="720896" enum="BreadcrumbMarker">
		</constant>
		<constant name="DEBUG_PASS" value="786432" enum="BreadcrumbMarker">
		</constant>
		<constant name="DRAW_DEFAULT_ALL" value="0" enum="DrawFlags" is_bitfield="true">
			Do not clear or ignore any attachments.
		</constant>
		<constant name="DRAW_CLEAR_COLOR_0" value="1" enum="DrawFlags" is_bitfield="true">
			Clear the first color attachment.
		</constant>
		<constant name="DRAW_CLEAR_COLOR_1" value="2" enum="DrawFlags" is_bitfield="true">
			Clear the second color attachment.
		</constant>
		<constant name="DRAW_CLEAR_COLOR_2" value="4" enum="DrawFlags" is_bitfield="true">
			Clear the third color attachment.
		</constant>
		<constant name="DRAW_CLEAR_COLOR_3" value="8" enum="DrawFlags" is_bitfield="true">
			Clear the fourth color attachment.
		</constant>
		<constant name="DRAW_CLEAR_COLOR_4" value="16" enum="DrawFlags" is_bitfield="true">
			Clear the fifth color attachment.
		</constant>
		<constant name="DRAW_CLEAR_COLOR_5" value="32" enum="DrawFlags" is_bitfield="true">
			Clear the sixth color attachment.
		</constant>
		<constant name="DRAW_CLEAR_COLOR_6" value="64" enum="DrawFlags" is_bitfield="true">
			Clear the seventh color attachment.
		</constant>
		<constant name="DRAW_CLEAR_COLOR_7" value="128" enum="DrawFlags" is_bitfield="true">
			Clear the eighth color attachment.
		</constant>
		<constant name="DRAW_CLEAR_COLOR_MASK" value="255" enum="DrawFlags" is_bitfield="true">
			Mask for clearing all color attachments.
		</constant>
		<constant name="DRAW_CLEAR_COLOR_ALL" value="255" enum="DrawFlags" is_bitfield="true">
			Clear all color attachments.
		</constant>
		<constant name="DRAW_IGNORE_COLOR_0" value="256" enum="DrawFlags" is_bitfield="true">
			Ignore the previous contents of the first color attachment.
		</constant>
		<constant name="DRAW_IGNORE_COLOR_1" value="512" enum="DrawFlags" is_bitfield="true">
			Ignore the previous contents of the second color attachment.
		</constant>
		<constant name="DRAW_IGNORE_COLOR_2" value="1024" enum="DrawFlags" is_bitfield="true">
			Ignore the previous contents of the third color attachment.
		</constant>
		<constant name="DRAW_IGNORE_COLOR_3" value="2048" enum="DrawFlags" is_bitfield="true">
			Ignore the previous contents of the fourth color attachment.
		</constant>
		<constant name="DRAW_IGNORE_COLOR_4" value="4096" enum="DrawFlags" is_bitfield="true">
			Ignore the previous contents of the fifth color attachment.
		</constant>
		<constant name="DRAW_IGNORE_COLOR_5" value="8192" enum="DrawFlags" is_bitfield="true">
			Ignore the previous contents of the sixth color attachment.
		</constant>
		<constant name="DRAW_IGNORE_COLOR_6" value="16384" enum="DrawFlags" is_bitfield="true">
			Ignore the previous contents of the seventh color attachment.
		</constant>
		<constant name="DRAW_IGNORE_COLOR_7" value="32768" enum="DrawFlags" is_bitfield="true">
			Ignore the previous contents of the eighth color attachment.
		</constant>
		<constant name="DRAW_IGNORE_COLOR_MASK" value="65280" enum="DrawFlags" is_bitfield="true">
			Mask for ignoring all the previous contents of the color attachments.
		</constant>
		<constant name="DRAW_IGNORE_COLOR_ALL" value="65280" enum="DrawFlags" is_bitfield="true">
			Ignore the previous contents of all color attachments.
		</constant>
		<constant name="DRAW_CLEAR_DEPTH" value="65536" enum="DrawFlags" is_bitfield="true">
			Clear the depth attachment.
		</constant>
		<constant name="DRAW_IGNORE_DEPTH" value="131072" enum="DrawFlags" is_bitfield="true">
			Ignore the previous contents of the depth attachment.
		</constant>
		<constant name="DRAW_CLEAR_STENCIL" value="262144" enum="DrawFlags" is_bitfield="true">
			Clear the stencil attachment.
		</constant>
		<constant name="DRAW_IGNORE_STENCIL" value="524288" enum="DrawFlags" is_bitfield="true">
			Ignore the previous contents of the stencil attachment.
		</constant>
		<constant name="DRAW_CLEAR_ALL" value="327935" enum="DrawFlags" is_bitfield="true">
			Clear all attachments.
		</constant>
		<constant name="DRAW_IGNORE_ALL" value="720640" enum="DrawFlags" is_bitfield="true">
			Ignore the previous contents of all attachments.
		</constant>
	</constants>
</class><|MERGE_RESOLUTION|>--- conflicted
+++ resolved
@@ -238,12 +238,8 @@
 
 				rd.draw_list_end()
 				[/codeblock]
-<<<<<<< HEAD
+				The [param draw_flags] indicates if the texture attachments of the framebuffer should be cleared or ignored. Only one of the two flags can be used for each individual attachment. Ignoring an attachment means that any contents that existed before the draw list will be completely discarded, reducing the memory bandwidth used by the render pass but producing garbage results if the pixels aren't replaced. The default behavior allows the engine to figure out the right operation to use if the texture is discardable, which can result in increased performance. See [RDTextureFormat] or [method texture_set_discardable].
 				The [param breadcrumb] parameter can be an arbitrary 32-bit integer that is useful to diagnose GPU crashes. If Redot is built in dev or debug mode; when the GPU crashes Redot will dump all shaders that were being executed at the time of the crash and the breadcrumb is useful to diagnose what passes did those shaders belong to.
-=======
-				The [param draw_flags] indicates if the texture attachments of the framebuffer should be cleared or ignored. Only one of the two flags can be used for each individual attachment. Ignoring an attachment means that any contents that existed before the draw list will be completely discarded, reducing the memory bandwidth used by the render pass but producing garbage results if the pixels aren't replaced. The default behavior allows the engine to figure out the right operation to use if the texture is discardable, which can result in increased performance. See [RDTextureFormat] or [method texture_set_discardable].
-				The [param breadcrumb] parameter can be an arbitrary 32-bit integer that is useful to diagnose GPU crashes. If Godot is built in dev or debug mode; when the GPU crashes Godot will dump all shaders that were being executed at the time of the crash and the breadcrumb is useful to diagnose what passes did those shaders belong to.
->>>>>>> f128f383
 				It does not affect rendering behavior and can be set to 0. It is recommended to use [enum BreadcrumbMarker] enumerations for consistency but it's not required. It is also possible to use bitwise operations to add extra data. e.g.
 				[codeblock]
 				rd.draw_list_begin(fb[i], RenderingDevice.CLEAR_COLOR_ALL, clear_colors, true, 1.0f, true, 0, Rect2(), RenderingDevice.OPAQUE_PASS | 5)
