<?xml version="1.0" encoding="UTF-8" ?>
<class name="Vector2" xmlns:xsi="http://www.w3.org/2001/XMLSchema-instance" xsi:noNamespaceSchemaLocation="../class.xsd">
	<brief_description>
		A 2D vector using floating-point coordinates.
	</brief_description>
	<description>
		A 2-element structure that can be used to represent 2D coordinates or any other pair of numeric values.
		It uses floating-point coordinates. By default, these floating-point values use 32-bit precision, unlike [float] which is always 64-bit. If double precision is needed, compile the engine with the option [code]precision=double[/code].
		See [Vector2i] for its integer counterpart.
		[b]Note:[/b] In a boolean context, a Vector2 will evaluate to [code]false[/code] if it's equal to [code]Vector2(0, 0)[/code]. Otherwise, a Vector2 will always evaluate to [code]true[/code].
	</description>
	<tutorials>
		<link title="Math documentation index">$DOCS_URL/tutorials/math/index.html</link>
		<link title="Vector math">$DOCS_URL/tutorials/math/vector_math.html</link>
		<link title="Advanced vector math">$DOCS_URL/tutorials/math/vectors_advanced.html</link>
		<link title="3Blue1Brown Essence of Linear Algebra">https://www.youtube.com/playlist?list=PLZHQObOWTQDPD3MizzM2xVFitgF8hE_ab</link>
		<link title="Matrix Transform Demo">https://godotengine.org/asset-library/asset/2787</link>
		<link title="All 2D Demos">https://github.com/redot-engine/redot-demo-projects/tree/master/2d</link>
	</tutorials>
	<constructors>
		<constructor name="Vector2">
			<return type="Vector2" />
			<description>
				Constructs a default-initialized [Vector2] with all components set to [code]0[/code].
			</description>
		</constructor>
		<constructor name="Vector2">
			<return type="Vector2" />
			<param index="0" name="from" type="Vector2" />
			<description>
				Constructs a [Vector2] as a copy of the given [Vector2].
			</description>
		</constructor>
		<constructor name="Vector2">
			<return type="Vector2" />
			<param index="0" name="from" type="Vector2i" />
			<description>
				Constructs a new [Vector2] from [Vector2i].
			</description>
		</constructor>
		<constructor name="Vector2">
			<return type="Vector2" />
			<param index="0" name="x" type="float" />
			<param index="1" name="y" type="float" />
			<description>
				Constructs a new [Vector2] from the given [param x] and [param y].
			</description>
		</constructor>
	</constructors>
	<methods>
		<method name="abs" qualifiers="const">
			<return type="Vector2" />
			<description>
				Returns a new vector with all components in absolute values (i.e. positive).
			</description>
		</method>
		<method name="angle" qualifiers="const">
			<return type="float" />
			<description>
				Returns this vector's angle with respect to the positive X axis, or [code](1, 0)[/code] vector, in radians.
				For example, [code]Vector2.RIGHT.angle()[/code] will return zero, [code]Vector2.DOWN.angle()[/code] will return [code]PI / 2[/code] (a quarter turn, or 90 degrees), and [code]Vector2(1, -1).angle()[/code] will return [code]-PI / 4[/code] (a negative eighth turn, or -45 degrees).
				[url=https://raw.githubusercontent.com/redot-engine/redot-docs/master/img/vector2_angle.png]Illustration of the returned angle.[/url]
				Equivalent to the result of [method @GlobalScope.atan2] when called with the vector's [member y] and [member x] as parameters: [code]atan2(y, x)[/code].
			</description>
		</method>
		<method name="angle_to" qualifiers="const">
			<return type="float" />
			<param index="0" name="to" type="Vector2" />
			<description>
<<<<<<< HEAD
				Returns the angle to the given vector, in radians.
				[url=https://raw.githubusercontent.com/redot-engine/redot-docs/master/img/vector2_angle_to.png]Illustration of the returned angle.[/url]
=======
				Returns the signed angle to the given vector, in radians.
				[url=https://raw.githubusercontent.com/godotengine/godot-docs/master/img/vector2_angle_to.png]Illustration of the returned angle.[/url]
>>>>>>> 394508d2
			</description>
		</method>
		<method name="angle_to_point" qualifiers="const">
			<return type="float" />
			<param index="0" name="to" type="Vector2" />
			<description>
				Returns the angle between the line connecting the two points and the X axis, in radians.
				[code]a.angle_to_point(b)[/code] is equivalent of doing [code](b - a).angle()[/code].
				[url=https://raw.githubusercontent.com/redot-engine/redot-docs/master/img/vector2_angle_to_point.png]Illustration of the returned angle.[/url]
			</description>
		</method>
		<method name="aspect" qualifiers="const">
			<return type="float" />
			<description>
				Returns the aspect ratio of this vector, the ratio of [member x] to [member y].
			</description>
		</method>
		<method name="bezier_derivative" qualifiers="const">
			<return type="Vector2" />
			<param index="0" name="control_1" type="Vector2" />
			<param index="1" name="control_2" type="Vector2" />
			<param index="2" name="end" type="Vector2" />
			<param index="3" name="t" type="float" />
			<description>
				Returns the derivative at the given [param t] on the [url=https://en.wikipedia.org/wiki/B%C3%A9zier_curve]Bézier curve[/url] defined by this vector and the given [param control_1], [param control_2], and [param end] points.
			</description>
		</method>
		<method name="bezier_interpolate" qualifiers="const">
			<return type="Vector2" />
			<param index="0" name="control_1" type="Vector2" />
			<param index="1" name="control_2" type="Vector2" />
			<param index="2" name="end" type="Vector2" />
			<param index="3" name="t" type="float" />
			<description>
				Returns the point at the given [param t] on the [url=https://en.wikipedia.org/wiki/B%C3%A9zier_curve]Bézier curve[/url] defined by this vector and the given [param control_1], [param control_2], and [param end] points.
			</description>
		</method>
		<method name="bounce" qualifiers="const">
			<return type="Vector2" />
			<param index="0" name="n" type="Vector2" />
			<description>
				Returns the vector "bounced off" from a line defined by the given normal [param n] perpendicular to the line.
				[b]Note:[/b] [method bounce] performs the operation that most engines and frameworks call [code skip-lint]reflect()[/code].
			</description>
		</method>
		<method name="ceil" qualifiers="const">
			<return type="Vector2" />
			<description>
				Returns a new vector with all components rounded up (towards positive infinity).
			</description>
		</method>
		<method name="clamp" qualifiers="const">
			<return type="Vector2" />
			<param index="0" name="min" type="Vector2" />
			<param index="1" name="max" type="Vector2" />
			<description>
				Returns a new vector with all components clamped between the components of [param min] and [param max], by running [method @GlobalScope.clamp] on each component.
			</description>
		</method>
		<method name="clampf" qualifiers="const">
			<return type="Vector2" />
			<param index="0" name="min" type="float" />
			<param index="1" name="max" type="float" />
			<description>
				Returns a new vector with all components clamped between [param min] and [param max], by running [method @GlobalScope.clamp] on each component.
			</description>
		</method>
		<method name="cross" qualifiers="const">
			<return type="float" />
			<param index="0" name="with" type="Vector2" />
			<description>
				Returns the 2D analog of the cross product for this vector and [param with].
				This is the signed area of the parallelogram formed by the two vectors. If the second vector is clockwise from the first vector, then the cross product is the positive area. If counter-clockwise, the cross product is the negative area. If the two vectors are parallel this returns zero, making it useful for testing if two vectors are parallel.
				[b]Note:[/b] Cross product is not defined in 2D mathematically. This method embeds the 2D vectors in the XY plane of 3D space and uses their cross product's Z component as the analog.
			</description>
		</method>
		<method name="cubic_interpolate" qualifiers="const">
			<return type="Vector2" />
			<param index="0" name="b" type="Vector2" />
			<param index="1" name="pre_a" type="Vector2" />
			<param index="2" name="post_b" type="Vector2" />
			<param index="3" name="weight" type="float" />
			<description>
				Performs a cubic interpolation between this vector and [param b] using [param pre_a] and [param post_b] as handles, and returns the result at position [param weight]. [param weight] is on the range of 0.0 to 1.0, representing the amount of interpolation.
			</description>
		</method>
		<method name="cubic_interpolate_in_time" qualifiers="const">
			<return type="Vector2" />
			<param index="0" name="b" type="Vector2" />
			<param index="1" name="pre_a" type="Vector2" />
			<param index="2" name="post_b" type="Vector2" />
			<param index="3" name="weight" type="float" />
			<param index="4" name="b_t" type="float" />
			<param index="5" name="pre_a_t" type="float" />
			<param index="6" name="post_b_t" type="float" />
			<description>
				Performs a cubic interpolation between this vector and [param b] using [param pre_a] and [param post_b] as handles, and returns the result at position [param weight]. [param weight] is on the range of 0.0 to 1.0, representing the amount of interpolation.
				It can perform smoother interpolation than [method cubic_interpolate] by the time values.
			</description>
		</method>
		<method name="direction_to" qualifiers="const">
			<return type="Vector2" />
			<param index="0" name="to" type="Vector2" />
			<description>
				Returns the normalized vector pointing from this vector to [param to]. This is equivalent to using [code](b - a).normalized()[/code].
			</description>
		</method>
		<method name="distance_squared_to" qualifiers="const">
			<return type="float" />
			<param index="0" name="to" type="Vector2" />
			<description>
				Returns the squared distance between this vector and [param to].
				This method runs faster than [method distance_to], so prefer it if you need to compare vectors or need the squared distance for some formula.
			</description>
		</method>
		<method name="distance_to" qualifiers="const">
			<return type="float" />
			<param index="0" name="to" type="Vector2" />
			<description>
				Returns the distance between this vector and [param to].
			</description>
		</method>
		<method name="dot" qualifiers="const">
			<return type="float" />
			<param index="0" name="with" type="Vector2" />
			<description>
				Returns the dot product of this vector and [param with]. This can be used to compare the angle between two vectors. For example, this can be used to determine whether an enemy is facing the player.
				The dot product will be [code]0[/code] for a right angle (90 degrees), greater than 0 for angles narrower than 90 degrees and lower than 0 for angles wider than 90 degrees.
				When using unit (normalized) vectors, the result will always be between [code]-1.0[/code] (180 degree angle) when the vectors are facing opposite directions, and [code]1.0[/code] (0 degree angle) when the vectors are aligned.
				[b]Note:[/b] [code]a.dot(b)[/code] is equivalent to [code]b.dot(a)[/code].
			</description>
		</method>
		<method name="floor" qualifiers="const">
			<return type="Vector2" />
			<description>
				Returns a new vector with all components rounded down (towards negative infinity).
			</description>
		</method>
		<method name="from_angle" qualifiers="static">
			<return type="Vector2" />
			<param index="0" name="angle" type="float" />
			<description>
				Creates a unit [Vector2] rotated to the given [param angle] in radians. This is equivalent to doing [code]Vector2(cos(angle), sin(angle))[/code] or [code]Vector2.RIGHT.rotated(angle)[/code].
				[codeblock]
				print(Vector2.from_angle(0)) # Prints (1.0, 0.0)
				print(Vector2(1, 0).angle()) # Prints 0.0, which is the angle used above.
				print(Vector2.from_angle(PI / 2)) # Prints (0.0, 1.0)
				[/codeblock]
			</description>
		</method>
		<method name="is_equal_approx" qualifiers="const">
			<return type="bool" />
			<param index="0" name="to" type="Vector2" />
			<description>
				Returns [code]true[/code] if this vector and [param to] are approximately equal, by running [method @GlobalScope.is_equal_approx] on each component.
			</description>
		</method>
		<method name="is_finite" qualifiers="const">
			<return type="bool" />
			<description>
				Returns [code]true[/code] if this vector is finite, by calling [method @GlobalScope.is_finite] on each component.
			</description>
		</method>
		<method name="is_normalized" qualifiers="const">
			<return type="bool" />
			<description>
				Returns [code]true[/code] if the vector is normalized, i.e. its length is approximately equal to 1.
			</description>
		</method>
		<method name="is_zero_approx" qualifiers="const">
			<return type="bool" />
			<description>
				Returns [code]true[/code] if this vector's values are approximately zero, by running [method @GlobalScope.is_zero_approx] on each component.
				This method is faster than using [method is_equal_approx] with one value as a zero vector.
			</description>
		</method>
		<method name="length" qualifiers="const" keywords="size">
			<return type="float" />
			<description>
				Returns the length (magnitude) of this vector.
			</description>
		</method>
		<method name="length_squared" qualifiers="const">
			<return type="float" />
			<description>
				Returns the squared length (squared magnitude) of this vector.
				This method runs faster than [method length], so prefer it if you need to compare vectors or need the squared distance for some formula.
			</description>
		</method>
		<method name="lerp" qualifiers="const" keywords="interpolate">
			<return type="Vector2" />
			<param index="0" name="to" type="Vector2" />
			<param index="1" name="weight" type="float" />
			<description>
				Returns the result of the linear interpolation between this vector and [param to] by amount [param weight]. [param weight] is on the range of [code]0.0[/code] to [code]1.0[/code], representing the amount of interpolation.
			</description>
		</method>
		<method name="limit_length" qualifiers="const" keywords="truncate">
			<return type="Vector2" />
			<param index="0" name="length" type="float" default="1.0" />
			<description>
				Returns the vector with a maximum length by limiting its length to [param length]. If the vector is non-finite, the result is undefined.
			</description>
		</method>
		<method name="max" qualifiers="const">
			<return type="Vector2" />
			<param index="0" name="with" type="Vector2" />
			<description>
				Returns the component-wise maximum of this and [param with], equivalent to [code]Vector2(maxf(x, with.x), maxf(y, with.y))[/code].
			</description>
		</method>
		<method name="max_axis_index" qualifiers="const">
			<return type="int" />
			<description>
				Returns the axis of the vector's highest value. See [code]AXIS_*[/code] constants. If all components are equal, this method returns [constant AXIS_X].
			</description>
		</method>
		<method name="maxf" qualifiers="const">
			<return type="Vector2" />
			<param index="0" name="with" type="float" />
			<description>
				Returns the component-wise maximum of this and [param with], equivalent to [code]Vector2(maxf(x, with), maxf(y, with))[/code].
			</description>
		</method>
		<method name="min" qualifiers="const">
			<return type="Vector2" />
			<param index="0" name="with" type="Vector2" />
			<description>
				Returns the component-wise minimum of this and [param with], equivalent to [code]Vector2(minf(x, with.x), minf(y, with.y))[/code].
			</description>
		</method>
		<method name="min_axis_index" qualifiers="const">
			<return type="int" />
			<description>
				Returns the axis of the vector's lowest value. See [code]AXIS_*[/code] constants. If all components are equal, this method returns [constant AXIS_Y].
			</description>
		</method>
		<method name="minf" qualifiers="const">
			<return type="Vector2" />
			<param index="0" name="with" type="float" />
			<description>
				Returns the component-wise minimum of this and [param with], equivalent to [code]Vector2(minf(x, with), minf(y, with))[/code].
			</description>
		</method>
		<method name="move_toward" qualifiers="const">
			<return type="Vector2" />
			<param index="0" name="to" type="Vector2" />
			<param index="1" name="delta" type="float" />
			<description>
				Returns a new vector moved toward [param to] by the fixed [param delta] amount. Will not go past the final value.
			</description>
		</method>
		<method name="normalized" qualifiers="const">
			<return type="Vector2" />
			<description>
				Returns the result of scaling the vector to unit length. Equivalent to [code]v / v.length()[/code]. Returns [code](0, 0)[/code] if [code]v.length() == 0[/code]. See also [method is_normalized].
				[b]Note:[/b] This function may return incorrect values if the input vector length is near zero.
			</description>
		</method>
		<method name="orthogonal" qualifiers="const">
			<return type="Vector2" />
			<description>
				Returns a perpendicular vector rotated 90 degrees counter-clockwise compared to the original, with the same length.
			</description>
		</method>
		<method name="posmod" qualifiers="const">
			<return type="Vector2" />
			<param index="0" name="mod" type="float" />
			<description>
				Returns a vector composed of the [method @GlobalScope.fposmod] of this vector's components and [param mod].
			</description>
		</method>
		<method name="posmodv" qualifiers="const">
			<return type="Vector2" />
			<param index="0" name="modv" type="Vector2" />
			<description>
				Returns a vector composed of the [method @GlobalScope.fposmod] of this vector's components and [param modv]'s components.
			</description>
		</method>
		<method name="project" qualifiers="const">
			<return type="Vector2" />
			<param index="0" name="b" type="Vector2" />
			<description>
				Returns a new vector resulting from projecting this vector onto the given vector [param b]. The resulting new vector is parallel to [param b]. See also [method slide].
				[b]Note:[/b] If the vector [param b] is a zero vector, the components of the resulting new vector will be [constant @GDScript.NAN].
			</description>
		</method>
		<method name="reflect" qualifiers="const">
			<return type="Vector2" />
			<param index="0" name="line" type="Vector2" />
			<description>
				Returns the result of reflecting the vector from a line defined by the given direction vector [param line].
				[b]Note:[/b] [method reflect] differs from what other engines and frameworks call [code skip-lint]reflect()[/code]. In other engines, [code skip-lint]reflect()[/code] takes a normal direction which is a direction perpendicular to the line. In Redot, you specify the direction of the line directly. See also [method bounce] which does what most engines call [code skip-lint]reflect()[/code].
			</description>
		</method>
		<method name="rotated" qualifiers="const">
			<return type="Vector2" />
			<param index="0" name="angle" type="float" />
			<description>
				Returns the result of rotating this vector by [param angle] (in radians). See also [method @GlobalScope.deg_to_rad].
			</description>
		</method>
		<method name="round" qualifiers="const">
			<return type="Vector2" />
			<description>
				Returns a new vector with all components rounded to the nearest integer, with halfway cases rounded away from zero.
			</description>
		</method>
		<method name="sign" qualifiers="const">
			<return type="Vector2" />
			<description>
				Returns a new vector with each component set to [code]1.0[/code] if it's positive, [code]-1.0[/code] if it's negative, and [code]0.0[/code] if it's zero. The result is identical to calling [method @GlobalScope.sign] on each component.
			</description>
		</method>
		<method name="slerp" qualifiers="const" keywords="interpolate">
			<return type="Vector2" />
			<param index="0" name="to" type="Vector2" />
			<param index="1" name="weight" type="float" />
			<description>
				Returns the result of spherical linear interpolation between this vector and [param to], by amount [param weight]. [param weight] is on the range of 0.0 to 1.0, representing the amount of interpolation.
				This method also handles interpolating the lengths if the input vectors have different lengths. For the special case of one or both input vectors having zero length, this method behaves like [method lerp].
			</description>
		</method>
		<method name="slide" qualifiers="const">
			<return type="Vector2" />
			<param index="0" name="n" type="Vector2" />
			<description>
				Returns a new vector resulting from sliding this vector along a line with normal [param n]. The resulting new vector is perpendicular to [param n], and is equivalent to this vector minus its projection on [param n]. See also [method project].
				[b]Note:[/b] The vector [param n] must be normalized. See also [method normalized].
			</description>
		</method>
		<method name="snapped" qualifiers="const">
			<return type="Vector2" />
			<param index="0" name="step" type="Vector2" />
			<description>
				Returns a new vector with each component snapped to the nearest multiple of the corresponding component in [param step]. This can also be used to round the components to an arbitrary number of decimals.
			</description>
		</method>
		<method name="snappedf" qualifiers="const">
			<return type="Vector2" />
			<param index="0" name="step" type="float" />
			<description>
				Returns a new vector with each component snapped to the nearest multiple of [param step]. This can also be used to round the components to an arbitrary number of decimals.
			</description>
		</method>
	</methods>
	<members>
		<member name="x" type="float" setter="" getter="" default="0.0">
			The vector's X component. Also accessible by using the index position [code][0][/code].
		</member>
		<member name="y" type="float" setter="" getter="" default="0.0">
			The vector's Y component. Also accessible by using the index position [code][1][/code].
		</member>
	</members>
	<constants>
		<constant name="AXIS_X" value="0" enum="Axis">
			Enumerated value for the X axis. Returned by [method max_axis_index] and [method min_axis_index].
		</constant>
		<constant name="AXIS_Y" value="1" enum="Axis">
			Enumerated value for the Y axis. Returned by [method max_axis_index] and [method min_axis_index].
		</constant>
		<constant name="ZERO" value="Vector2(0, 0)">
			Zero vector, a vector with all components set to [code]0[/code].
		</constant>
		<constant name="ONE" value="Vector2(1, 1)">
			One vector, a vector with all components set to [code]1[/code].
		</constant>
		<constant name="INF" value="Vector2(inf, inf)">
			Infinity vector, a vector with all components set to [constant @GDScript.INF].
		</constant>
		<constant name="LEFT" value="Vector2(-1, 0)">
			Left unit vector. Represents the direction of left.
		</constant>
		<constant name="RIGHT" value="Vector2(1, 0)">
			Right unit vector. Represents the direction of right.
		</constant>
		<constant name="UP" value="Vector2(0, -1)">
			Up unit vector. Y is down in 2D, so this vector points -Y.
		</constant>
		<constant name="DOWN" value="Vector2(0, 1)">
			Down unit vector. Y is down in 2D, so this vector points +Y.
		</constant>
	</constants>
	<operators>
		<operator name="operator !=">
			<return type="bool" />
			<param index="0" name="right" type="Vector2" />
			<description>
				Returns [code]true[/code] if the vectors are not equal.
				[b]Note:[/b] Due to floating-point precision errors, consider using [method is_equal_approx] instead, which is more reliable.
				[b]Note:[/b] Vectors with [constant @GDScript.NAN] elements don't behave the same as other vectors. Therefore, the results from this operator may not be accurate if NaNs are included.
			</description>
		</operator>
		<operator name="operator *">
			<return type="Vector2" />
			<param index="0" name="right" type="Transform2D" />
			<description>
				Inversely transforms (multiplies) the [Vector2] by the given [Transform2D] transformation matrix, under the assumption that the transformation basis is orthonormal (i.e. rotation/reflection is fine, scaling/skew is not).
				[code]vector * transform[/code] is equivalent to [code]transform.inverse() * vector[/code]. See [method Transform2D.inverse].
				For transforming by inverse of an affine transformation (e.g. with scaling) [code]transform.affine_inverse() * vector[/code] can be used instead. See [method Transform2D.affine_inverse].
			</description>
		</operator>
		<operator name="operator *">
			<return type="Vector2" />
			<param index="0" name="right" type="Vector2" />
			<description>
				Multiplies each component of the [Vector2] by the components of the given [Vector2].
				[codeblock]
				print(Vector2(10, 20) * Vector2(3, 4)) # Prints (30.0, 80.0)
				[/codeblock]
			</description>
		</operator>
		<operator name="operator *">
			<return type="Vector2" />
			<param index="0" name="right" type="float" />
			<description>
				Multiplies each component of the [Vector2] by the given [float].
			</description>
		</operator>
		<operator name="operator *">
			<return type="Vector2" />
			<param index="0" name="right" type="int" />
			<description>
				Multiplies each component of the [Vector2] by the given [int].
			</description>
		</operator>
		<operator name="operator +">
			<return type="Vector2" />
			<param index="0" name="right" type="Vector2" />
			<description>
				Adds each component of the [Vector2] by the components of the given [Vector2].
				[codeblock]
				print(Vector2(10, 20) + Vector2(3, 4)) # Prints (13.0, 24.0)
				[/codeblock]
			</description>
		</operator>
		<operator name="operator -">
			<return type="Vector2" />
			<param index="0" name="right" type="Vector2" />
			<description>
				Subtracts each component of the [Vector2] by the components of the given [Vector2].
				[codeblock]
				print(Vector2(10, 20) - Vector2(3, 4)) # Prints (7.0, 16.0)
				[/codeblock]
			</description>
		</operator>
		<operator name="operator /">
			<return type="Vector2" />
			<param index="0" name="right" type="Vector2" />
			<description>
				Divides each component of the [Vector2] by the components of the given [Vector2].
				[codeblock]
				print(Vector2(10, 20) / Vector2(2, 5)) # Prints (5.0, 4.0)
				[/codeblock]
			</description>
		</operator>
		<operator name="operator /">
			<return type="Vector2" />
			<param index="0" name="right" type="float" />
			<description>
				Divides each component of the [Vector2] by the given [float].
			</description>
		</operator>
		<operator name="operator /">
			<return type="Vector2" />
			<param index="0" name="right" type="int" />
			<description>
				Divides each component of the [Vector2] by the given [int].
			</description>
		</operator>
		<operator name="operator &lt;">
			<return type="bool" />
			<param index="0" name="right" type="Vector2" />
			<description>
				Compares two [Vector2] vectors by first checking if the X value of the left vector is less than the X value of the [param right] vector. If the X values are exactly equal, then it repeats this check with the Y values of the two vectors. This operator is useful for sorting vectors.
				[b]Note:[/b] Vectors with [constant @GDScript.NAN] elements don't behave the same as other vectors. Therefore, the results from this operator may not be accurate if NaNs are included.
			</description>
		</operator>
		<operator name="operator &lt;=">
			<return type="bool" />
			<param index="0" name="right" type="Vector2" />
			<description>
				Compares two [Vector2] vectors by first checking if the X value of the left vector is less than or equal to the X value of the [param right] vector. If the X values are exactly equal, then it repeats this check with the Y values of the two vectors. This operator is useful for sorting vectors.
				[b]Note:[/b] Vectors with [constant @GDScript.NAN] elements don't behave the same as other vectors. Therefore, the results from this operator may not be accurate if NaNs are included.
			</description>
		</operator>
		<operator name="operator ==">
			<return type="bool" />
			<param index="0" name="right" type="Vector2" />
			<description>
				Returns [code]true[/code] if the vectors are exactly equal.
				[b]Note:[/b] Due to floating-point precision errors, consider using [method is_equal_approx] instead, which is more reliable.
				[b]Note:[/b] Vectors with [constant @GDScript.NAN] elements don't behave the same as other vectors. Therefore, the results from this operator may not be accurate if NaNs are included.
			</description>
		</operator>
		<operator name="operator &gt;">
			<return type="bool" />
			<param index="0" name="right" type="Vector2" />
			<description>
				Compares two [Vector2] vectors by first checking if the X value of the left vector is greater than the X value of the [param right] vector. If the X values are exactly equal, then it repeats this check with the Y values of the two vectors. This operator is useful for sorting vectors.
				[b]Note:[/b] Vectors with [constant @GDScript.NAN] elements don't behave the same as other vectors. Therefore, the results from this operator may not be accurate if NaNs are included.
			</description>
		</operator>
		<operator name="operator &gt;=">
			<return type="bool" />
			<param index="0" name="right" type="Vector2" />
			<description>
				Compares two [Vector2] vectors by first checking if the X value of the left vector is greater than or equal to the X value of the [param right] vector. If the X values are exactly equal, then it repeats this check with the Y values of the two vectors. This operator is useful for sorting vectors.
				[b]Note:[/b] Vectors with [constant @GDScript.NAN] elements don't behave the same as other vectors. Therefore, the results from this operator may not be accurate if NaNs are included.
			</description>
		</operator>
		<operator name="operator []">
			<return type="float" />
			<param index="0" name="index" type="int" />
			<description>
				Access vector components using their [param index]. [code]v[0][/code] is equivalent to [code]v.x[/code], and [code]v[1][/code] is equivalent to [code]v.y[/code].
			</description>
		</operator>
		<operator name="operator unary+">
			<return type="Vector2" />
			<description>
				Returns the same value as if the [code]+[/code] was not there. Unary [code]+[/code] does nothing, but sometimes it can make your code more readable.
			</description>
		</operator>
		<operator name="operator unary-">
			<return type="Vector2" />
			<description>
				Returns the negative value of the [Vector2]. This is the same as writing [code]Vector2(-v.x, -v.y)[/code]. This operation flips the direction of the vector while keeping the same magnitude. With floats, the number zero can be either positive or negative.
			</description>
		</operator>
	</operators>
</class><|MERGE_RESOLUTION|>--- conflicted
+++ resolved
@@ -67,13 +67,8 @@
 			<return type="float" />
 			<param index="0" name="to" type="Vector2" />
 			<description>
-<<<<<<< HEAD
-				Returns the angle to the given vector, in radians.
+				Returns the signed angle to the given vector, in radians.
 				[url=https://raw.githubusercontent.com/redot-engine/redot-docs/master/img/vector2_angle_to.png]Illustration of the returned angle.[/url]
-=======
-				Returns the signed angle to the given vector, in radians.
-				[url=https://raw.githubusercontent.com/godotengine/godot-docs/master/img/vector2_angle_to.png]Illustration of the returned angle.[/url]
->>>>>>> 394508d2
 			</description>
 		</method>
 		<method name="angle_to_point" qualifiers="const">
