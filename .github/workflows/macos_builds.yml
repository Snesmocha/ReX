name: 🍎 macOS Builds
on:
  workflow_call:

# Global Settings
env:
  # Used for the cache key. Add version suffix to force clean build.
  GODOT_BASE_BRANCH: master
  SCONSFLAGS: verbose=yes warnings=extra werror=yes module_text_server_fb_enabled=yes strict_checks=yes

concurrency:
  group: ci-${{ github.actor }}-${{ github.head_ref || github.run_number }}-${{ github.ref }}-macos
  cancel-in-progress: true

jobs:
  build-macos:
    runs-on: macos-latest
    name: ${{ matrix.name }}
    strategy:
      fail-fast: false
      matrix:
        include:
          - name: Editor (target=editor, tests=yes)
            cache-name: macos-editor
            target: editor
            tests: true
<<<<<<< HEAD
            bin: ./bin/redot.macos.editor.universal
=======
            bin: ./bin/godot.macos.editor.universal
            cache-limit: 1
>>>>>>> b9437c39

          - name: Template (target=template_release, tests=yes)
            cache-name: macos-template
            target: template_release
            tests: true
            sconsflags: debug_symbols=no
<<<<<<< HEAD
            bin: ./bin/redot.macos.template_release.universal
=======
            bin: ./bin/godot.macos.template_release.universal
            cache-limit: 1
>>>>>>> b9437c39

    steps:
      - name: Checkout
        uses: actions/checkout@v4
        with:
          submodules: recursive

      - name: Restore Godot build cache
        uses: ./.github/actions/godot-cache-restore
        with:
          cache-name: ${{ matrix.cache-name }}
        continue-on-error: true

      - name: Setup Python and SCons
        uses: ./.github/actions/godot-deps

      - name: Setup Vulkan SDK
        run: |
          sh misc/scripts/install_vulkan_sdk_macos.sh

      - name: Compilation (x86_64)
        uses: ./.github/actions/godot-build
        with:
          sconsflags: ${{ env.SCONSFLAGS }} arch=x86_64
          platform: macos
          target: ${{ matrix.target }}
          tests: ${{ matrix.tests }}
          scons-cache-limit: 0 # Only cap on second run to avoid purging unnecessarily

      - name: Compilation (arm64)
        uses: ./.github/actions/godot-build
        with:
          sconsflags: ${{ env.SCONSFLAGS }} arch=arm64
          platform: macos
          target: ${{ matrix.target }}
          tests: ${{ matrix.tests }}
          scons-cache-limit: ${{ matrix.cache-limit }}

      - name: Save Godot build cache
        uses: ./.github/actions/godot-cache-save
        with:
          cache-name: ${{ matrix.cache-name }}
        continue-on-error: true

      - name: Prepare artifact
        run: |
          lipo -create ./bin/redot.macos.${{ matrix.target }}.x86_64 ./bin/redot.macos.${{ matrix.target }}.arm64 -output ./bin/redot.macos.${{ matrix.target }}.universal
          rm ./bin/redot.macos.${{ matrix.target }}.x86_64 ./bin/redot.macos.${{ matrix.target }}.arm64
          strip bin/redot.*
          chmod +x bin/redot.*

      - name: Upload artifact
        uses: ./.github/actions/upload-artifact
        with:
          name: ${{ matrix.cache-name }}

      - name: Unit tests
        if: matrix.tests
        run: |
          ${{ matrix.bin }} --version
          ${{ matrix.bin }} --help
          ${{ matrix.bin }} --test --force-colors<|MERGE_RESOLUTION|>--- conflicted
+++ resolved
@@ -24,24 +24,16 @@
             cache-name: macos-editor
             target: editor
             tests: true
-<<<<<<< HEAD
             bin: ./bin/redot.macos.editor.universal
-=======
-            bin: ./bin/godot.macos.editor.universal
             cache-limit: 1
->>>>>>> b9437c39
 
           - name: Template (target=template_release, tests=yes)
             cache-name: macos-template
             target: template_release
             tests: true
             sconsflags: debug_symbols=no
-<<<<<<< HEAD
             bin: ./bin/redot.macos.template_release.universal
-=======
-            bin: ./bin/godot.macos.template_release.universal
             cache-limit: 1
->>>>>>> b9437c39
 
     steps:
       - name: Checkout
