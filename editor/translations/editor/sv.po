# Swedish translation of the Redot Engine editor interface.
# Copyright (c) 2024-present Redot Engine contributors.
# Copyright (c) 2014-present Godot Engine contributors.
# Copyright (c) 2007-2014 Juan Linietsky, Ariel Manzur.
# This file is distributed under the same license as the Godot source code.
# bergmarklund <davemcgroin@gmail.com>, 2017, 2018.
# Christoffer Sundbom <christoffer_karlsson@live.se>, 2017, 2021, 2023.
# Jakob Sinclair <sinclair.jakob@mailbox.org>, 2018.
# . <grenoscar@gmail.com>, 2018, 2020.
# Kristoffer Grundström <kristoffer.grundstrom1983@gmail.com>, 2018.
# Magnus Helander <helander@fastmail.net>, 2018.
# Daniel K <danielkimblad@hotmail.com>, 2018, 2023.
# Toiya <elviraa98@gmail.com>, 2019.
# Fredrik Welin <figgemail@gmail.com>, 2019.
# Mattias Münster <mattiasmun@gmail.com>, 2019.
# Anonymous <noreply@weblate.org>, 2020.
# Joakim Lundberg <joakim@joakimlundberg.com>, 2020.
# Kristoffer Grundström <swedishsailfishosuser@tutanota.com>, 2020, 2021, 2022, 2023, 2024.
# Jonas Robertsson <jonas.robertsson@posteo.net>, 2020, 2021.
# André Andersson <andre.eric.andersson@gmail.com>, 2020.
# Andreas Westrell <andreas.westrell@gmail.com>, 2020.
# Gustav Andersson <gustav.andersson96@outlook.com>, 2020.
# Shaggy <anton_christoffersson@hotmail.com>, 2020.
# Marcus Toftedahl <marcus.toftedahl@his.se>, 2020.
# Alex25820 <Alexander_sjogren@hotmail.se>, 2021.
# Leon <joel.lundborg@gmail.com>, 2021, 2022.
# Kent Jofur <kent.jofur@gmail.com>, 2021.
# Alex25820 <alexs25820@gmail.com>, 2021.
# Björn Åkesson <bjorn.akesson@gmail.com>, 2022, 2023.
# Kenny Andersson <kenny@ordinary.se>, 2022.
# Ludvig Svenonius <ludvig.svenonius@protonmail.com>, 2023.
# Daniel Ljung <weblate@bazonic.mozmail.com>, 2023.
# Henrik Nilsson <nsmoooose@gmail.com>, 2023, 2024.
# Flashbox <kalle.frosta@gmail.com>, 2023.
# Emil Åsberg <02asb01@gmail.com>, 2023, 2024.
# Erik Högberg <erik.hogberg.93@gmail.com>, 2023.
# TheeStickmahn <ljhbengtsson@icloud.com>, 2024.
# Evelyn <gfo.957@gmail.com>, 2024.
# Joakim Hulthe <joakim@hulthe.net>, 2024.
# Lexag <lexa.grebnets@gmail.com>, 2024.
# Freezing <sebastian.akerhielm@gmail.com>, 2024.
# Allan Nordhøy <epost@anotheragency.no>, 2024.
# Isak Waltin <isak@waltin.se>, 2024.
# William Beinö <william.beino@hotmail.com>, 2024.
# "Tom B." <burloe@proton.me>, 2024.
# tygyh <jonis9898@hotmail.com>, 2024.
# Muhammad <muhammadshamaeem@gmail.com>, 2025.
msgid ""
msgstr ""
"Project-Id-Version: Redot Engine editor interface\n"
"Report-Msgid-Bugs-To: https://github.com/Redot-Engine/redot-engine\n"
"POT-Creation-Date: \n"
"PO-Revision-Date: 2025-01-20 18:26+0000\n"
"Last-Translator: Muhammad <muhammadshamaeem@gmail.com>\n"
"Language-Team: Swedish <https://hosted.weblate.org/projects/godot-engine/"
"godot/sv/>\n"
"Language: sv\n"
"MIME-Version: 1.0\n"
"Content-Type: text/plain; charset=UTF-8\n"
"Content-Transfer-Encoding: 8bit\n"
"Plural-Forms: nplurals=2; plural=n != 1;\n"
"X-Generator: Weblate 5.10-dev\n"

msgid "Main Thread"
msgstr "Huvudtråd"

msgid "Unset"
msgstr "Ej inställd"

msgid "Physical"
msgstr "Fysisk"

msgid "Left Mouse Button"
msgstr "Vänster musknapp"

msgid "Right Mouse Button"
msgstr "Höger musknapp"

msgid "Middle Mouse Button"
msgstr "Mitten-musknapp"

msgid "Mouse Wheel Up"
msgstr "Skrollhjul upp"

msgid "Mouse Wheel Down"
msgstr "Skrollhjul ner"

msgid "Mouse Wheel Left"
msgstr "Skrollhjul vänster"

msgid "Mouse Wheel Right"
msgstr "Skrollhjul höger"

msgid "Mouse Thumb Button 1"
msgstr "Mus tumknapp 1"

msgid "Mouse Thumb Button 2"
msgstr "Mus tumknapp 2"

msgid "Button"
msgstr "Knapp"

msgid "Double Click"
msgstr "Dubbelklick"

msgid "Mouse motion at position (%s) with velocity (%s)"
msgstr "Musrörelse vid positionen (%s) med hastigheten (%s)"

msgid "Left Stick X-Axis, Joystick 0 X-Axis"
msgstr "Vänsterspak X-axel, Styrspak 0 X-axel"

msgid "Left Stick Y-Axis, Joystick 0 Y-Axis"
msgstr "Vänsterspak Y-axel, Styrspak 0 Y-axel"

msgid "Right Stick X-Axis, Joystick 1 X-Axis"
msgstr "Högerspak X-axel, Styrspak 1 X-axel"

msgid "Right Stick Y-Axis, Joystick 1 Y-Axis"
msgstr "Högerspak Y-axel, Styrspak 1 Y-axel"

msgid "Joystick 2 X-Axis, Left Trigger, Sony L2, Xbox LT"
msgstr "Styrspak 2 X-axel, Vänster avtryckare, Sony L2, Xbox LT"

msgid "Joystick 2 Y-Axis, Right Trigger, Sony R2, Xbox RT"
msgstr "Styrspak 2 Y-axel, Höger avtryckare, Sony R2, Xbox RT"

msgid "Joystick 3 X-Axis"
msgstr "Styrspak 3 X-axel"

msgid "Joystick 3 Y-Axis"
msgstr "Styrspak 3 Y-axel"

msgid "Joystick 4 X-Axis"
msgstr "Styrspak 4 X-axel"

msgid "Joystick 4 Y-Axis"
msgstr "Styrspak 4 Y-axel"

msgid "Unknown Joypad Axis"
msgstr "Okänd Joypad-axel"

msgid "Joypad Motion on Axis %d (%s) with Value %.2f"
msgstr "Joypad-rörelse på axel %d (%s) med värdet %.2f"

msgid "Bottom Action, Sony Cross, Xbox A, Nintendo B"
msgstr "Ned-handling, Sony Kryss, Xbox A, Nintendo B"

msgid "Right Action, Sony Circle, Xbox B, Nintendo A"
msgstr "Höger-handling, Sony Cirkel, Xbox B, Nintendo A"

msgid "Left Action, Sony Square, Xbox X, Nintendo Y"
msgstr "Vänster-handling, Sony Fyrkant, Xbox X, Nintendo Y"

msgid "Top Action, Sony Triangle, Xbox Y, Nintendo X"
msgstr "Upp-handling, Sony Triangel, Xbox Y, Nintendo X"

msgid "Back, Sony Select, Xbox Back, Nintendo -"
msgstr "Tillbaka, Sony Select, Xbox Back, Nintendo -"

msgid "Guide, Sony PS, Xbox Home"
msgstr "Guide, Sony PS, Xbox Home"

msgid "Start, Xbox Menu, Nintendo +"
msgstr "Start, Xbox-meny, Nintendo +"

msgid "Left Stick, Sony L3, Xbox L/LS"
msgstr "Vänsterspak, Sony L3, Xbox L/LS"

msgid "Right Stick, Sony R3, Xbox R/RS"
msgstr "Högerspak, Sony R3, Xbox R/RS"

msgid "Left Shoulder, Sony L1, Xbox LB"
msgstr "Vänster kant, Sony L1, Xbox LB"

msgid "Right Shoulder, Sony R1, Xbox RB"
msgstr "Höger kant, Sony R1, Xbox RB"

msgid "D-pad Up"
msgstr "Riktningsknapp Upp"

msgid "D-pad Down"
msgstr "Riktningsknapp Ned"

msgid "D-pad Left"
msgstr "Riktningsknapp Vänster"

msgid "D-pad Right"
msgstr "Riktningsknapp Höger"

msgid "Xbox Share, PS5 Microphone, Nintendo Capture"
msgstr "Xbox Share, PS5 Microphone, Nintendo Capture"

msgid "Xbox Paddle 1"
msgstr "Xbox Paddel 1"

msgid "Xbox Paddle 2"
msgstr "Xbox Paddel 2"

msgid "Xbox Paddle 3"
msgstr "Xbox Paddel 3"

msgid "Xbox Paddle 4"
msgstr "Xbox Padlde 4"

msgid "PS4/5 Touchpad"
msgstr "PS4/5 Tryckplatta"

msgid "Joypad Button %d"
msgstr "Joypad-knapp %d"

msgid "Pressure:"
msgstr "Tryck:"

msgid "canceled"
msgstr "avbruten"

msgid "touched"
msgstr "tryckt"

msgid "released"
msgstr "släppt"

msgid "Screen %s at (%s) with %s touch points"
msgstr "Skärm %s vid (%s) med %s tryckpunkter"

msgid ""
"Screen dragged with %s touch points at position (%s) with velocity of (%s)"
msgstr ""
"Skärm dragen med %s tryckpunkter vid positionen (%s) och hastigheten (%s)"

msgid "Magnify Gesture at (%s) with factor %s"
msgstr "Förstoringsgest vid (%s) med faktorn %s"

msgid "Pan Gesture at (%s) with delta (%s)"
msgstr "Panoreringsgest vid (%s) med delta (%s)"

msgid "MIDI Input on Channel=%s Message=%s"
msgstr "MIDI-inmatning på Channel=%s Message=%s"

msgid "Input Event with Shortcut=%s"
msgstr "Inmatningshändelse med kortkommando=%s"

msgid "Accept"
msgstr "Acceptera"

msgid "Select"
msgstr "Välj"

msgid "Cancel"
msgstr "Avbryt"

msgid "Focus Next"
msgstr "Fokusera nästa"

msgid "Focus Prev"
msgstr "Fokusera föregående"

msgid "Left"
msgstr "Vänster"

msgid "Right"
msgstr "Höger"

msgid "Up"
msgstr "Upp"

msgid "Down"
msgstr "Ned"

msgid "Page Up"
msgstr "Sida upp"

msgid "Page Down"
msgstr "Sida ned"

msgid "Home"
msgstr "Home"

msgid "End"
msgstr "End"

msgid "Cut"
msgstr "Klipp ut"

msgid "Copy"
msgstr "Kopiera"

msgid "Paste"
msgstr "Klistra in"

msgid "Undo"
msgstr "Ångra"

msgid "Redo"
msgstr "Gör om"

msgid "Completion Query"
msgstr "Slutförande Frågeställning"

msgid "New Line"
msgstr "Ny rad"

msgid "New Blank Line"
msgstr "Ny tom rad"

msgid "New Line Above"
msgstr "Ny rad ovanför"

msgid "Indent"
msgstr "Indrag"

msgid "Dedent"
msgstr "Mindre indrag"

msgid "Backspace"
msgstr "Backsteg"

msgid "Backspace Word"
msgstr "Backsteg ord"

msgid "Backspace all to Left"
msgstr "Backsteg allt åt vänster"

msgid "Delete"
msgstr "Radera"

msgid "Delete Word"
msgstr "Radera ord"

msgid "Delete all to Right"
msgstr "Radera allt åt höger"

msgid "Caret Left"
msgstr "Markör Vänster"

msgid "Caret Word Left"
msgstr "Markör Ord Vänster"

msgid "Caret Right"
msgstr "Markör Höger"

msgid "Caret Word Right"
msgstr "Markör Ord Höger"

msgid "Caret Up"
msgstr "Markör Upp"

msgid "Caret Down"
msgstr "Markör Ner"

msgid "Caret Line Start"
msgstr "Markör Rad Början"

msgid "Caret Line End"
msgstr "Markör Rad Slut"

msgid "Caret Page Up"
msgstr "Markör Sida Upp"

msgid "Caret Page Down"
msgstr "Markör Sida Ner"

msgid "Caret Document Start"
msgstr "Markör Dokument Början"

msgid "Caret Document End"
msgstr "Markör Dokument Slut"

msgid "Caret Add Below"
msgstr "Markör Lägg till Under"

msgid "Caret Add Above"
msgstr "Markör Lägg till Ovan"

msgid "Scroll Up"
msgstr "Rulla upp"

msgid "Scroll Down"
msgstr "Rulla ned"

msgid "Select All"
msgstr "Markera allt"

msgid "Select Word Under Caret"
msgstr "Markera ord under markör"

msgid "Add Selection for Next Occurrence"
msgstr "Lägg till markering för nästa förekomst"

msgid "Skip Selection for Next Occurrence"
msgstr "Hoppa över markering för nästa förekomst"

msgid "Clear Carets and Selection"
msgstr "Rensa markörer och markering"

msgid "Toggle Insert Mode"
msgstr "Växla infogningsläge"

msgid "Submit Text"
msgstr "Skicka in text"

msgid "Duplicate Nodes"
msgstr "Duplicera noder"

msgid "Delete Nodes"
msgstr "Ta bort noder"

msgid "Go Up One Level"
msgstr "Gå upp en nivå"

msgid "Refresh"
msgstr "Uppdatera"

msgid "Show Hidden"
msgstr "Visa dolda"

msgid "Swap Input Direction"
msgstr "Byt inmatningsriktning"

msgid "Invalid input %d (not passed) in expression"
msgstr "Ogiltig inmatning %d (passerades inte) i uttrycket"

msgid "self can't be used because instance is null (not passed)"
msgstr "self kan inte användas eftersom instansen är null (inte medskickad)"

msgid "Invalid operands to operator %s, %s and %s."
msgstr "Ogiltiga operander till operatorn %s, %s och %s."

msgid "Invalid index of type %s for base type %s"
msgstr "Ogiltigt index med typen %s för grundtypen %s"

msgid "Invalid named index '%s' for base type %s"
msgstr "Ogiltigt namngivet index ”%s” för grundtypen %s"

msgid "Invalid arguments to construct '%s'"
msgstr "Ogiltiga argument till konstruktet \"%s\""

msgid "On call to '%s':"
msgstr "Vid anrop till ”%s”:"

msgid "Built-in script"
msgstr "Inbyggt skript"

msgid "Built-in"
msgstr "Inbyggt"

msgid "B"
msgstr "B"

msgid "KiB"
msgstr "KiB"

msgid "MiB"
msgstr "MiB"

msgid "GiB"
msgstr "GiB"

msgid "TiB"
msgstr "TiB"

msgid "PiB"
msgstr "PiB"

msgid "EiB"
msgstr "EiB"

msgid ""
"Invalid action name. It cannot be empty nor contain '/', ':', '=', '\\' or "
"'\"'"
msgstr ""
"Ogiltigt åtgärdsnamn. Får inte vara tomt eller innehålla ”/”, ”:”, ”=”, ”\\” "
"eller ”””"

msgid "An action with the name '%s' already exists."
msgstr "Det finns redan en åtgärd med namnet ”%s”."

msgid "Cannot Revert - Action is same as initial"
msgstr "Kan inte återställa - åtgärden är samma som den ursprungliga"

msgid "Revert Action"
msgstr "Återställ åtgärd"

msgid "Add Event"
msgstr "Lägg till händelse"

msgid "Remove Action"
msgstr "Ta bort åtgärd"

msgid "Cannot Remove Action"
msgstr "Kan inte ta bort åtgärd"

msgid "Edit Event"
msgstr "Redigera händelse"

msgid "Remove Event"
msgstr "Ta bort händelse"

msgid "Filter by Name"
msgstr "Filtrera på namn"

msgid "Clear All"
msgstr "Rensa allt"

msgid "Clear all search filters."
msgstr "Rensa alla sökfilter."

msgid "Add New Action"
msgstr "Lägg till ny åtgärd"

msgid "Add"
msgstr "Lägg till"

msgid "Show Built-in Actions"
msgstr "Visa inbyggda åtgärder"

msgid "Action"
msgstr "Åtgärd"

msgid "Deadzone"
msgstr "Dödzon"

msgid "Name:"
msgstr "Namn:"

msgid "Type:"
msgstr "Typ:"

msgid "Metadata name is valid."
msgstr "Metadata-namn är giltigt."

msgid "Add Metadata Property for \"%s\""
msgstr "Lägg till metadata-egenskap för \"%s\""

msgid "Metadata name can't be empty."
msgstr "Metadata-namnet får inte vara tomt."

msgid "Metadata name must be a valid identifier."
msgstr "Metadata-namn måste vara en giltig identifierare."

msgid "Metadata with name \"%s\" already exists."
msgstr "Metadata med namnet \"%s\" finns redan."

msgid "Names starting with _ are reserved for editor-only metadata."
msgstr "Namn som börjar med _ reserveras för redigerare-bara metadata."

msgid "Time:"
msgstr "Tid:"

msgid "Value:"
msgstr "Värde:"

msgid "Update Selected Key Handles"
msgstr "Uppdatera markerade nyckelgrepp"

msgid "Insert Key Here"
msgstr "Infoga nyckel här"

msgid "Duplicate Selected Key(s)"
msgstr "Duplicera markerad nyckel"

msgid "Cut Selected Key(s)"
msgstr "Klipp ut markerad nyckel/nycklar"

msgid "Copy Selected Key(s)"
msgstr "Kopiera markerad nyckel/nycklar"

msgid "Paste Key(s)"
msgstr "Klistra in markerad nyckel/nycklar"

msgid "Delete Selected Key(s)"
msgstr "Radera markerad nyckel/nycklar"

msgid "Make Handles Free"
msgstr "Gör grepp fria"

msgid "Make Handles Linear"
msgstr "Gör grepp linjära"

msgid "Make Handles Balanced"
msgstr "Gör grepp balanserade"

msgid "Make Handles Mirrored"
msgstr "Gör grepp speglade"

msgid "Make Handles Balanced (Auto Tangent)"
msgstr "Gör grepp balanserade (automatisk tangent)"

msgid "Make Handles Mirrored (Auto Tangent)"
msgstr "Gör grepp speglade (automatisk tangent)"

msgid "Add Bezier Point"
msgstr "Lägg till Bezier-punkt"

msgid "Move Bezier Points"
msgstr "Flytta Bezier-punkter"

msgid "Animation Duplicate Keys"
msgstr "Animation duplicera nycklar"

msgid "Animation Cut Keys"
msgstr "Animation klipp ut nycklar"

msgid "Animation Paste Keys"
msgstr "Animation klistra in nycklar"

msgid "Animation Delete Keys"
msgstr "Animation radera nycklar"

msgid "Focus"
msgstr "Fokusera"

msgid "Select All Keys"
msgstr "Markera alla nycklar"

msgid "Deselect All Keys"
msgstr "Avmarkera alla nycklar"

msgid "Animation Change Transition"
msgstr "Animation byt övergång"

msgid "Animation Change Position3D"
msgstr "Animation byt Position3D"

msgid "Animation Change Rotation3D"
msgstr "Animation byt Rotation3D"

msgid "Animation Change Scale3D"
msgstr "Animation byt Scale3D"

msgid "Animation Change Keyframe Value"
msgstr "Animation byt nyckel-värde"

msgid "Animation Change Call"
msgstr "Animation byt anrop"

msgid "Animation Multi Change Transition"
msgstr "Animation byt flera övergångar"

msgid "Animation Multi Change Position3D"
msgstr "Animation byt flera Position3D"

msgid "Animation Multi Change Rotation3D"
msgstr "Animation byt flera Rotation3D"

msgid "Animation Multi Change Scale3D"
msgstr "Animation byt flera Scale3D"

msgid "Animation Multi Change Keyframe Value"
msgstr "Animation byt flera nyckel-värde"

msgid "Animation Multi Change Call"
msgstr "Animation byt flera anrop"

msgid "Change Animation Length"
msgstr "Ändra animationens längd"

msgid "Change Animation Loop"
msgstr "Ändra animationens slinga"

msgid "Property Track..."
msgstr "Egenskaps-spår…"

msgid "3D Position Track..."
msgstr "3D-position-spår…"

msgid "3D Rotation Track..."
msgstr "3D-rotation-spår…"

msgid "3D Scale Track..."
msgstr "3D-skala-spår…"

msgid "Blend Shape Track..."
msgstr "Blend Shape-spår…"

msgid "Call Method Track..."
msgstr "Anropa metod-spår…"

msgid "Bezier Curve Track..."
msgstr "Bezierkurva-spår…"

msgid "Audio Playback Track..."
msgstr "Ljuduppspelning-spår…"

msgid "Animation Playback Track..."
msgstr "Animationsuppspelning-spår…"

msgid "Animation length (frames)"
msgstr "Animationslängd (bildrutor)"

msgid "Animation length (seconds)"
msgstr "Animationslängd (sekunder)"

msgid "Add Track"
msgstr "Lägg till spår"

msgid "Animation Looping"
msgstr "Slinga animation"

msgid "Functions:"
msgstr "Funktioner:"

msgid "Audio Clips:"
msgstr "Ljudklipp:"

msgid "Animation Clips:"
msgstr "Animationsklipp:"

msgid "Change Track Path"
msgstr "Ändra spårsökväg"

msgid "Toggle this track on/off."
msgstr "Spår på/av."

msgid "Use Blend"
msgstr "Använd Omvandling"

msgid "Update Mode (How this property is set)"
msgstr "Uppdateringsläge (hur ställs den här egenskapen in)"

msgid "Interpolation Mode"
msgstr "Interpoleringsläge"

msgid "Loop Wrap Mode (Interpolate end with beginning on loop)"
msgstr "Slinga Runt-läge (Interpolera mellan slingans slut och början)"

msgid "Remove this track."
msgstr "Ta bort det här spåret."

msgid "Time (s):"
msgstr "Tid (s):"

msgid "Position:"
msgstr "Position:"

msgid "Rotation:"
msgstr "Rotation:"

msgid "Scale:"
msgstr "Skala:"

msgid "Blend Shape:"
msgstr "Blandningsform:"

msgid "(Invalid, expected type: %s)"
msgstr "(Ogiltig, förväntad typ: %s)"

msgid "Easing:"
msgstr "Övergång:"

msgid "In-Handle:"
msgstr "In-grepp:"

msgid "Out-Handle:"
msgstr "Ut-grepp:"

msgid "Handle mode: Free\n"
msgstr "Greppläge: Fri\n"

msgid "Handle mode: Linear\n"
msgstr "Greppläge: Linjär\n"

msgid "Handle mode: Balanced\n"
msgstr "Greppläge: Balanserad\n"

msgid "Handle mode: Mirrored\n"
msgstr "Greppläge: Speglad\n"

msgid "Stream:"
msgstr "Ström:"

msgid "Start (s):"
msgstr "Början (s):"

msgid "End (s):"
msgstr "Slut (s):"

msgid "Animation Clip:"
msgstr "Animationsklipp:"

msgid "Toggle Track Enabled"
msgstr "Spår på/av"

msgid "Don't Use Blend"
msgstr "Använd inte Omvandling"

msgid "Continuous"
msgstr "Kontinuerlig"

msgid "Discrete"
msgstr "Diskret"

msgid "Capture"
msgstr "Fånga"

msgid "Nearest"
msgstr "Närmaste"

msgid "Linear"
msgstr "Linjär"

msgid "Cubic"
msgstr "Kubisk"

msgid "Linear Angle"
msgstr "Linjär vinkel"

msgid "Cubic Angle"
msgstr "Kubisk vinkel"

msgid "Clamp Loop Interp"
msgstr "Begränsa Sling Interpolering"

msgid "Wrap Loop Interp"
msgstr "Återgåendeslinginterpolering"

msgid "Insert Key..."
msgstr "Infoga nyckel…"

msgid "Duplicate Key(s)"
msgstr "Duplicera nycklar"

msgid "Cut Key(s)"
msgstr "Klipp ut nycklar"

msgid "Copy Key(s)"
msgstr "Kopiera nycklar"

msgid "Add RESET Value(s)"
msgstr "Lägg till ÅTERSTÄLL-värde(n)"

msgid "Delete Key(s)"
msgstr "Radera nycklar"

msgid "Change Animation Update Mode"
msgstr "Byt animationens uppdateringsläge"

msgid "Change Animation Interpolation Mode"
msgstr "Byt animationens interpoleringsläge"

msgid "Change Animation Loop Mode"
msgstr "Byt animationens slingläge"

msgid "Change Animation Use Blend"
msgstr "Byt animationens Använd Omvandling-läge"

msgid ""
"Compressed tracks can't be edited or removed. Re-import the animation with "
"compression disabled in order to edit."
msgstr ""
"Komprimerade spår kan inte redigeras eller tas bort. Importera animationen "
"igen med komprimering avstängd för att redigera."

msgid "Remove Anim Track"
msgstr "Ta bort animationsspår"

msgid "Create new track for %s and insert key?"
msgstr "Lägg till nya spår för %s och infoga nyckel?"

msgid "Create %d new tracks and insert keys?"
msgstr "Lägg till %d nya spår och infoga nycklar?"

msgid "Hold Shift when clicking the key icon to skip this dialog."
msgstr ""
"Håll in skift och klicka på nyckelikonen för att hoppa över den här dialogen."

msgid "Create"
msgstr "Skapa"

msgid "Animation Insert Key"
msgstr "Animation infoga nyckel"

msgid "node '%s'"
msgstr "nod \"%s\""

msgid "animation"
msgstr "animation"

msgid "AnimationPlayer can't animate itself, only other players."
msgstr "AnimationPlayer kan inte animera sig själv, bara andra spelare."

msgid "property '%s'"
msgstr "egenskap \"%s\""

msgid "Change Animation Step"
msgstr "Ändra animationssteg"

msgid "Rearrange Tracks"
msgstr "Ordna om spår"

msgid "Blend Shape tracks only apply to MeshInstance3D nodes."
msgstr "Blend Shape-spår kan bara tillämpas på MeshInstance3D-noder."

msgid "Position/Rotation/Scale 3D tracks only apply to 3D-based nodes."
msgstr ""
"3D-positions/-rotations/-skal-spår kan bara tillämpas på 3D-baserade noder."

msgid ""
"Audio tracks can only point to nodes of type:\n"
"-AudioStreamPlayer\n"
"-AudioStreamPlayer2D\n"
"-AudioStreamPlayer3D"
msgstr ""
"Ljudspår kan bara peka på noder av typerna:\n"
"-AudioStreamPlayer\n"
"-AudioStreamPlayer2D\n"
"-AudioStreamPlayer3D"

msgid "Animation tracks can only point to AnimationPlayer nodes."
msgstr "Animationsspår kan bara peka på AnimationPlayer-noder."

msgid "Not possible to add a new track without a root"
msgstr "Kan inte lägga till nytt spår utan en rot"

msgid "Invalid track for Bezier (no suitable sub-properties)"
msgstr "Felaktigt spår för Bezier (ej lämplig delegenskap)"

msgid "Add Bezier Track"
msgstr "Lägg till Bezier-spår"

msgid "Track path is invalid, so can't add a key."
msgstr "Spårsökvägen är ogiltig, kan inte lägga till nyckel."

msgid "Track is not of type Node3D, can't insert key"
msgstr "Spår är inte av typen Node3D, kan inte infoga nyckel"

msgid "Track is not of type MeshInstance3D, can't insert key"
msgstr "Spår är inte av typen MeshInstance3D, kan inte infoga nyckel"

msgid "Track path is invalid, so can't add a method key."
msgstr "Spårsökvägen är ogiltig, kan inte lägga till en metodnyckel."

msgid "Add Method Track Key"
msgstr "Lägg till metod-spårnyckel"

msgid "Method not found in object:"
msgstr "Metod hittades inte i objektet:"

msgid "Animation Move Keys"
msgstr "Animation förflytta nycklar"

msgid "Position"
msgstr "Position"

msgid "Rotation"
msgstr "Rotation"

msgid "Scale"
msgstr "Skala"

msgid "BlendShape"
msgstr "BlendShape"

msgid "Methods"
msgstr "Metoder"

msgid "Bezier"
msgstr "Bezier"

msgid "Audio"
msgstr "Ljud"

msgid "Clipboard is empty!"
msgstr "Urklipp är tomt!"

msgid "Paste Tracks"
msgstr "Klistra in spår"

msgid "Animation Scale Keys"
msgstr "Animation skala om nycklar"

msgid "Animation Set Start Offset"
msgstr "Animation ställ in start-förskjutning"

msgid "Animation Set End Offset"
msgstr "Animation ställ in slut-förskjutning"

msgid "Make Easing Keys"
msgstr "Skapa Easing-nycklar"

msgid "Animation Add RESET Keys"
msgstr "Animation lägg till ÅTERSTÄLL-nycklar"

msgid "Bake Animation as Linear Keys"
msgstr "Baka animation som linjära nycklar"

msgid ""
"This animation belongs to an imported scene, so changes to imported tracks "
"will not be saved.\n"
"\n"
"To modify this animation, navigate to the scene's Advanced Import settings "
"and select the animation.\n"
"Some options, including looping, are available here. To add custom tracks, "
"enable \"Save To File\" and\n"
"\"Keep Custom Tracks\"."
msgstr ""
"Animationen tillhör en importerad scen, ändringar i importerade spår sparas "
"inte.\n"
"\n"
"För att modifiera animationen, gå till scenens avancerade importinställningar "
"och välj animationen.\n"
"Några alternativ, såsom slingor, finns här. För att lägga till anpassade "
"spår, slå på \"Spara till fil\" och\n"
"\"Behåll anpassade spår\"."

msgid ""
"Some AnimationPlayerEditor's options are disabled since this is the dummy "
"AnimationPlayer for preview.\n"
"\n"
"The dummy player is forced active, non-deterministic and doesn't have the "
"root motion track. Furthermore, the original node is inactive temporary."
msgstr ""
"Några av AnimationPlayerEditor:ns inställningar är avaktiverade eftersom det "
"här är en dummy-AnimationPlayer för förhandsvisning.\n"
"\n"
"Dummyspelaren är forcerat aktiverad, ickedeterministisk och har inte root-"
"motion-spåret. Vidare är originalnoden tillfälligt avaktiverad."

msgid "AnimationPlayer is inactive. The playback will not be processed."
msgstr "AnimationPlayer är inaktiv. Uppspelningen kommer inte att behandlas."

msgid "Select an AnimationPlayer node to create and edit animations."
msgstr "Välj en AnimationPlayer-nod för att skapa och redigera animationer."

msgid "Imported Scene"
msgstr "Importerad scen"

msgid "Warning: Editing imported animation"
msgstr "Varning: Redigerar importerad animation"

msgid "Dummy Player"
msgstr "Dummyspelare"

msgid "Warning: Editing dummy AnimationPlayer"
msgstr "Varning: Redigerar dummy-AnimationPlayer"

msgid "Inactive Player"
msgstr "Inaktiv Player"

msgid "Warning: AnimationPlayer is inactive"
msgstr "Varning: AnimationPlayer är inaktiv"

msgid "Toggle between the bezier curve editor and track editor."
msgstr "Växla mellan bezierkurve-redigeraren och spår-redigeraren."

msgid "Only show tracks from nodes selected in tree."
msgstr "Visa bara spår från markerade noder i trädet."

msgid "Group tracks by node or display them as plain list."
msgstr "Gruppera spår efter nod eller visa dem som enkel lista."

msgid "Animation step value."
msgstr "Animations-stegvärde."

msgid "Seconds"
msgstr "Sekunder"

msgid "FPS"
msgstr "FPS"

msgid "Fit to panel"
msgstr "Passa till panel"

msgid "Edit"
msgstr "Redigera"

msgid "Animation properties."
msgstr "Animationsegenskaper."

msgid "Copy Tracks..."
msgstr "Kopiera spår..."

msgid "Scale Selection..."
msgstr "Skala om markering..."

msgid "Scale From Cursor..."
msgstr "Skala om från pekare..."

msgid "Set Start Offset (Audio)"
msgstr "Ställ in startförskjutning (ljud)"

msgid "Set End Offset (Audio)"
msgstr "Ställ in slutförskjutning (ljud)"

msgid "Make Easing Selection..."
msgstr "Gör easing-val…"

msgid "Duplicate Selected Keys"
msgstr "Duplicera markerade nycklar"

msgid "Cut Selected Keys"
msgstr "Klipp ut markerade nycklar"

msgid "Copy Selected Keys"
msgstr "Kopiera markerade nycklar"

msgid "Paste Keys"
msgstr "Klistra in nycklar"

msgid "Move First Selected Key to Cursor"
msgstr "Förflytta först markerade nyckel till pekaren"

msgid "Move Last Selected Key to Cursor"
msgstr "Förflytta senast markerade nyckel till pekaren"

msgid "Delete Selection"
msgstr "Radera markering"

msgid "Go to Next Step"
msgstr "Gå till nästa steg"

msgid "Go to Previous Step"
msgstr "Gå till föregående steg"

msgid "Apply Reset"
msgstr "Tillämpa återställning"

msgid "Bake Animation..."
msgstr "Baka animation..."

msgid "Optimize Animation (no undo)..."
msgstr "Optimera animation (kan ej ångras)…"

msgid "Clean-Up Animation (no undo)..."
msgstr "Städa upp animation (kan ej ångras)…"

msgid "Pick a node to animate:"
msgstr "Välj en nod att animera:"

msgid "Use Bezier Curves"
msgstr "Använd bezier-kurvor"

msgid "Create RESET Track(s)"
msgstr "Skapa ÅTERSTÄLL-spår"

msgid "Animation Optimizer"
msgstr "Animationsoptimerare"

msgid "Max Velocity Error:"
msgstr "Max hastighetsfel:"

msgid "Max Angular Error:"
msgstr "Max vinkelfel:"

msgid "Max Precision Error:"
msgstr "Max precisionsfel:"

msgid "Optimize"
msgstr "Optimera"

msgid "Trim keys placed in negative time"
msgstr "Beskär nycklar innan animationens början"

msgid "Trim keys placed exceed the animation length"
msgstr "Beskär nycklar som överskrider animationens längd"

msgid "Remove invalid keys"
msgstr "Ta bort ogiltiga nycklar"

msgid "Remove unresolved and empty tracks"
msgstr "Ta bort olösta och tomma spår"

msgid "Clean-up all animations"
msgstr "Städa upp i alla animationer"

msgid "Clean-Up Animation(s) (NO UNDO!)"
msgstr "Städa upp i animation(er) (kan ej ångras!)"

msgid "Clean-Up"
msgstr "Städa upp"

msgid "Scale Ratio:"
msgstr "Skalförhållande:"

msgid "Select Transition and Easing"
msgstr "Välj övergång och easing"

msgctxt "Transition Type"
msgid "Linear"
msgstr "Lineär"

msgctxt "Transition Type"
msgid "Sine"
msgstr "Sinus"

msgctxt "Transition Type"
msgid "Quint"
msgstr "Kvintär"

msgctxt "Transition Type"
msgid "Quart"
msgstr "Kvartär"

msgctxt "Transition Type"
msgid "Quad"
msgstr "Kvadrär"

msgctxt "Transition Type"
msgid "Expo"
msgstr "Expo"

msgctxt "Transition Type"
msgid "Elastic"
msgstr "Elastisk"

msgctxt "Transition Type"
msgid "Cubic"
msgstr "Kubisk"

msgctxt "Transition Type"
msgid "Circ"
msgstr "Cirkulär"

msgctxt "Transition Type"
msgid "Bounce"
msgstr "Studs"

msgctxt "Transition Type"
msgid "Back"
msgstr "Tillbaka"

msgctxt "Transition Type"
msgid "Spring"
msgstr "Fjädra"

msgctxt "Ease Type"
msgid "In"
msgstr "In"

msgctxt "Ease Type"
msgid "Out"
msgstr "Ut"

msgctxt "Ease Type"
msgid "InOut"
msgstr "InUt"

msgctxt "Ease Type"
msgid "OutIn"
msgstr "UtIn"

msgid "Transition Type:"
msgstr "Övergångstyp:"

msgid "Ease Type:"
msgstr "Utjämningstyp:"

msgid "FPS:"
msgstr "FPS:"

msgid "Animation Baker"
msgstr "Animationsbakare"

msgid "3D Pos/Rot/Scl Track:"
msgstr "3D-pos/rot/skala-spår:"

msgid "Value Track:"
msgstr "Värdesspår:"

msgid "Select Tracks to Copy"
msgstr "Markera spår att kopiera"

msgid "Select All/None"
msgstr "Markera allt/inget"

msgid "Animation Change Keyframe Time"
msgstr "Animation, ändra nyckelrute-tid"

msgid "Close"
msgstr "Stäng"

msgid "Error!"
msgstr "Fel!"

msgid "Add Audio Track Clip"
msgstr "Lägg till ljudspårklipp"

msgid "Change Audio Track Clip Start Offset"
msgstr "Ändra ljudspårklippets start-förskjutning"

msgid "Change Audio Track Clip End Offset"
msgstr "Ändra ljudspårklippets slut-förskjutning"

msgid "Go to Line"
msgstr "Gå till rad"

msgid "Line Number:"
msgstr "Radnummer:"

msgid "%d replaced."
msgstr "%d ersatt."

msgid "No match"
msgstr "Ingen träff"

msgid "%d match"
msgid_plural "%d matches"
msgstr[0] "%d träff"
msgstr[1] "%d träffar"

msgid "%d of %d match"
msgid_plural "%d of %d matches"
msgstr[0] "%d av %d träff"
msgstr[1] "%d av %d träffar"

msgid "Find"
msgstr "Sök"

msgid "Previous Match"
msgstr "Föregående träff"

msgid "Next Match"
msgstr "Nästa träff"

msgid "Match Case"
msgstr "Skiftlägeskänslig"

msgid "Whole Words"
msgstr "Hela ord"

msgid "Replace"
msgstr "Ersätt"

msgid "Replace All"
msgstr "Ersätt alla"

msgid "Selection Only"
msgstr "Endast markering"

msgid "Hide"
msgstr "Göm"

msgctxt "Indentation"
msgid "Spaces"
msgstr "Blanksteg"

msgctxt "Indentation"
msgid "Tabs"
msgstr "Indrag"

msgid "Toggle Scripts Panel"
msgstr "Växla skriptpanel på/av"

msgid "Zoom In"
msgstr "Zooma in"

msgid "Zoom Out"
msgstr "Zooma ut"

msgid "Reset Zoom"
msgstr "Återställ zoom"

msgid "Errors"
msgstr "Fel"

msgid "Warnings"
msgstr "Varningar"

msgid "Zoom factor"
msgstr "Zoomfaktor"

msgid "Line and column numbers."
msgstr "Rad- och kolumnnummer."

msgid "Indentation"
msgstr "Indrag"

msgid "Method in target node must be specified."
msgstr "Metod i målnod måste anges."

msgid "Method name must be a valid identifier."
msgstr "Metodnamn måste vara en giltig identifikator."

msgid ""
"Target method not found. Specify a valid method or attach a script to the "
"target node."
msgstr ""
"Målmetoden kunde inte hittas. Ange en giltig metod eller bifoga ett skript "
"till målnoden."

msgid "Attached Script"
msgstr "Bifogat skript"

msgid "%s: Callback code won't be generated, please add it manually."
msgstr "%s: Återanropskod genereras ej, lägg till den manuellt."

msgid "Connect to Node:"
msgstr "Anslut till nod:"

msgid "Connect to Script:"
msgstr "Anslut till skript:"

msgid "From Signal:"
msgstr "Från signal:"

msgid "Filter Nodes"
msgstr "Filtrera noder"

msgid "Go to Source"
msgstr "Gå till källa"

msgid "Scene does not contain any script."
msgstr "Scenen innehåller inga skript."

msgid "Select Method"
msgstr "Välj metod"

msgid "Filter Methods"
msgstr "Filtrera metoder"

msgid "No method found matching given filters."
msgstr "Ingen metod som matchar de givna filtren hittades."

msgid "Script Methods Only"
msgstr "Endast skriptmetoder"

msgid "Compatible Methods Only"
msgstr "Endast kompatibla metoder"

msgid "Remove"
msgstr "Ta bort"

msgid "Add Extra Call Argument:"
msgstr "Lägg till ytterligare anropsargument:"

msgid "Extra Call Arguments:"
msgstr "Ytterligare anropsargument:"

msgid "Allows to drop arguments sent by signal emitter."
msgstr "Tillåter att argument från signalsändaren släpps."

msgid "Unbind Signal Arguments:"
msgstr "Koppla bort signal-argument:"

msgid "Receiver Method:"
msgstr "Mottagarmetod:"

msgid "Advanced"
msgstr "Avancerad"

msgid "Deferred"
msgstr "Fördröjd"

msgid ""
"Defers the signal, storing it in a queue and only firing it at idle time."
msgstr ""
"Skjuter upp signalen och sparar den i en kö och avfyrar den endast under "
"vilotid."

msgid "One Shot"
msgstr "Ett skott"

msgid "Disconnects the signal after its first emission."
msgstr "Kopplar bort signalen efter dess första sändning."

msgid "Cannot connect signal"
msgstr "Kan inte koppla signal"

msgid "Connect"
msgstr "Koppla"

msgid "Connect '%s' to '%s'"
msgstr "Koppla ”%s” till ”%s”"

msgid "Disconnect '%s' from '%s'"
msgstr "Koppla bort ”%s” från ”%s”"

msgid "Disconnect all from signal: '%s'"
msgstr "Koppla bort alla från signalen: ”%s”"

msgid "Connect..."
msgstr "Koppla…"

msgid "Disconnect"
msgstr "Koppla bort"

msgid "Connect a Signal to a Method"
msgstr "Koppla en signal till en metod"

msgid "Edit Connection: '%s'"
msgstr "Redigera koppling: ”%s”"

msgid "Are you sure you want to remove all connections from the \"%s\" signal?"
msgstr "Vill du verkligen ta bort alla kopplingar från signalen ”%s”?"

msgid "Signals"
msgstr "Signaler"

msgid "Filter Signals"
msgstr "Filtrera signaler"

msgid "Are you sure you want to remove all connections from this signal?"
msgstr "Vill du verkligen ta bort alla kopplingar från den här signalen?"

msgid "Open Documentation"
msgstr "Öppna dokumentation"

msgid "Disconnect All"
msgstr "Koppla bort alla"

msgid "Copy Name"
msgstr "Kopiera namn"

msgid "Edit..."
msgstr "Redigera…"

msgid "Go to Method"
msgstr "Gå till metod"

msgid "Change Type of \"%s\""
msgstr "Ändra typ på ”%s”"

msgid "Change"
msgstr "Ändra"

msgid "Create New %s"
msgstr "Skapa ny %s"

msgid "No results for \"%s\"."
msgstr "Inga resultat för ”%s”."

msgid "This class is marked as deprecated."
msgstr "Den här klassen har markerats som utfasad."

msgid "This class is marked as experimental."
msgstr "Den här klassen har markerats som experimentell."

msgid "The selected class can't be instantiated."
msgstr "Den valda klassen kan inte instansieras."

msgid "Favorites:"
msgstr "Favoriter:"

msgid "Recent:"
msgstr "Senaste:"

msgid "(Un)favorite selected item."
msgstr "(Av)favoritmarkera valt objekt."

msgid "Search:"
msgstr "Sök:"

msgid "Matches:"
msgstr "Träffar:"

msgid "Description:"
msgstr "Beskrivning:"

msgid "Remote %s:"
msgstr "Fjärr- %s:"

msgid "Debugger"
msgstr "Avlusare"

msgid "Debug"
msgstr "Avlusa"

msgid "Save Branch as Scene"
msgstr "Spara gren som scen"

msgid "Copy Node Path"
msgstr "Kopiera nodsökväg"

msgid "Instance:"
msgstr "Instans:"

msgid ""
"This node has been instantiated from a PackedScene file:\n"
"%s\n"
"Click to open the original file in the Editor."
msgstr ""
"Den här noden instansierades från en PackedScene-fil:\n"
"%s\n"
"Tryck för att öppna originalfilen i redigeraren."

msgid "Toggle Visibility"
msgstr "Växla synlighet"

msgid "Clear"
msgstr "Rensa"

msgid "Updating assets on target device:"
msgstr "Uppdaterar assets på målenhet:"

msgid "Syncing headers"
msgstr "Synkar rubriker"

msgid "Getting remote file system"
msgstr "Hämtar fjärr-filsystem"

msgid "Decompressing remote file system"
msgstr "Dekomprimerar fjärr-filsystem"

msgid "Scanning for local changes"
msgstr "Söker efter lokala ändringar"

msgid "Sending list of changed files:"
msgstr "Skickar lista med ändrade filer:"

msgid "Sending file:"
msgstr "Skickar fil:"

msgid "ms"
msgstr "ms"

msgid "Monitors"
msgstr "Skärmar"

msgid "Monitor"
msgstr "Skärm"

msgid "Value"
msgstr "Värde"

msgid "Pick one or more items from the list to display the graph."
msgstr "Välj en eller flera objekt från listan för att visa diagrammet."

msgid "Stop"
msgstr "Stoppa"

msgid "Start"
msgstr "Starta"

msgid "Measure:"
msgstr "Mät:"

msgid "Frame Time (ms)"
msgstr "Bildrutetid (ms)"

msgid "Average Time (ms)"
msgstr "Snittid (ms)"

msgid "Frame %"
msgstr "Bildruta %"

msgid "Physics Frame %"
msgstr "Fysikbildruta %"

msgid "Inclusive"
msgstr "Inräknad"

msgid "Self"
msgstr "Egen"

msgid ""
"Inclusive: Includes time from other functions called by this function.\n"
"Use this to spot bottlenecks.\n"
"\n"
"Self: Only count the time spent in the function itself, not in other "
"functions called by that function.\n"
"Use this to find individual functions to optimize."
msgstr ""
"Inräknad: Räknar in tidsåtgång från andra funktioner som anropas av den här "
"funktionen.\n"
"Används för att upptäcka flaskhalsar.\n"
"\n"
"Egen: Räkna bara tiden som tillbringas i funktionen själv och inte i "
"funktioner som anropas av funktionen.\n"
"Används för att hitta individuella funktioner att optimera."

msgid "Display internal functions"
msgstr "Visa interna funktioner"

msgid "Frame #:"
msgstr "Bildrute-#:"

msgid "Name"
msgstr "Namn"

msgid "Time"
msgstr "Tid"

msgid "Calls"
msgstr "Anrop"

msgid "Fit to Frame"
msgstr "Passa in i ruta"

msgid "Linked"
msgstr "Länkad"

msgid "CPU"
msgstr "CPU"

msgid "GPU"
msgstr "GPU"

msgid "Execution resumed."
msgstr "Exekvering återupptagen."

msgid "Bytes:"
msgstr "Bytes:"

msgid "Warning:"
msgstr "Varning:"

msgid "Error:"
msgstr "Fel:"

msgid "%s Error"
msgstr "%s fel"

msgid "%s Error:"
msgstr "%s fel:"

msgid "%s Source"
msgstr "%s källa"

msgid "%s Source:"
msgstr "%s källa:"

msgid "Stack Trace"
msgstr "Stack Trace"

msgid "Stack Trace:"
msgstr "Stacktrace:"

msgid "Debug session started."
msgstr "Avlusnings-session påbörjad."

msgid "Debug session closed."
msgstr "Avlusnings-session avslutad."

msgid "Line %d"
msgstr "Rad %d"

msgid "Delete Breakpoint"
msgstr "Radera brytpunkt"

msgid "Delete All Breakpoints in:"
msgstr "Radera alla brytpunkter i:"

msgid "Delete All Breakpoints"
msgstr "Radera alla brytpunkter"

msgid "Copy Error"
msgstr "Kopiera fel"

msgid "Open C++ Source on GitHub"
msgstr "Öppna C++-källa på GitHub"

msgid "C++ Source"
msgstr "C++-källa"

msgid "Video RAM"
msgstr "Grafikminne"

msgid "Skip Breakpoints"
msgstr "Hoppa över brytpunkter"

msgid "Step Into"
msgstr "Stig in"

msgid "Step Over"
msgstr "Hoppa över"

msgid "Break"
msgstr "Bryt"

msgid "Continue"
msgstr "Fortsätt"

msgid "Thread:"
msgstr "Tråd:"

msgid "Stack Frames"
msgstr "Stack Frames"

msgid "Filter Stack Variables"
msgstr "Filtrera stack-variabler"

msgid "Breakpoints"
msgstr "Brytpunkter"

msgid "Expand All"
msgstr "Expandera alla"

msgid "Collapse All"
msgstr "Stäng alla"

msgid "Profiler"
msgstr "Profilerare"

msgid "Visual Profiler"
msgstr "Visuell profilerare"

msgid "List of Video Memory Usage by Resource:"
msgstr "Tabell över videominnesanvändning efter resurs:"

msgid "Total:"
msgstr "Totalt:"

msgid "Export list to a CSV file"
msgstr "Exportera tabell till CSV-fil"

msgid "Resource Path"
msgstr "Resurssökväg"

msgid "Type"
msgstr "Typ"

msgid "Format"
msgstr "Format"

msgid "Usage"
msgstr "Användning"

msgid "Misc"
msgstr "Diverse"

msgid "Clicked Control:"
msgstr "Nedtryckt kontroll:"

msgid "Clicked Control Type:"
msgstr "Nedtryck kontroll-typ:"

msgid "Live Edit Root:"
msgstr "Realtids Redigering Root:"

msgid "Set From Tree"
msgstr "Set From Tree"

msgid "Export measures as CSV"
msgstr "Exportera mätvärden som CSV"

msgid "Search Replacement For:"
msgstr "Sök ersättning för:"

msgid "Dependencies For:"
msgstr "Beroenden för:"

msgid ""
"Scene '%s' is currently being edited.\n"
"Changes will only take effect when reloaded."
msgstr ""
"Scenen ”%s” redigeras just nu.\n"
"Ändringar träder i kraft först vid omladdning."

msgid ""
"Resource '%s' is in use.\n"
"Changes will only take effect when reloaded."
msgstr ""
"Resursen ”%s” används just nu.\n"
"Ändringar träder i kraft först vid omladdning."

msgid "Dependencies"
msgstr "Beroenden"

msgid "Resource"
msgstr "Resurs"

msgid "Path"
msgstr "Sökväg"

msgid "Dependencies:"
msgstr "Beroenden:"

msgid "Fix Broken"
msgstr "Åtgärda trasiga"

msgid "Dependency Editor"
msgstr "Beroende-redigerare"

msgid "Search Replacement Resource:"
msgstr "Sök efter ersättningsresurs:"

msgid "Open Scene"
msgid_plural "Open Scenes"
msgstr[0] "Öppna scen"
msgstr[1] "Öppna scener"

msgid "Open"
msgstr "Öppna"

msgid "Owners of: %s (Total: %d)"
msgstr "Ägare av: %s (Totalt: %d)"

msgid "Localization remap"
msgstr "Lokaliserings-ersättning"

msgid "Localization remap for path '%s' and locale '%s'."
msgstr "Lokaliserings-ersättning för sökvägen ”%s” och språkzonen ”%s”."

msgid ""
"Remove the selected files from the project? (Cannot be undone.)\n"
"Depending on your filesystem configuration, the files will either be moved to "
"the system trash or deleted permanently."
msgstr ""
"Ta bort valda filer från projektet? (Kan inte ångras)\n"
"Beroende på filsystemskonfigurationen blir filerna antingen lagda i systemets "
"papperskorg eller permanent raderade."

msgid ""
"The files being removed are required by other resources in order for them to "
"work.\n"
"Remove them anyway? (Cannot be undone.)\n"
"Depending on your filesystem configuration, the files will either be moved to "
"the system trash or deleted permanently."
msgstr ""
"Filerna som tas bort behövs av andra resurser för att de ska fungera.\n"
"Ta bort dem ändå? (Kan inte ångras)\n"
"Beroende på filsystemskonfigurationen blir filerna antingen lagda i systemets "
"papperskorg eller permanent raderade."

msgid "Cannot remove:"
msgstr "Kan inte ta bort:"

msgid "Error loading:"
msgstr "Fel vid inläsning:"

msgid "Load failed due to missing dependencies:"
msgstr "Inläsning misslyckades p.g.a att beroenden saknas:"

msgid "Open Anyway"
msgstr "Öppna ändå"

msgid "Which action should be taken?"
msgstr "Vilken åtgärd ska tas?"

msgid "Fix Dependencies"
msgstr "Åtgärda beroenden"

msgid "Errors loading!"
msgstr "Fel vid inläsning!"

msgid "Permanently delete %d item(s)? (No undo!)"
msgstr "Radera %d objekt permanent? (Kan inte ångras)"

msgid "Show Dependencies"
msgstr "Visa beroenden"

msgid "Orphan Resource Explorer"
msgstr "Övergivna resurser-utforskare"

msgid "Owns"
msgstr "Äger"

msgid "Resources Without Explicit Ownership:"
msgstr "Resurser utan direkt ägare:"

msgid "Name cannot be empty."
msgstr "Namnet får inte vara tomt."

msgid "Folder name cannot be empty."
msgstr "Mappens namn får inte vara tomt."

msgid "Folder name contains invalid characters."
msgstr "Mappens namn innehåller ogiltiga tecken."

msgid "File name begins with a dot."
msgstr "Filnamnet börjar med punkt."

msgid "File with that name already exists."
msgstr "En fil med det namnet finns redan."

msgid "Folder with that name already exists."
msgstr "En mapp med det namnet finns redan."

msgid "Using slashes in folder names will create subfolders recursively."
msgstr "Snedstreck i mappnamn skapar rekursiva undermappar."

msgid "Folder name is valid."
msgstr "Mappnamnet är giltigt."

msgid "Double-click to open in browser."
msgstr "Dubbelklicka för att öppna i webbläsare."

msgid "Thanks from the Redot community!"
msgstr "Tack från Redot-gemenskapen!"

<<<<<<< HEAD
msgid "(unknown)"
msgstr "(okänd)"

msgid ""
"Git commit date: %s\n"
"Click to copy the version number."
msgstr ""
"Git commit datum: %s\n"
"Klicka för att kopiera versionsnummer."

msgid "Redot Engine contributors"
msgstr "Redot Engine bidragare"
=======
msgid "Godot Engine contributors"
msgstr "Godot Engine-bidragsgivare"
>>>>>>> ad9abe841d9bb47a397c5e1a314ced1c5abc1ccd

msgid "Project Founders"
msgstr "Projektgrundare"

msgid "Lead Developer"
msgstr "Utvecklingsledare"

msgctxt "Job Title"
msgid "Project Manager"
msgstr "Projektledare"

msgid "Developers"
msgstr "Utvecklare"

msgid "Authors"
msgstr "Författare"

msgid "Patrons"
msgstr "Patroner"

msgid "Platinum Sponsors"
msgstr "Platina-sponsorer"

msgid "Gold Sponsors"
msgstr "Guld-sponsorer"

msgid "Silver Sponsors"
msgstr "Silver-sponsorer"

msgid "Diamond Members"
msgstr "Diamant-medlemmar"

msgid "Titanium Members"
msgstr "Titan-medlemmar"

msgid "Platinum Members"
msgstr "Platina-medlemmar"

msgid "Gold Members"
msgstr "Guld-medlemmar"

msgid "Donors"
msgstr "Donatörer"

msgid "License"
msgstr "Licens"

msgid "Third-party Licenses"
msgstr "Tredje-partslicens"

msgid ""
"Redot Engine relies on a number of third-party free and open source "
"libraries, all compatible with the terms of its MIT license. The following is "
"an exhaustive list of all such third-party components with their respective "
"copyright statements and license terms."
msgstr ""
<<<<<<< HEAD
"Redot Engine förlitar sig på ett antal av tredje parts gratis och öppen "
"källkods-bibliotek, alla kompatibla med MIT-licensen. Följande är en "
"fullständig lista av alla sådana tredje parts komponenter med deras "
"respektive upphovsrätts uttalanden och licensvillkor."
=======
"Godot Engine förlitar sig på ett antal gratis och öppen källkod- tredje-parts "
"kodbibliotek. Alla dessa är kompatibla med Godot Engine:s MIT-licens. "
"Följande lista är en komplett förteckning över alla sådana tredje-"
"partskomponenter med deras respektive copyright-information och licensvillkor."
>>>>>>> ad9abe841d9bb47a397c5e1a314ced1c5abc1ccd

msgid "All Components"
msgstr "Alla komponenter"

msgid "Components"
msgstr "Komponenter"

msgid "Licenses"
msgstr "Licenser"

msgid "Error opening asset file for \"%s\" (not in ZIP format)."
msgstr "Fel när asset-filen för ”%s” skulle öppnas (inte i ZIP-format)."

msgid "%s (already exists)"
msgstr "%s (finns redan)"

msgid "%d file conflicts with your project and won't be installed"
msgid_plural "%d files conflict with your project and won't be installed"
msgstr[0] ""
"%d fil har en konflikt med ditt projekt och kommer inte att installeras"
msgstr[1] ""
"%d filer har en konflikt med ditt projekt och kommer inte att installeras"

msgid "This asset doesn't have a root directory, so it can't be ignored."
msgstr "Den här asset:en har ingen rotsökväg och kan därför inte ignoreras."

msgid "Ignore the root directory when extracting files."
msgstr "Ignorera rotsökväg när filer ska extraheras."

msgid "Select Install Folder"
msgstr "Välj installationsmapp"

msgid "Uncompressing Assets"
msgstr "Dekomprimerar assets"

msgid "The following files failed extraction from asset \"%s\":"
msgstr "Följande filer kunde inte extraheras från asset:en ”%s”:"

msgid "(and %s more files)"
msgstr "(och ytterligare %s filer)"

msgid "Asset \"%s\" installed successfully!"
msgstr "Asset:en ”%s” lyckades installeras!"

msgid "Success!"
msgstr "Klart!"

msgid "Asset:"
msgstr "Tillgång:"

msgid "Open the list of the asset contents and select which files to install."
msgstr ""
"Öppna listan med asset:ens innehåll och välj vilka filer som ska installeras."

msgid "Change Install Folder"
msgstr "Ändra installationsmapp"

msgid ""
"Change the folder where the contents of the asset are going to be installed."
msgstr "Ändra målmapp för installation av asset:ens innehåll."

msgid "Ignore asset root"
msgstr "Ignorera asset-rot"

msgid "No files conflict with your project"
msgstr "Inga filer i konflikt med ditt projekt"

msgid "Show contents of the asset and conflicting files."
msgstr "Visa asset-innehåll och filer i konflikt."

msgid "Contents of the asset:"
msgstr "Asset-innehåll:"

msgid "Installation preview:"
msgstr "Installationsförhandsvisning:"

msgid "Configure Asset Before Installing"
msgstr "Konfigurera asset innan installation"

msgid "Install"
msgstr "Installera"

msgid "Speakers"
msgstr "Högtalare"

msgid "Add Effect"
msgstr "Lägg till effekt"

msgid "Rename Audio Bus"
msgstr "Byt namn på ljudbuss"

msgid "Change Audio Bus Volume"
msgstr "Ändra ljudbuss-volym"

msgid "Toggle Audio Bus Solo"
msgstr "Växla ljudbuss-solo"

msgid "Toggle Audio Bus Mute"
msgstr "Växla ljudbuss-tystad"

msgid "Toggle Audio Bus Bypass Effects"
msgstr "Växla ljudbuss-bypass-effekter"

msgid "Select Audio Bus Send"
msgstr "Välj ljudbuss-sänd"

msgid "Add Audio Bus Effect"
msgstr "Lägg till ljudbuss-effekt"

msgid "Move Bus Effect"
msgstr "Ändra buss-effekt"

msgid "Delete Bus Effect"
msgstr "Radera buss-effekt"

msgid "Drag & drop to rearrange."
msgstr "Dra & släpp för att ordna om."

msgid "Solo"
msgstr "Solo"

msgid "Mute"
msgstr "Tystad"

msgid "Bypass"
msgstr "Förbigå"

msgid "Bus Options"
msgstr "Bussinställningar"

msgid "Duplicate Bus"
msgstr "Duplicera buss"

msgid "Delete Bus"
msgstr "Radera buss"

msgid "Reset Volume"
msgstr "Återställ ljudvolym"

msgid "Delete Effect"
msgstr "Radera effekt"

msgid "Toggle Audio Bottom Panel"
msgstr "Växla ljud-nederpanel"

msgid "Add Audio Bus"
msgstr "Lägg till ljudbuss"

msgid "Master bus can't be deleted!"
msgstr "Huvudbuss kan inte raderas!"

msgid "Delete Audio Bus"
msgstr "Radera ljudbuss"

msgid "Duplicate Audio Bus"
msgstr "Duplicera ljudbuss"

msgid "Reset Bus Volume"
msgstr "Återställ buss-ljudvolym"

msgid "Move Audio Bus"
msgstr "Flytta ljudbuss"

msgid "Save Audio Bus Layout As..."
msgstr "Spara ljudbusslayout som…"

msgid "Location for New Layout..."
msgstr "Plats för ny layout…"

msgid "Open Audio Bus Layout"
msgstr "Öppna ljudbuss-layout"

msgid "Error saving file: %s"
msgstr "Fel när filen skulle sparas: %s"

msgid "Layout:"
msgstr "Layout:"

msgid "Add Bus"
msgstr "Lägg till buss"

msgid "Add a new Audio Bus to this layout."
msgstr "Lägg till en ny ljudbuss till den här layouten."

msgid "Load"
msgstr "Läs in"

msgid "Load an existing Bus Layout."
msgstr "Läs in en befintlig buss-layout."

msgid "Save As"
msgstr "Spara som"

msgid "Save this Bus Layout to a file."
msgstr "Spara buss-layouten till en fil."

msgid "Load Default"
msgstr "Läs in standard"

msgid "Load the default Bus Layout."
msgstr "Läs in standard-buss-layout."

msgid "Create a new Bus Layout."
msgstr "Skapa ny buss-layout."

msgid "Audio Bus Layout"
msgstr "Ljudbuss-layout"

msgid "Invalid name."
msgstr "Ogiltigt namn."

msgid "Must not collide with an existing engine class name."
msgstr "Får inte krocka med namnet på en befintlig motor-klass."

msgid "Must not collide with an existing global script class name."
msgstr "Får inte krocka med namnet på en befintlig global skriptklass."

msgid "Must not collide with an existing built-in type name."
msgstr "Får inte krocka med namnet på en befintlig inbyggd typ."

msgid "Must not collide with an existing global constant name."
msgstr "Får inte krocka med namnet på en befintlig global konstant."

msgid "Keyword cannot be used as an Autoload name."
msgstr "Nyckelordet kan inte användas som ett Autoload-namn."

msgid "Autoload '%s' already exists!"
msgstr "Autoload ”%s” finns redan!"

msgid "Rename Autoload"
msgstr "Byt namn på Autoload"

msgid "Toggle Autoload Globals"
msgstr "Växla Autoload Globals"

msgid "Move Autoload"
msgstr "Flytta Autoload"

msgid "Remove Autoload"
msgstr "Radera Autoload"

msgid "Enable"
msgstr "Slå på"

msgid "Rearrange Autoloads"
msgstr "Arrangera om Autoloads"

msgid "Can't add Autoload:"
msgstr "Kan inte lägga till Autoload:"

msgid "%s is an invalid path. File does not exist."
msgstr "%s är en ogiltig sökväg. Filen finns inte."

msgid "%s is an invalid path. Not in resource path (res://)."
msgstr "%s är en ogiltig sökväg. Filen finns inte i resurssökvägen (res://)."

msgid "Add Autoload"
msgstr "Lägg till Autoload"

msgid "Path:"
msgstr "Sökväg:"

msgid "Set path or press \"%s\" to create a script."
msgstr "Ange sökväg eller tryck ”%s” för att skapa ett skript."

msgid "Node Name:"
msgstr "Nodnamn:"

msgid "Global Variable"
msgstr "Global variabel"

msgid "3D Engine"
msgstr "3D-motor"

msgid "2D Physics"
msgstr "2D-fysik"

msgid "3D Physics"
msgstr "3D-fysik"

msgid "Navigation"
msgstr "Navigering"

msgid "XR"
msgstr "XR"

msgid "RenderingDevice"
msgstr "RenderingDevice"

msgid "OpenGL"
msgstr "OpenGL"

msgid "Vulkan"
msgstr "Vulkan"

msgid "Text Server: Fallback"
msgstr "Textserver: Fallback"

msgid "Text Server: Advanced"
msgstr "Textserver: Advanced"

msgid "TTF, OTF, Type 1, WOFF1 Fonts"
msgstr "TTF-, OTF-, Type 1-, WOFF1-typsnitt"

msgid "WOFF2 Fonts"
msgstr "WOFF2-typsnitt"

msgid "SIL Graphite Fonts"
msgstr "SIL Graphite-typsnitt"

msgid "Multi-channel Signed Distance Field Font Rendering"
msgstr "Rendering av tecknade distansfält med flera kanaler för teckensnitt"

msgid "3D Nodes as well as RenderingServer access to 3D features."
msgstr "3D-noder och tillgång till 3D-funktioner för RenderingServer."

msgid "2D Physics nodes and PhysicsServer2D."
msgstr "2D-fysiknoder och PhysicsServer2D."

msgid "3D Physics nodes and PhysicsServer3D."
msgstr "3D-fysiknoder och PhysicsServer3D."

msgid "Navigation, both 2D and 3D."
msgstr "Navigering, både 2D och 3D."

msgid "XR (AR and VR)."
msgstr "XR (AR och VR)."

msgid ""
"RenderingDevice based rendering (if disabled, the OpenGL back-end is "
"required)."
msgstr "RenderingDevice-baserad rendering (om av krävs OpenGL-backend)."

msgid "OpenGL back-end (if disabled, the RenderingDevice back-end is required)."
msgstr "OpenGL-backend (om av krävs RenderingDevice-backend)."

msgid "Vulkan back-end of RenderingDevice."
msgstr "Vulkan back-end av RenderingDevice."

msgid ""
"Fallback implementation of Text Server\n"
"Supports basic text layouts."
msgstr ""
"Reservimplementation av Text Server\n"
"Stödjer grundläggande textlayouter."

msgid ""
"Text Server implementation powered by ICU and HarfBuzz libraries.\n"
"Supports complex text layouts, BiDi, and contextual OpenType font features."
msgstr ""
"Text Server-implementation driven av biblioteken ICU och HarfBuzz.\n"
"Stödjer komplexa textlayouter, BiDi och kontextuella OpenType-"
"typsnittsegenskaper."

msgid ""
"TrueType, OpenType, Type 1, and WOFF1 font format support using FreeType "
"library (if disabled, WOFF2 support is also disabled)."
msgstr ""
"TrueType-, OpenType-, Type 1- och WOFF1-typsnittsformat stödjer användandet "
"av FreeType-biblioteket (om av stängs även stöd för WOFF2 av)."

msgid "WOFF2 font format support using FreeType and Brotli libraries."
msgstr "Stöd för WOFF2-typsnittsformat genom FreeType- och Brotli-biblioteken."

msgid ""
"SIL Graphite smart font technology support (supported by Advanced Text Server "
"only)."
msgstr ""
"Stöd för SIL Graphite smart typsnittsteknologi (stöds endast av Advanced Text "
"Server)."

msgid ""
"Multi-channel signed distance field font rendering support using msdfgen "
"library (pre-rendered MSDF fonts can be used even if this option disabled)."
msgstr ""
"Renderingsstöd för MSDF-typsnitt (förrenderade MSDF-typsnitt kan användas "
"även om den här inställningen är av)."

msgid "General Features:"
msgstr "Allmänna egenskaper:"

msgid "Text Rendering and Font Options:"
msgstr "Textrendering och typsnittsalternativ:"

msgid "Reset the edited profile?"
msgstr "Återställ den redigerade profilen?"

msgid "File saving failed."
msgstr "Kunde inte spara fil."

msgid "Create a new profile?"
msgstr "Skapa en ny profil?"

msgid "This will scan all files in the current project to detect used classes."
msgstr ""
"Det här skannar alla filer i det aktuella projektet för att hitta använda "
"klasser."

msgid "Nodes and Classes:"
msgstr "Noder och klasser:"

msgid "File '%s' format is invalid, import aborted."
msgstr "Filen ”%s” är ogiltig, avbryter import."

msgid "Error saving profile to path: '%s'."
msgstr "Fel när profil skulle sparas till sökvägen: ”%s”."

msgid "New"
msgstr "Nytt"

msgid "Save"
msgstr "Spara"

msgid "Profile:"
msgstr "Profil:"

msgid "Reset to Defaults"
msgstr "Återställ till standardvärden"

msgid "Detect from Project"
msgstr "Hitta från projekt"

msgid "Actions:"
msgstr "Åtgärder:"

msgid "Configure Engine Compilation Profile:"
msgstr "Ställ in Motor-kompileringsprofil:"

msgid "Please Confirm:"
msgstr "Vänligen bekräfta:"

msgid "Engine Compilation Profile"
msgstr "Motor-kompileringsprofil"

msgid "Load Profile"
msgstr "Läs in profil"

msgid "Export Profile"
msgstr "Exportera profil"

msgid "Forced Classes on Detect:"
msgstr "Forcera klasser vid upptäckt:"

msgid "Edit Compilation Configuration Profile"
msgstr "Redigera kompileringskonfigurationsprofil"

msgid ""
"Failed to execute command \"%s\":\n"
"%s."
msgstr ""
"Kunde inte utföra kommandot ”%s”:\n"
"%s."

msgid "Filter Commands"
msgstr "Filtrera kommandon"

msgid "Paste Params"
msgstr "Klistra in parametrar"

msgid "Updating Scene"
msgstr "Uppdaterar scen"

msgid "Storing local changes..."
msgstr "Sparar lokala ändringar..."

msgid "Updating scene..."
msgstr "Uppdaterar scen..."

msgid "[empty]"
msgstr "[tom]"

msgid "[unsaved]"
msgstr "[osparad]"

<<<<<<< HEAD
msgid "%s - Redot Engine"
msgstr "%s - Redot Engine"
=======
msgid "Move this dock right one tab."
msgstr "Flytta den här fliken åt höger."

msgid "Move this dock left one tab."
msgstr "Flytta den här fliken åt vänster."
>>>>>>> ad9abe841d9bb47a397c5e1a314ced1c5abc1ccd

msgid "Dock Position"
msgstr "Flikposition"

msgid "Make Floating"
msgstr "Gör svävande"

msgid "Make this dock floating."
msgstr "Gör den här fliken svävande."

msgid "Move to Bottom"
msgstr "Flytta längst ned"

msgid "Move this dock to the bottom panel."
msgstr "Flytta den här fliken till panelen längst ned."

msgid "Close this dock."
msgstr "Stäng den här fliken."

msgid "3D Editor"
msgstr "3D-redigerare"

msgid "Script Editor"
msgstr "Skriptredigerare"

msgid "Asset Library"
msgstr "Asset-bibliotek"

msgid "Scene Tree Editing"
msgstr "Scenträdsredigering"

msgid "Node Dock"
msgstr "Nod-flik"

msgid "FileSystem Dock"
msgstr "Filsystem-flik"

msgid "Import Dock"
msgstr "Import-flik"

msgid "History Dock"
msgstr "Historik-flik"

msgid "Allows to view and edit 3D scenes."
msgstr "Tillåter 3D-scener att visas och redigeras."

msgid "Allows to edit scripts using the integrated script editor."
msgstr "Tillåter redigering av skript med den inbyggda skriptredigeraren."

msgid "Provides built-in access to the Asset Library."
msgstr "Inbyggd tillgång till Asset-biblioteket."

msgid "Allows editing the node hierarchy in the Scene dock."
msgstr "Tillåter redigering av nodhierarkin i scen-fliken."

msgid "Allows to browse the local file system via a dedicated dock."
msgstr "Tillåter bläddring i det lokala filsystemet via en dedikerad flik."

msgid ""
"Allows to configure import settings for individual assets. Requires the "
"FileSystem dock to function."
msgstr ""
"Tillåter inställning av importinställningar för individuella assets. Kräver "
"filsystem-fliken för att fungera."

msgid "Provides an overview of the editor's and each scene's undo history."
msgstr "Ger en översikt över redigerarens- och varje scens ångringshistorik."

msgid "(current)"
msgstr "(aktuell)"

msgid "(none)"
msgstr "(inget)"

msgid "Remove currently selected profile, '%s'? Cannot be undone."
msgstr "Ta bort vald profil, ”%s”? Åtgärden kan inte ångras."

msgid "Profile must be a valid filename and must not contain '.'"
msgstr "Profil måste vara ett giltigt filnamn och inte innehålla ”.”"

msgid "Profile with this name already exists."
msgstr "En profil med det namnet finns redan."

msgid "(Editor Disabled, Properties Disabled)"
msgstr "(Redigerare av, egenskaper av)"

msgid "(Properties Disabled)"
msgstr "(Egenskaper av)"

msgid "(Editor Disabled)"
msgstr "(Redigerare av)"

msgid "Class Options:"
msgstr "Klassalternativ:"

msgid "Enable Contextual Editor"
msgstr "Aktivera kontextuell redigerare"

msgid "Class Properties:"
msgstr "Klassegenskaper:"

msgid "Main Features:"
msgstr "Huvudfunktioner:"

msgid ""
"Profile '%s' already exists. Remove it first before importing, import aborted."
msgstr ""
"Profilen %s finns redan. Ta bort den innan import sker, import avbruten."

msgid "Reset to Default"
msgstr "Återställ förinställningar"

msgid "Current Profile:"
msgstr "Aktuell profil:"

msgid "Create Profile"
msgstr "Skapa profil"

msgid "Remove Profile"
msgstr "Ta bort profil"

msgid "Available Profiles:"
msgstr "Tillgängliga profiler:"

msgid "Make Current"
msgstr "Gör aktuell"

msgid "Import"
msgstr "Importera"

msgid "Export"
msgstr "Exportera"

msgid "Configure Selected Profile:"
msgstr "Konfigurera vald profil:"

msgid "Extra Options:"
msgstr "Extrainställningar:"

msgid "Create or import a profile to edit available classes and properties."
msgstr ""
"Skapa eller importera en profil för att redigera tillgängliga klasser och "
"egenskaper."

msgid "New profile name:"
msgstr "Nytt profilnamn:"

msgid "Redot Feature Profile"
msgstr "Redot funktions profil"

msgid "Import Profile(s)"
msgstr "Importera profil(er)"

msgid "Manage Editor Feature Profiles"
msgstr "Hantera redigerar-funktionsprofil"

msgid "Some extensions need the editor to restart to take effect."
msgstr "Några tillägg kräver omstart av redigeraren för att träda i kraft."

msgid "Restart"
msgstr "Starta om"

msgid "Save & Restart"
msgstr "Spara & starta om"

msgid "ScanSources"
msgstr "Scan-källor"

msgid ""
"There are multiple importers for different types pointing to file %s, import "
"aborted"
msgstr ""
"Det finns flera importörer för olika typer som pekar på filen %s, import "
"avbruten"

msgid "(Re)Importing Assets"
msgstr "(Om)importerar assets"

msgid "Import resources of type: %s"
msgstr "Importerar resurser av typen: %s"

msgid "This method supports a variable number of arguments."
msgstr "Den här metoden stödjer ett variabelt antal argument."

msgid ""
"This method is called by the engine.\n"
"It can be overridden to customize built-in behavior."
msgstr ""
"Denna metod anropas av motorn.\n"
"Den kan överskrida för att skräddarsy inbyggt beteende."

msgid ""
"This method has no side effects.\n"
"It does not modify the object in any way."
msgstr ""
"Den här metoden har inga bieffekter.\n"
"Den modifierar inte objektet på något sätt."

msgid ""
"This method does not need an instance to be called.\n"
"It can be called directly using the class name."
msgstr ""
"Den här metoden behöver ingen instans för att anropas.\n"
"Den kan anropas direkt via klassnamnet."

msgid "No return value."
msgstr "Inget returvärde."

msgid "This value is an integer composed as a bitmask of the following flags."
msgstr ""
"Det här värdet är ett heltal sammansatt som en bitmask av följande flaggor."

msgid "Deprecated"
msgstr "Utfasad"

msgid "Experimental"
msgstr "Experimentell"

msgid "Deprecated:"
msgstr "Utfasad:"

msgid "Experimental:"
msgstr "Experimentell:"

msgid "Constructors"
msgstr "Konstruerare"

msgid "Operators"
msgstr "Operatörer"

msgid "Method Descriptions"
msgstr "Metodbeskrivningar"

msgid "Constructor Descriptions"
msgstr "Konstruktorsbeskrivningar"

msgid "Operator Descriptions"
msgstr "Operatörsbeskrivningar"

msgid "This method may be changed or removed in future versions."
msgstr ""
"Den här metoden kan komma att ändras eller tas bort i kommande versioner."

msgid "This constructor may be changed or removed in future versions."
msgstr ""
"Den här konstruktorn kan komma att ändras eller tas bort i kommande versioner."

msgid "This operator may be changed or removed in future versions."
msgstr ""
"Den här operatören kan komma att ändras eller tas bort i kommande versioner."

msgid "Error codes returned:"
msgstr "Returnerade felkoder:"

msgid "There is currently no description for this method."
msgstr "Metoden har ingen beskrivning än."

msgid "There is currently no description for this constructor."
msgstr "Konstruktorn har ingen beskrivning än."

msgid "There is currently no description for this operator."
msgstr "Operatören har ingen beskrivning än."

msgid ""
"There is currently no description for this method. Please help us by "
"[color=$color][url=$url]contributing one[/url][/color]!"
msgstr ""
"Metoden har ingen beskrivning än. Hjälp oss gärna genom att [color=$color]"
"[url=$url]bidra med en[/url][/color]!"

msgid ""
"There is currently no description for this constructor. Please help us by "
"[color=$color][url=$url]contributing one[/url][/color]!"
msgstr ""
"Konstruktorn har ingen beskrivning än. Hjälp oss gärna genom att "
"[color=$color][url=$url]bidra med en[/url][/color]!"

msgid ""
"There is currently no description for this operator. Please help us by "
"[color=$color][url=$url]contributing one[/url][/color]!"
msgstr ""
"Operatören har ingen beskrivning än. Hjälp oss gärna genom att [color=$color]"
"[url=$url]bidra med en[/url][/color]!"

msgid "Top"
msgstr "Topp"

msgid "Class:"
msgstr "Klass:"

msgid "This class may be changed or removed in future versions."
msgstr ""
"Den här klassen kan komma att ändras eller tas bort i kommande versioner."

msgid "Inherits:"
msgstr "Ärver:"

msgid "Inherited by:"
msgstr "Ärvs av:"

msgid "Description"
msgstr "Beskrivning"

msgid "There is currently no description for this class."
msgstr "Klassen har ingen beskrivning än."

msgid ""
"There is currently no description for this class. Please help us by "
"[color=$color][url=$url]contributing one[/url][/color]!"
msgstr ""
"Klassen har ingen beskrivning än. Hjälp oss gärna genom att [color=$color]"
"[url=$url]bidra med en[/url][/color]!"

msgid "Note:"
msgstr "Obs:"

msgid ""
"There are notable differences when using this API with C#. See [url=%s]C# API "
"differences to GDScript[/url] for more information."
msgstr ""
"Det finns märkbara skillnader när det här API:et används med C#. Se "
"[url=%s]C# API differences to GDScript[/url] för ytterligare information."

msgid "Online Tutorials"
msgstr "Online-tutorials"

msgid "Properties"
msgstr "Egenskaper"

msgid "overrides %s:"
msgstr "överskrider %s:"

msgid "default:"
msgstr "standard:"

msgid "property:"
msgstr "egenskap:"

msgid "Theme Properties"
msgstr "Tema-egenskaper"

msgid "Colors"
msgstr "Färger"

msgid "Constants"
msgstr "Konstanter"

msgid "Fonts"
msgstr "Typsnitt"

msgid "Font Sizes"
msgstr "Typsnittsstorlekar"

msgid "Icons"
msgstr "Ikoner"

msgid "Styles"
msgstr "Stilar"

msgid "There is currently no description for this theme property."
msgstr "Den här temaegenskapen har ingen beskrivning än."

msgid ""
"There is currently no description for this theme property. Please help us by "
"[color=$color][url=$url]contributing one[/url][/color]!"
msgstr ""
"Den här temaegenskapen har ingen beskrivning än. Hjälp oss gärna genom att "
"[color=$color][url=$url]bidra med en[/url][/color]!"

msgid "This signal may be changed or removed in future versions."
msgstr ""
"Den här signalen kan komma att ändras eller tas bort i kommande versioner."

msgid "There is currently no description for this signal."
msgstr "Den här signalen har ingen beskrivning än."

msgid ""
"There is currently no description for this signal. Please help us by "
"[color=$color][url=$url]contributing one[/url][/color]!"
msgstr ""
"Den här signalen har ingen beskrivning än. Hjälp oss gärna genom att "
"[color=$color][url=$url]bidra med en[/url][/color]!"

msgid "Enumerations"
msgstr "Uppräkningar"

msgid "This enumeration may be changed or removed in future versions."
msgstr ""
"Den här uppräkningen kan komma att ändras eller tas bort i kommande versioner."

msgid "This constant may be changed or removed in future versions."
msgstr ""
"Den här konstanten kan komma att ändras eller tas bort i kommande versioner."

msgid "Annotations"
msgstr "Anteckningar"

msgid "There is currently no description for this annotation."
msgstr "Den här anteckningen har ingen beskrivning än."

msgid ""
"There is currently no description for this annotation. Please help us by "
"[color=$color][url=$url]contributing one[/url][/color]!"
msgstr ""
"Den här anteckningen har ingen beskrivning än. Hjälp oss gärna genom att "
"[color=$color][url=$url]bidra med en[/url][/color]!"

msgid "Property Descriptions"
msgstr "Egenskapsbeskrivningar"

msgid "(value)"
msgstr "(värde)"

msgid "This property may be changed or removed in future versions."
msgstr ""
"Den här egenskapen kan komma att ändras eller tas bort i kommande versioner."

msgid "There is currently no description for this property."
msgstr "Den här egenskapen har ingen beskrivning än."

msgid ""
"There is currently no description for this property. Please help us by "
"[color=$color][url=$url]contributing one[/url][/color]!"
msgstr ""
"Den här egenskapen har ingen beskrivning än. Hjälp oss gärna genom att "
"[color=$color][url=$url]bidra med en[/url][/color]!"

msgid ""
"[b]Note:[/b] The returned array is [i]copied[/i] and any changes to it will "
"not update the original property value. See [%s] for more details."
msgstr ""
"[b]Obs![/b] Den returnerade listan [i]kopieras[/i] och vidare ändringar "
"återspeglas inte i ursprungsvärdet. Se [%s] för fler detaljer."

msgid "Editor"
msgstr "Redigerare"

msgid "Click to copy."
msgstr "Tryck för att kopiera."

msgid "No description available."
msgstr "Ingen beskrivning tillgänglig."

msgid "Show in FileSystem"
msgstr "Visa i filsystem"

msgid "Open in File Manager"
msgstr "Öppna i filhanterare"

msgid "Class"
msgstr "Klass"

msgid "Constant"
msgstr "Konstant"

msgid "Property"
msgstr "Egenskap"

msgid "This property can only be set in the Inspector."
msgstr "Den här egenskapen kan bara ställas in i Granskaren."

msgid "Theme Property"
msgstr "Temaegenskap"

msgid "Method"
msgstr "Metod"

msgid "Signal"
msgstr "Signal"

msgid "Annotation"
msgstr "Anteckning"

msgid "File"
msgstr "Arkiv"

msgid "%d match."
msgstr "%d träff."

msgid "%d matches."
msgstr "%d träffar."

msgid "Constructor"
msgstr "Konstruktor"

msgid "Operator"
msgstr "Operatör"

msgid "Search Help"
msgstr "Sök i hjälp"

msgid "Case Sensitive"
msgstr "Skiftlägeskänslig"

msgid "Show Hierarchy"
msgstr "Visa hierarki"

msgid "Display All"
msgstr "Visa alla"

msgid "Classes Only"
msgstr "Endast klasser"

msgid "Constructors Only"
msgstr "Endast konstruktörer"

msgid "Methods Only"
msgstr "Endast metoder"

msgid "Operators Only"
msgstr "Endast operatörer"

msgid "Signals Only"
msgstr "Endast signaler"

msgid "Annotations Only"
msgstr "Endast anteckningar"

msgid "Constants Only"
msgstr "Endast konstanter"

msgid "Properties Only"
msgstr "Endast egenskaper"

msgid "Theme Properties Only"
msgstr "Endast temaegenskaper"

msgid "Member Type"
msgstr "Medlemstyp"

msgid "Keywords"
msgstr "Nyckelord"

msgid "This member is marked as deprecated."
msgstr "Den här medlemmen har markerats som utfasad."

msgid "This member is marked as experimental."
msgstr "Den här medlemmen har markerats som experimentell."

msgid "Pin Value"
msgstr "Fäst värde"

msgid "Pin Value [Disabled because '%s' is editor-only]"
msgstr "Fäst värde [Inaktiverad då '%s' är redigerare]"

msgid "Pinning a value forces it to be saved even if it's equal to the default."
msgstr ""
"Att fästa ett värde tvångssparar det även om det motsvarar standardvärdet."

msgid "(%d change)"
msgid_plural "(%d changes)"
msgstr[0] "(%d ändring)"
msgstr[1] "(%d ändringar)"

msgid "Add element to property array with prefix %s."
msgstr "Lägg till element i egenskapslista med prefixet %s."

msgid "Remove element %d from property array with prefix %s."
msgstr "Ta bort element %d från egenskapslista med prefixet %s."

msgid "Move element %d to position %d in property array with prefix %s."
msgstr "Flytta element %d till position %d i egenskapslista med prefixet %s."

msgid "Clear Property Array with Prefix %s"
msgstr "Rensa egenskapslista med prefixet %s"

msgid "Resize Property Array with Prefix %s"
msgstr "Storleksändra egenskapslista med prefixet %s"

msgid "Element %d: %s%d*"
msgstr "Element %d: %s%d*"

msgid "Move Up"
msgstr "Flytta upp"

msgid "Move Down"
msgstr "Flytta ned"

msgid "Insert New Before"
msgstr "Infoga nytt före"

msgid "Insert New After"
msgstr "Infoga nytt efter"

msgid "Clear Array"
msgstr "Rensa lista"

msgid "Resize Array..."
msgstr "Ändra listans storlek…"

msgid "Add Element"
msgstr "Lägg till element"

msgid "Resize Array"
msgstr "Ändra storlek på lista"

msgid "New Size:"
msgstr "Ny storlek:"

msgid "Element %s"
msgstr "Element %s"

msgid "Add Metadata"
msgstr "Lägg till metadata"

msgid "Set %s"
msgstr "Ställ in %s"

msgid "Set Multiple: %s"
msgstr "Ställ in flera: %s"

msgid "Remove metadata %s"
msgstr "Ta bort metadata %s"

msgid "Pinned %s"
msgstr "Nålade fast %s"

msgid "Unpinned %s"
msgstr "Lossade %s"

msgid "Add metadata %s"
msgstr "Lade till metadatan %s"

msgid "Favorites"
msgstr "Favoriter"

msgid "Copy Value"
msgstr "Kopiera värde"

msgid "Paste Value"
msgstr "Klistra in värde"

msgid "Copy Property Path"
msgstr "Kopiera egenskapssökväg"

msgid "Creating Mesh Previews"
msgstr "Skapar mesh-förhandsvisning"

msgid "Thumbnail..."
msgstr "Miniatyrbild…"

msgid "Select existing layout:"
msgstr "Välj befintlig layout:"

msgid "Or enter new layout name"
msgstr "Eller ange nytt layoutnamn"

msgid "Changed Locale Language Filter"
msgstr "Ändrade Språkzon-språkfilter"

msgid "Changed Locale Script Filter"
msgstr "Ändrade Språkzon-skriptfilter"

msgid "Changed Locale Country Filter"
msgstr "Ändrade Språkzon-landsfilter"

msgid "Changed Locale Filter Mode"
msgstr "Ändrade Språkzon-filterläge"

msgid "[Default]"
msgstr "[Standard]"

msgid "Select a Locale"
msgstr "Välj en språkzon"

msgid "Show All Locales"
msgstr "Visa alla språkzoner"

msgid "Show Selected Locales Only"
msgstr "Visa endast valda språkzoner"

msgid "Edit Filters"
msgstr "Redigera filter"

msgid "Language:"
msgstr "Språk:"

msgctxt "Locale"
msgid "Script:"
msgstr "Skriftsystem:"

msgid "Country:"
msgstr "Land:"

msgid "Language"
msgstr "Språk"

msgctxt "Locale"
msgid "Script"
msgstr "Skriftsystem"

msgid "Country"
msgstr "Land"

msgid "Variant"
msgstr "Variant"

msgid "Filter Messages"
msgstr "Filtrera meddelanden"

msgid "Clear Output"
msgstr "Rensa utmatning"

msgid "Copy Selection"
msgstr "Kopiera markering"

msgid ""
"Collapse duplicate messages into one log entry. Shows number of occurrences."
msgstr ""
"Slå ihop duplicerade meddelanden till en loggpost. Visar antal förekomster."

msgid "Focus Search/Filter Bar"
msgstr "Fokusera sök-/filterfältet"

msgid "Toggle visibility of standard output messages."
msgstr "Växla synlighet av standard-utmatningsmeddelanden."

msgid "Toggle visibility of errors."
msgstr "Växla synlighet av fel."

msgid "Toggle visibility of warnings."
msgstr "Växla synlighet av varningar."

msgid "Toggle visibility of editor messages."
msgstr "Växla synlighet av redigerarmeddelanden."

msgid "Native Shader Source Inspector"
msgstr "Native Shader-källgranskare"

msgid "Unnamed Project"
msgstr "Namnlöst projekt"

msgid ""
"Spins when the editor window redraws.\n"
"Update Continuously is enabled, which can increase power usage. Click to "
"disable it."
msgstr ""
"Snurrar när redigerarfönstret ritas om.\n"
"Uppdatera Kontinuerligt är påslaget, vilket kan öka strömförbrukningen. Tryck "
"för att stänga av det."

msgid "Spins when the editor window redraws."
msgstr "Snurrar när redigerarfönstret ritas om."

msgid "Imported resources can't be saved."
msgstr "Importerade resurser kan inte sparas."

msgid "OK"
msgstr "OK"

msgid "Error saving resource!"
msgstr "Fel när resursen skulle sparas!"

msgid ""
"This resource can't be saved because it does not belong to the edited scene. "
"Make it unique first."
msgstr ""
"Den här resursen kan inte sparas då den inte tillhör scenen som redigeras. "
"Gör den unik först."

msgid ""
"This resource can't be saved because it was imported from another file. Make "
"it unique first."
msgstr ""
"Den här resursen kan inte sparas då den importerades från en annan fil. Gör "
"den unik först."

msgid "Save Resource As..."
msgstr "Spara resurs som…"

msgid "Can't open file for writing:"
msgstr "Kan inte öppna fil för att skriva:"

msgid "Requested file format unknown:"
msgstr "Begärt filformat är okänt:"

msgid "Error while saving."
msgstr "Fel vid sparande."

msgid "Can't open file '%s'. The file could have been moved or deleted."
msgstr "Kan inte öppna filen \"%s\". Filen kan ha flyttats eller tagits bort."

msgid "Error while parsing file '%s'."
msgstr "Fel när filen \"%s\" analyserades."

msgid "Scene file '%s' appears to be invalid/corrupt."
msgstr "Scenfilen \"%s\" verkar vara ogiltig/korrupt."

msgid "Missing file '%s' or one of its dependencies."
msgstr "Saknar filen \"%s\" eller någon av dess beroenden."

msgid ""
"File '%s' is saved in a format that is newer than the formats supported by "
"this version of Redot, so it can't be opened."
msgstr ""
<<<<<<< HEAD
"Filen \"%s\" har sparats i ett nyare format än vad som stöds i denna version "
"av Redot och kan därför inte öppnas."
=======
"Filen \"%s\" är sparad i ett format av en nyare version än den här Godot-"
"versionen stödjer och kan därför inte öppnas."

msgid "Error while loading file '%s'."
msgstr "Fel när filen \"%s\" lästes in."
>>>>>>> ad9abe841d9bb47a397c5e1a314ced1c5abc1ccd

msgid "Saving Scene"
msgstr "Spara scen"

msgid "Analyzing"
msgstr "Analyserar"

msgid "Creating Thumbnail"
msgstr "Skapar miniatyrbild"

msgid "This operation can't be done without a tree root."
msgstr "Den här åtgärden kan inte utföras utan en träd-rot."

msgid ""
"This scene can't be saved because there is a cyclic instance inclusion.\n"
"Please resolve it and then attempt to save again."
msgstr ""
"Den här scenen kan inte sparas eftersom det finns en rekursiv "
"instansinkludering.\n"
"Vänligen lös det och försök spara igen."

msgid ""
"Couldn't save scene. Likely dependencies (instances or inheritance) couldn't "
"be satisfied."
msgstr ""
"Kunde inte spara scen. Troligtvis kunde inte beroenden (instanser eller arv) "
"uppfyllas."

msgid "Save scene before running..."
msgstr "Spara scenen innan den körs…"

msgid "Could not save one or more scenes!"
msgstr "Kunde inte spara en eller flera scener!"

msgid "Save All Scenes"
msgstr "Spara alla scener"

msgid "Can't overwrite scene that is still open!"
msgstr "Kan inte skriva över scen som fortfarande är öppen!"

msgid "Merge With Existing"
msgstr "Slå ihop med befintlig"

msgid "Apply MeshInstance Transforms"
msgstr "Tillämpa MeshInstance-transformationer"

msgid "Can't load MeshLibrary for merging!"
msgstr "Kan inte läsa in MeshLibrary för sammanslagning!"

msgid "Error saving MeshLibrary!"
msgstr "Fel när MeshLibrary skulle sparas!"

msgid ""
"An error occurred while trying to save the editor layout.\n"
"Make sure the editor's user data path is writable."
msgstr ""
"Ett fel uppstod när redigerarlayoten skulle sparas.\n"
"Kontrollera att redigerarrens user data-sökväg är skrivbar."

msgid ""
"Default editor layout overridden.\n"
"To restore the Default layout to its base settings, use the Delete Layout "
"option and delete the Default layout."
msgstr ""
"Redigerarens standardlayout överskriven.\n"
"För att återställa standardlayouten till grundinställningarna, använd Ta bort "
"layout-alternativet och ta bort standardlayouten."

msgid "Layout name not found!"
msgstr "Layoutnamn hittades inte!"

msgid "Restored the Default layout to its base settings."
msgstr "Återställde standardlayouten till dess grundinställningar."

msgid "This object is marked as read-only, so it's not editable."
msgstr "Objektet är markerat endast-läs och kan därför inte redigeras."

msgid ""
"This resource belongs to a scene that was imported, so it's not editable.\n"
"Please read the documentation relevant to importing scenes to better "
"understand this workflow."
msgstr ""
"Resursen tillhör en scen som har importerats och kan därför inte redigeras.\n"
"Vänligen läs dokumentationen angående scenimporter för att få en bättre "
"förståelse av det här arbetsflödet."

msgid ""
"This resource belongs to a scene that was instantiated or inherited.\n"
"Changes to it must be made inside the original scene."
msgstr ""
"Resursen tillhör en scen som instanserats eller ärvts.\n"
"Ändringar måste göras i originalscenen."

msgid ""
"This resource was imported, so it's not editable. Change its settings in the "
"import panel and then re-import."
msgstr ""
"Resursen är importerad och kan därför inte redigeras. Ändra dess "
"inställningar i importpanelen och importera igen."

msgid ""
"This scene was imported, so changes to it won't be kept.\n"
"Instantiating or inheriting it will allow you to make changes to it.\n"
"Please read the documentation relevant to importing scenes to better "
"understand this workflow."
msgstr ""
"Scenen är importerad och ändringar sparas därför inte.\n"
"Instansiera eller ärv den för att kunna göra ändringar.\n"
"Vänligen läs dokumentationen angående scenimporter för att få en bättre "
"förståelse av det här arbetsflödet."

msgid "Changes may be lost!"
msgstr "Ändringar kan förloras!"

msgid "This object is read-only."
msgstr "Objektet är endast-läs."

msgid "Open Base Scene"
msgstr "Öppna grundscen"

msgid "%s no longer exists! Please specify a new save location."
msgstr "%s finns inte längre! Ange en ny spar-plats."

msgid ""
"The current scene has no root node, but %d modified external resource(s) and/"
"or plugin data were saved anyway."
msgstr ""
"Den aktuella scenen har ingen rot-nod men %d modifierad(e) resurs(er) och/"
"eller plugin sparades ändå."

msgid ""
"A root node is required to save the scene. You can add a root node using the "
"Scene tree dock."
msgstr ""
"En rot-nod krävs för att kunna spara scenen. Du kan lägga till en rot-nod via "
"scenträds-fliken."

msgid "Save Scene As..."
msgstr "Spara scen som…"

msgid "Can't undo while mouse buttons are pressed."
msgstr "Kan inte ångra medan musknappar är nedtryckta."

msgid "Nothing to undo."
msgstr "Inget att ångra."

msgid "Global Undo: %s"
msgstr "Global-ångra: %s"

msgid "Remote Undo: %s"
msgstr "Fjärr-ångra: %s"

msgid "Scene Undo: %s"
msgstr "Scen-ångra: %s"

msgid "Can't redo while mouse buttons are pressed."
msgstr "Kan inte göra om medan musknappar är nedtryckta."

msgid "Nothing to redo."
msgstr "Inget att göra om."

msgid "Global Redo: %s"
msgstr "Global-gör om: %s"

msgid "Remote Redo: %s"
msgstr "Fjärr-gör om: %s"

msgid "Scene Redo: %s"
msgstr "Scen-gör om: %s"

msgid "Can't reload a scene that was never saved."
msgstr "Kan inte ladda om en scen som aldrig har sparats."

msgid "Reload Saved Scene"
msgstr "Ladda om sparad scen"

msgid ""
"The current scene has unsaved changes.\n"
"Reload the saved scene anyway? This action cannot be undone."
msgstr ""
"Den aktuella scenen har osparade ändringar.\n"
"Ladda om den sparade scenen ändå? Åtgärden kan inte ångras."

msgid "Save & Reload"
msgstr "Spara & ladda om"

msgid "Save modified resources before reloading?"
msgstr "Spara modifierade resurser innan omladdning?"

msgid "Save & Quit"
msgstr "Spara & stäng"

msgid "Save modified resources before closing?"
msgstr "Spara modifierade resurser innan stängning?"

msgid "Save changes to the following scene(s) before reloading?"
msgstr "Spara ändringar i följande scen(er) innan omladdning?"

msgid "Save changes to the following scene(s) before quitting?"
msgstr "Spara ändringar i följande scen(er) innan stängning?"

msgid "Save changes to the following scene(s) before opening Project Manager?"
msgstr "Spara ändringar i följande scen(er) innan Projekthanteraren öppnas?"

msgid ""
"This option is deprecated. Situations where refresh must be forced are now "
"considered a bug. Please report."
msgstr ""
"Det här alternativet är utfasat. Situationer då uppdateringar måste forceras "
"anses nu vara felaktigt beteende. Vänligen rapportera."

msgid "Pick a Main Scene"
msgstr "Välj en huvud-scen"

msgid "This operation can't be done without a scene."
msgstr "Den här åtgärden kan inte utföras utan en scen."

msgid "Export Mesh Library"
msgstr "Exportera mest-bibliotek"

msgid "Unable to enable addon plugin at: '%s' parsing of config failed."
msgstr ""
"Kunde inte aktivera tilläggsplugin vid: \"%s\" analys av konfiguration "
"misslyckades."

msgid "Unable to find script field for addon plugin at: '%s'."
msgstr "Kunde inte hitta skript-fältet för tilläggspluginet vid: \"%s\"."

msgid "Unable to load addon script from path: '%s'."
msgstr "Kunde inte läsa in tillägsskriptet från sökvägen: \"%s\"."

msgid ""
"Unable to load addon script from path: '%s'. This might be due to a code "
"error in that script.\n"
"Disabling the addon at '%s' to prevent further errors."
msgstr ""
"Kunde inte läsa in tillägsskriptet från sökvägen: \"%s\". Det kan bero på ett "
"kodfel i skriptet.\n"
"Avaktivera tillägget vid \"%s\" för att undvika ytterligare fel."

msgid ""
"Unable to load addon script from path: '%s'. Base type is not 'EditorPlugin'."
msgstr ""
"Kunde inte läsa in tillägsskriptet från sökvägen: \"%s\". Grundtypen är inte "
"\"EditorPlugin\"."

msgid "Unable to load addon script from path: '%s'. Script is not in tool mode."
msgstr ""
"Kunde inte läsa in tillägsskriptet från sökvägen: \"%s\". Skriptet är inte i "
"verktygsläge."

msgid ""
"Scene '%s' was automatically imported, so it can't be modified.\n"
"To make changes to it, a new inherited scene can be created."
msgstr ""
"Scenen \"%s\" importerades automatiskt och kan därför inte modifieras.\n"
"För att göra ändringar kan en ny, ärvd scen skapas."

msgid ""
"Error loading scene, it must be inside the project path. Use 'Import' to open "
"the scene, then save it inside the project path."
msgstr ""
"Fel när scenen lästes in, den måste finnas i projektsökvägen. Använd "
"\"Importera\" för att öppna scenen och spara den sedan i projektsökvägen."

msgid "Scene '%s' has broken dependencies:"
msgstr "Scenen \"%s\" har trasiga beroenden:"

msgid ""
"Multi-window support is not available because the `--single-window` command "
"line argument was used to start the editor."
msgstr ""
"Stöd för flera fönster är inte tillgängligt då \"—single-window\" angavs som "
"kommandoradsargument när redigeraren startades."

msgid ""
"Multi-window support is not available because the current platform doesn't "
"support multiple windows."
msgstr ""
"Stöd för flera fönster är inte tillgängligt eftersom den aktuella plattformen "
"inte stödjer det."

msgid ""
"Multi-window support is not available because Interface > Editor > Single "
"Window Mode is enabled in the editor settings."
msgstr ""
"Stöd för flera fönster är inte tillgängligt eftersom redigerarinställningen "
"Interface > Editor > Single Window Mode är påslaget."

msgid ""
"Multi-window support is not available because Interface > Multi Window > "
"Enable is disabled in the editor settings."
msgstr ""
"Stöd för flera fönster är inte tillgängligt eftersom redigerarinställningen "
"Interface > Multi Window > Enable är avslagen."

msgid "Clear Recent Scenes"
msgstr "Rensa Senaste scener"

msgid "There is no defined scene to run."
msgstr "Det finns ingen definierad scen att köra."

msgid "Save Layout..."
msgstr "Spara layout..."

msgid "Delete Layout..."
msgstr "Radera layout..."

msgid "Default"
msgstr "Standard"

msgid "Save Layout"
msgstr "Spara layout"

msgid "Delete Layout"
msgstr "Radera layout"

msgid "This scene was never saved."
msgstr "Den här scenen har aldrig sparats."

msgid "%d second ago"
msgid_plural "%d seconds ago"
msgstr[0] "%d sekund sedan"
msgstr[1] "%d sekunder sedan"

msgid "%d minute ago"
msgid_plural "%d minutes ago"
msgstr[0] "%d minut sedan"
msgstr[1] "%d minuter sedan"

msgid "%d hour ago"
msgid_plural "%d hours ago"
msgstr[0] "%d timme sedan"
msgstr[1] "%d timmar sedan"

msgid ""
"Scene \"%s\" has unsaved changes.\n"
"Last saved: %s."
msgstr ""
"Scenen \"%s\" har sparade ändringar.\n"
"Senast sparad: %s."

msgid "Save & Close"
msgstr "Spara & stäng"

msgid "Save before closing?"
msgstr "Spara innan stängning?"

msgid "%d more files or folders"
msgstr "%d ytterligare filer eller mappar"

msgid "%d more folders"
msgstr "%d ytterligare mappar"

msgid "%d more files"
msgstr "%d ytterligare filer"

msgid ""
"Unable to write to file '%s', file in use, locked or lacking permissions."
msgstr ""
"Kunde inte skriva till filen \"%s\"; filen används, är låst eller så saknas "
"behörighet."

msgid "Preparing scenes for reload"
msgstr "Förbereder scener för omladdning"

msgid "Analyzing scene %s"
msgstr "Analyserar scenen %s"

msgid "Preparation done."
msgstr "Förberedelse klar."

msgid "Scenes reloading"
msgstr "Laddar om scener"

msgid "Reloading..."
msgstr "Laddar om..."

msgid "Reloading done."
msgstr "Omladdning klar."

msgid ""
"Changing the renderer requires restarting the editor.\n"
"\n"
"Choosing Save & Restart will change the rendering method to:\n"
"- Desktop platforms: %s\n"
"- Mobile platforms: %s\n"
"- Web platform: gl_compatibility"
msgstr ""
"Ändring av renderare kräver omstart av redigeraren.\n"
"\n"
"Välj Spara & starta om för att ändra renderingsläge till:\n"
"- Stationära plattformar: %s\n"
"- Mobil-plattformar: %s\n"
"- Webb-plattform: gl_compatibility"

msgid "Forward+"
msgstr "Forward+"

msgid "Mobile"
msgstr "Mobil"

msgid "Compatibility"
msgstr "Kompatibilitet"

msgid "(Overridden)"
msgstr "(Åsidosatt)"

msgid "Lock Selected Node(s)"
msgstr "Lås vald(a) nod(er)"

msgid "Unlock Selected Node(s)"
msgstr "Lås upp vald(a) nod(er)"

msgid "Group Selected Node(s)"
msgstr "Gruppera vald(a) nod(er)"

msgid "Ungroup Selected Node(s)"
msgstr "Avgruppera vald(a) nod(er)"

msgid "Pan View"
msgstr "Panorera vy"

msgid "Distraction Free Mode"
msgstr "Distraktionslöst läge"

msgid "Toggle Last Opened Bottom Panel"
msgstr "Växla Senast öppnade-bottenpanel"

msgid "Toggle distraction-free mode."
msgstr "Växla distraktionslöst läge."

msgid "Scene"
msgstr "Scen"

msgid "Operations with scene files."
msgstr "Åtgärder med scenfiler."

msgid "Copy Text"
msgstr "Kopiera text"

msgid "Next Scene Tab"
msgstr "Nästa scenflik"

msgid "Previous Scene Tab"
msgstr "Föregående scenflik"

msgid "Focus FileSystem Filter"
msgstr "Fokusera filsystems-filter"

msgid "Command Palette"
msgstr "Kommandopalett"

msgid "New Scene"
msgstr "Ny scen"

msgid "New Inherited Scene..."
msgstr "Ny ärvd scen…"

msgid "Open Scene..."
msgstr "Öppna scen..."

msgid "Reopen Closed Scene"
msgstr "Öppna stängd scen igen"

msgid "Open Recent"
msgstr "Öppna senaste"

msgid "Save Scene"
msgstr "Spara scen"

msgid "Quick Open..."
msgstr "Snabböppna…"

msgid "Quick Open Scene..."
msgstr "Snabböppna scen…"

msgid "Quick Open Script..."
msgstr "Snabböppna skript…"

msgid "Export As..."
msgstr "Exportera som..."

msgid "MeshLibrary..."
msgstr "MeshLibrary…"

msgid "Close Scene"
msgstr "Stäng scen"

msgid "Quit"
msgstr "Avsluta"

msgid "Editor Settings..."
msgstr "Redigerarinställningar…"

msgid "Project"
msgstr "Projekt"

msgid "Project Settings..."
msgstr "Projektinställningar..."

msgid "Project Settings"
msgstr "Projektinställningar"

msgid "Version Control"
msgstr "Versionshantering"

msgid "Export..."
msgstr "Exportera..."

msgid "Install Android Build Template..."
msgstr "Installera Android-byggmall…"

msgid "Open User Data Folder"
msgstr "Öppna användardata-mapp"

msgid "Tools"
msgstr "Verktyg"

msgid "Orphan Resource Explorer..."
msgstr "Övergivna resurser-utforskare..."

msgid "Engine Compilation Configuration Editor..."
msgstr "Motor-kompileringskonfigurations-redigerare…"

msgid "Upgrade Mesh Surfaces..."
msgstr "Uppgradera mesh-ytor…"

msgid "Reload Current Project"
msgstr "Ladda om aktuellt projekt"

msgid "Quit to Project List"
msgstr "Avsluta och gå till projektlistan"

msgid "Command Palette..."
msgstr "Kommandopalett..."

msgid "Editor Docks"
msgstr "Redigerarflikar"

msgid "Editor Layout"
msgstr "Reddigerarlayout"

msgid "Take Screenshot"
msgstr "Ta skärmdump"

msgid "Screenshots are stored in the user data folder (\"user://\")."
msgstr "Skärdumpar sparas i användardatamappen (\"user://\")."

msgid "Toggle Fullscreen"
msgstr "Växla fullskärm"

msgid "Open Editor Data/Settings Folder"
msgstr "Öppna mappen Redigerardata/-inställningar"

msgid "Open Editor Data Folder"
msgstr "Öppna mappen Redigerardata"

msgid "Open Editor Settings Folder"
msgstr "Öppna mappen Redigerarinställningar"

msgid "Manage Editor Features..."
msgstr "Hantera redigerarfunktioner..."

msgid "Manage Export Templates..."
msgstr "Hantera exportmallar..."

msgid "Configure FBX Importer..."
msgstr "Konfigurera FBX-importör..."

msgid "Help"
msgstr "Hjälp"

msgid "Search Help..."
msgstr "Sök i hjälp…"

msgid "Online Documentation"
msgstr "Onlinedokumentation"

msgid "Forum"
msgstr "Forum"

msgid "Community"
msgstr "Gemenskap"

msgid "Copy System Info"
msgstr "Kopiera systeminformation"

msgid "Copies the system info as a single-line text into the clipboard."
msgstr "Kopiera systeminformation till urklipp som en textrad."

msgid "Report a Bug"
msgstr "Anmäl ett fel"

msgid "Suggest a Feature"
msgstr "Föreslå en ny funktion"

msgid "Send Docs Feedback"
msgstr "Skicka dokumentations-återkoppling"

msgid "About Godot..."
msgstr "Om Godot..."

<<<<<<< HEAD
msgid "Support Redot Development"
msgstr "Supporta utvecklingen av Redot"
=======
msgid "Support Godot Development"
msgstr "Stöd utvecklingen av Godot"
>>>>>>> ad9abe841d9bb47a397c5e1a314ced1c5abc1ccd

msgid ""
"Choose a rendering method.\n"
"\n"
"Notes:\n"
"- On mobile platforms, the Mobile rendering method is used if Forward+ is "
"selected here.\n"
"- On the web platform, the Compatibility rendering method is always used."
msgstr ""
"Välj renderingsläge.\n"
"\n"
"Obs!\n"
"- På mobila plattformar används Mobilt renderingsläge om Forward+ väljs här.\n"
"- På webb-plattformen används alltid Kompatibilitets-renderingsläget."

msgid "Update Continuously"
msgstr "Uppdatera kontinuerligt"

msgid "Update When Changed"
msgstr "Uppdatera vid förändring"

msgid "Hide Update Spinner"
msgstr "Göm uppdateringssnurra"

msgid "FileSystem"
msgstr "Filsystem"

msgid "Toggle FileSystem Bottom Panel"
msgstr "Växla filsystems-bottenpanel"

msgid "Inspector"
msgstr "Granskare"

msgid "Node"
msgstr "Nod"

msgid "History"
msgstr "Historik"

msgid "Output"
msgstr "Utmatning"

msgid "Toggle Output Bottom Panel"
msgstr "Växla utmatnings-bottenpanel"

msgid "Don't Save"
msgstr "Spara inte"

msgid "Android build template is missing, please install relevant templates."
msgstr "Android-byggmall saknas, vänligen installera relevanta mallar."

msgid "Manage Templates"
msgstr "Hantera mallar"

msgid "Install from file"
msgstr "Installera från fil"

msgid "Select Android sources file"
msgstr "Välj Android sources-fil"

msgid "Show in File Manager"
msgstr "Visa i filhanteraren"

msgid "Import Templates From ZIP File"
msgstr "Importera mallar från ZIP-arkiv"

msgid "Template Package"
msgstr "Mallpaket"

msgid "Open & Run a Script"
msgstr "Öppna & kör ett skript"

msgid "Create/Override Version Control Metadata..."
msgstr "Skapa/skriv över versionshanterings-metadata..."

msgid "Version Control Settings..."
msgstr "Versionshanterings-inställningar..."

msgid "New Inherited"
msgstr "Ny ärvd"

msgid "Load Errors"
msgstr "Ladda fel"

msgid "Select Current"
msgstr "Välj aktuell"

msgid "Open 2D Editor"
msgstr "Öppna 2D-redigerare"

msgid "Open 3D Editor"
msgstr "Öppna 3D-redigerare"

msgid "Open Script Editor"
msgstr "Öppna Skriptredigerare"

msgid "Open Asset Library"
msgstr "Öppna asset-bibliotek"

msgid "Open the next Editor"
msgstr "Öppna nästa redigerare"

msgid "Open the previous Editor"
msgstr "Öppna föregående redigerare"

msgid "Ok"
msgstr "OK"

msgid "Warning!"
msgstr "Varning!"

msgid "Edit Text:"
msgstr "Redigera text:"

msgid "On"
msgstr "På"

msgid "Renaming layer %d:"
msgstr "Byter namn på lager %d:"

msgid "No name provided."
msgstr "Inget namn angavs."

msgid "Name contains invalid characters."
msgstr "Namnet innehåller otillåtna tecken."

msgid "Bit %d, value %d"
msgstr "Bit %d, värde %d"

msgid "Rename"
msgstr "Byt namn"

msgid "Rename layer"
msgstr "Byt namn på lager"

msgid "Layer %d"
msgstr "Lager %d"

msgid "No Named Layers"
msgstr "Inga namngivna lager"

msgid "Edit Layer Names"
msgstr "Redigera lagernamn"

msgid "<empty>"
msgstr "<tom>"

msgid "Temporary Euler may be changed implicitly!"
msgstr "Temporär Euler kan komma att ändras indirekt!"

msgid ""
"Temporary Euler will not be stored in the object with the original value. "
"Instead, it will be stored as Quaternion with irreversible conversion.\n"
"This is due to the fact that the result of Euler->Quaternion can be "
"determined uniquely, but the result of Quaternion->Euler can be multi-"
"existent."
msgstr ""
"Temporär Euler sparas inte som sitt originalvärde, utan som en Kvaternion. "
"Konverteringen är irreversibel.\n"
"Det beror på att resultatet av Euler->Kvaternion bara har en lösning, medan "
"Kvaternion->Euler har flera."

msgid "Temporary Euler"
msgstr "Temporär Euler"

msgid "Assign..."
msgstr "Tilldela…"

msgid "Copy as Text"
msgstr "Kopiera som text"

msgid "Show Node in Tree"
msgstr "Visa nod i trädet"

msgid "Invalid RID"
msgstr "Ogiltigt RID"

msgid "Recursion detected, unable to assign resource to property."
msgstr "Rekursion upptäcktes, kan inte tilldela resursen till egenskapen."

msgid ""
"Can't create a ViewportTexture on resources saved as a file.\n"
"Resource needs to belong to a scene."
msgstr ""
"Kan inte skapa en ViewportTexture på resurser som sparats till fil.\n"
"Resursen måste tillhöra en scen."

msgid "Selected node is not a Viewport!"
msgstr "Vald nod är ingen Viewport!"

msgid "New Key:"
msgstr "Ny nyckel:"

msgid "New Value:"
msgstr "Nytt värde:"

msgid "Size:"
msgstr "Storlek:"

msgid "Remove Item"
msgstr "Ta bort objekt"

msgid "Add Key/Value Pair"
msgstr "Lägg till nyckel/värde-par"

msgid "Localizable String (Nil)"
msgstr "Översättbar sträng (Nil)"

msgid "Localizable String (size %d)"
msgstr "Översättbar sträng (storlek %d)"

msgid "Add Translation"
msgstr "Lägg till översättning"

msgid "Lock/Unlock Component Ratio"
msgstr "Lås/lås upp komponentförhållande"

msgid ""
"The selected resource (%s) does not match any type expected for this property "
"(%s)."
msgstr ""
"Den valda resursen (%s) är inte av en typ som förväntas för den här "
"egenskapen (%s)."

msgid "Quick Load..."
msgstr "Snabbinläsning…"

msgid "Opens a quick menu to select from a list of allowed Resource files."
msgstr ""
"Öppnar en snabbmeny för att välja från en lista med tillåtna resurs-filer."

msgid "Load..."
msgstr "Läs in…"

msgid "Inspect"
msgstr "Inspektera"

msgid "Make Unique"
msgstr "Gör unik"

msgid "Make Unique (Recursive)"
msgstr "Gör unik (rekursivt)"

msgid "Save As..."
msgstr "Spara som..."

msgid "Convert to %s"
msgstr "Konvertera till %s"

msgid "Select resources to make unique:"
msgstr "Välj resurs som ska göras unik:"

msgid "New %s"
msgstr "Nytt %s"

msgid "New Script..."
msgstr "Nytt skript..."

msgid "Extend Script..."
msgstr "Utöka skript..."

msgid "New Shader..."
msgstr "Ny shader..."

msgid ""
"No runnable export preset found for this platform.\n"
"Please add a runnable preset in the Export menu or define an existing preset "
"as runnable."
msgstr ""
"Ingen körbar exportförinställning hittades för den här plattformen.\n"
"Lägg till en körbar förinställning i exportmenyn eller ställ in en befintlig "
"förinställning som körbar."

msgid "Write your logic in the _run() method."
msgstr "Skriv din logik i _run()-metoden."

msgid "The current scene already has a root node."
msgstr "Den aktuella scenen har redan en rot-nod."

msgid "Edit Built-in Action: %s"
msgstr "Redigera inbyggd åtgärd: %s"

msgid "Edit Shortcut: %s"
msgstr "Redigera kortkommando: %s"

msgid "None"
msgstr "Inget"

msgid "Common"
msgstr "Vanliga"

msgid "Editor Settings"
msgstr "Redigerarinställningar"

msgid "General"
msgstr "Allmänt"

msgid "Filter Settings"
msgstr "Filtrera inställningar"

msgid "Advanced Settings"
msgstr "Avancerade inställningar"

msgid "The editor must be restarted for changes to take effect."
msgstr "Redigeraren måste startas om för att ändringarna ska träda i kraft."

msgid "Shortcuts"
msgstr "Kortkommandon"

msgid "Binding"
msgstr "Bindning"

msgid "Failed to check for updates. Error: %d."
msgstr "Uppdaterings-sök misslyckades. Felkod: %d."

msgid "Failed to check for updates. Response code: %d."
msgstr "Uppdaterings-sök misslyckades. Svarskod: %d."

msgid "Failed to parse version JSON."
msgstr "Tolkning av versions-JSON misslyckades."

msgid "Received JSON data is not a valid version array."
msgstr "Mottagen JSON-data är inte en giltig versionslista."

msgid "Update available: %s."
msgstr "Uppdatering tillgänglig: %s."

msgid "Offline mode, update checks disabled."
msgstr "Offlineläge, uppdaterings-sök avaktiverat."

msgid "Update checks disabled."
msgstr "Uppdaterings-sök avaktiverat."

msgid "An error has occurred. Click to try again."
msgstr "Ett fel har uppstått. Tryck för att försöka igen."

msgid "Click to open download page."
msgstr "Tryck för att öppna nedladdningssidan."

msgid "Left Stick Left, Joystick 0 Left"
msgstr "Vänsterspak vänster, Joystick 0 vänster"

msgid "Left Stick Right, Joystick 0 Right"
msgstr "Vänsterspak höger, Joystick 0 höger"

msgid "Left Stick Up, Joystick 0 Up"
msgstr "Vänsterspak upp, Joystick 0 upp"

msgid "Left Stick Down, Joystick 0 Down"
msgstr "Vänsterspak ned, Joystick 0 ned"

msgid "Right Stick Left, Joystick 1 Left"
msgstr "Högerspak vänster, Joystick 1 vänster"

msgid "Right Stick Right, Joystick 1 Right"
msgstr "Högerspak höger, Joystick 1 höger"

msgid "Right Stick Up, Joystick 1 Up"
msgstr "Högerspak upp, Joystick 1 upp"

msgid "Right Stick Down, Joystick 1 Down"
msgstr "Högerspak ned, Joystick 1 ned"

msgid "Joystick 2 Left"
msgstr "Joystick 2 vänster"

msgid "Left Trigger, Sony L2, Xbox LT, Joystick 2 Right"
msgstr "Vänster avtryckare, Sony L2, Xbox LT, Joystick 2 höger"

msgid "Joystick 2 Up"
msgstr "Joystick 2 upp"

msgid "Right Trigger, Sony R2, Xbox RT, Joystick 2 Down"
msgstr "Höger avtryckare, Sony R2, Xbox RT, Joystick 2 ned"

msgid "Joystick 3 Left"
msgstr "Joystick 3 vänster"

msgid "Joystick 3 Right"
msgstr "Joystick 3 höger"

msgid "Joystick 3 Up"
msgstr "Joystick 3 upp"

msgid "Joystick 3 Down"
msgstr "Joystick 3 ned"

msgid "Joystick 4 Left"
msgstr "Joystick 4 vänster"

msgid "Joystick 4 Right"
msgstr "Joystick 4 höger"

msgid "Joystick 4 Up"
msgstr "Joystick 4 upp"

msgid "Joystick 4 Down"
msgstr "Joystick 4 ned"

msgid "or"
msgstr "eller"

msgid "Unicode"
msgstr "Unicode"

msgid "Joypad Axis %d %s (%s)"
msgstr "Joypad-axel %d %s (%s)"

msgid "All Devices"
msgstr "Alla enheter"

msgid "Device"
msgstr "Enhet"

msgid "Listening for Input"
msgstr "Lyssnar efter inmatning"

msgid "Filter by Event"
msgstr "Filtrera efter Händelse"

msgid "Can't get filesystem access."
msgstr "Har inte tillträde till filsystemet."

msgid "Failed to get Info.plist hash."
msgstr "Kunde inte erhålla Info.plist-hashsumma."

msgid "Invalid Info.plist, no exe name."
msgstr "Ogiltig Info.plist, inget exe-namn."

msgid "Invalid Info.plist, no bundle id."
msgstr "Ogiltig Info.plist, inget bundle id."

msgid "Invalid Info.plist, can't load."
msgstr "Ogiltig Info.plist, kan inte läsa in."

msgid "Failed to create \"%s\" subfolder."
msgstr "Kunde inte skapa undermappen \"%s\"."

msgid "Failed to extract thin binary."
msgstr "Kunde inte extrahera tunn binärfil."

msgid "Invalid binary format."
msgstr "Ogiltigt binärfilformat."

msgid "Already signed!"
msgstr "Redan signerat!"

msgid "Failed to process nested resources."
msgstr "Kunde inte behandla nästlade resurser."

msgid "Failed to create _CodeSignature subfolder."
msgstr "Kunde inte skapa undermappen _CodeSignature."

msgid "Failed to get CodeResources hash."
msgstr "Kunde inte erhålla CodeResources-hashsumma."

msgid "Invalid entitlements file."
msgstr "Ogiltig entitlements-fil."

msgid "Invalid executable file."
msgstr "Ogiltig körbar fil."

msgid "Failed to create fat binary."
msgstr "Kunde inte skapa tjock binärfil."

msgid "Unknown bundle type."
msgstr "Okänd bundle-typ."

msgid "Unknown object type."
msgstr "Okänt objekttyp."

msgid "Project export for platform:"
msgstr "Exportera projekt för plattform:"

msgid "Completed with warnings."
msgstr "Slutfördes med varningar."

msgid "Completed successfully."
msgstr "Slutfördes framgångsrikt."

msgid "Failed."
msgstr "Misslyckades."

msgid "Unknown Error"
msgstr "Okänt fel"

msgid "Export failed with error code %d."
msgstr "Exporten misslyckades med felkoden %d."

msgid "Storing File: %s"
msgstr "Lagrar filen: %s"

msgid "Storing File:"
msgstr "Lagrar filen:"

msgid "No export template found at the expected path:"
msgstr "Ingen exportmall hittades i den väntade sökvägen:"

msgid "Could not open file to read from path \"%s\"."
msgstr "Kunde inte öppna fil för läsning med sökvägen \"%s\"."

msgid "Packing"
msgstr "Packar"

msgid "Save PCK"
msgstr "Spara PCK"

msgid "Cannot create file \"%s\"."
msgstr "Kan inte skapa filen \"%s\"."

msgid "Failed to export project files."
msgstr "Kunde inte exportera projektfiler."

msgid "Can't open file for writing at path \"%s\"."
msgstr "Kan inte öppna fil för skrivning med sökvägen \"%s\"."

msgid "Can't open file for reading-writing at path \"%s\"."
msgstr "Kan inte öppna fil för läsning-skrivning med sökvägen \"%s\"."

msgid "Can't create encrypted file."
msgstr "Kan inte skapa krypterad fil."

msgid "Can't open encrypted file to write."
msgstr "Kan inte öppna krypterad fil för skrivning."

msgid "Can't open file to read from path \"%s\"."
msgstr "Kan inte öppna fil för läsning med sökvägen \"%s\"."

msgid "Save ZIP"
msgstr "Spara ZIP"

msgid "Custom debug template not found."
msgstr "Anpassad avlusningsmall hittades ej."

msgid "Custom release template not found."
msgstr "Anpassad releasemall hittades ej."

msgid ""
"A texture format must be selected to export the project. Please select at "
"least one texture format."
msgstr ""
"Ett texturformat måste väljas för att kunna exportera projektet. Välj minst "
"ett texturformat."

msgid "Prepare Template"
msgstr "Förbered mall"

msgid "The given export path doesn't exist."
msgstr "Den angivna exportsökvägen finns inte."

msgid "Template file not found: \"%s\"."
msgstr "Mallfil hittades inte: \"%s\"."

msgid "Failed to copy export template."
msgstr "Kunde inte kopiera exportmall."

msgid "PCK Embedding"
msgstr "PCK-inbäddning"

msgid "On 32-bit exports the embedded PCK cannot be bigger than 4 GiB."
msgstr ""
"Vid 32-bitars-export får den inbäddade PCK:ns storlek inte överskrida 4 GiB."

msgid "Plugin \"%s\" is not supported on \"%s\""
msgstr "Pluginet \"%s\" stöds inte på \"%s\""

msgid "Open the folder containing these templates."
msgstr "Öppna mappen som innehåller dessa mallar."

msgid "Uninstall these templates."
msgstr "Avinstallera de här mallarna."

msgid "Retrieving the mirror list..."
msgstr "Hämtar lista över spegelsajter…"

msgid "Starting the download..."
msgstr "Påbörjar nedladdningen…"

msgid "Error requesting URL:"
msgstr "Fel vid URL-begäran:"

msgid "Connecting to the mirror..."
msgstr "Ansluter till spegelsajten…"

msgid "Can't resolve the requested address."
msgstr "Kan inte hitta den begärda adressen."

msgid "Can't connect to the mirror."
msgstr "Kan inte ansluta till spegelsajten."

msgid "No response from the mirror."
msgstr "Inget svar från spegelsajten."

msgid "Request failed."
msgstr "Begäran misslyckades."

msgid "Request ended up in a redirect loop."
msgstr "Begäran hamnade i en omdirigeringsslinga."

msgid "Request failed:"
msgstr "Begäran misslyckades:"

msgid "Download complete; extracting templates..."
msgstr "Nedladdning slutförd; extraherar mallar…"

msgid "Cannot remove temporary file:"
msgstr "Kan inte ta bort temporär fil:"

msgid ""
"Templates installation failed.\n"
"The problematic templates archives can be found at '%s'."
msgstr ""
"Mallinstallation misslyckades.\n"
"Problem-mallarkiven finns vid \"%s\"."

msgid "Error getting the list of mirrors."
msgstr "Fel när listan över spegelsajter skulle hämtas."

msgid "Error parsing JSON with the list of mirrors. Please report this issue!"
msgstr "Fel vid JSON-tolkning av spegelsajt-listan. Vänligen rapportera felet!"

msgid "Best available mirror"
msgstr "Bästa tillgängliga spegelsajt"

msgid ""
"No download links found for this version. Direct download is only available "
"for official releases."
msgstr ""
"Inga nedladdningslänkar hittade för den här versionen. Direktnedladdning är "
"bara tillgänglig för officiella utgåvor."

msgid "Disconnected"
msgstr "Frånkopplad"

msgid "Can't Resolve"
msgstr "Kan inte slå upp"

msgid "Connecting..."
msgstr "Ansluter…"

msgid "Can't Connect"
msgstr "Kan inte ansluta"

msgid "Connected"
msgstr "Ansluten"

msgid "Requesting..."
msgstr "Begär…"

msgid "Downloading"
msgstr "Hämtar"

msgid "Connection Error"
msgstr "Anslutningsfel"

msgid "TLS Handshake Error"
msgstr "TLS Handshake-fel"

msgid "Can't open the export templates file."
msgstr "Kan inte öppna exportmallfilen."

msgid "Invalid version.txt format inside the export templates file: %s."
msgstr "Ogiltigt version.txt-format i exportmallfilen: %s."

msgid "No version.txt found inside the export templates file."
msgstr "Ingen version.txt hittades i exportmallfilen."

msgid "Error creating path for extracting templates:"
msgstr "Fel när sökväg för extrahering av mall skulle skapas:"

msgid "Extracting Export Templates"
msgstr "Extraherar exportmallar"

msgid "Importing:"
msgstr "Importerar:"

msgid "Remove templates for the version '%s'?"
msgstr "Ta bort mallar för version \"%s\"?"

msgid "Export templates are missing. Download them or install from a file."
msgstr "Exportmallar saknas. Hämta dem eller installera från fil."

msgid "Export templates are missing. Install them from a file."
msgstr "Exportmallar saknas. Installera dem från fil."

msgid "Official export templates aren't available for development builds."
msgstr "Inga officiella exportmallar tillgängliga för utveckingsbyggen."

msgid "Uncompressing Android Build Sources"
msgstr "Dekomprimerar Android-byggkällor"

msgid "Export Template Manager"
msgstr "Exportmallshanterare"

msgid "Current Version:"
msgstr "Aktuell version:"

msgid "Export templates are installed and ready to be used."
msgstr "Exportmallar har installerats och är färdiga att användas."

msgid "Open Folder"
msgstr "Öppna mapp"

msgid "Open the folder containing installed templates for the current version."
msgstr "Öppna mappen med installerade mallar för den aktuella versionen."

msgid "Uninstall"
msgstr "Avinstallera"

msgid "Uninstall templates for the current version."
msgstr "Avinstallera mallar för den aktuella versionen."

msgid "Download from:"
msgstr "Hämta från:"

msgid "Open in Web Browser"
msgstr "Öppna i webbläsare"

msgid "Copy Mirror URL"
msgstr "Kopiera spegelsajt-URL"

msgid "Download and Install"
msgstr "Hämta och installera"

msgid ""
"Download and install templates for the current version from the best possible "
"mirror."
msgstr ""
"Hämta och installera mallar för den aktuella versionen från bästa möjliga "
"spegelsajt."

msgid "Install from File"
msgstr "Installera från fil"

msgid "Install templates from a local file."
msgstr "Installera mallar från lokal fil."

msgid "Cancel the download of the templates."
msgstr "Avbryt nedladdningen av mallar."

msgid "Other Installed Versions:"
msgstr "Andra installerade versioner:"

msgid "Uninstall Template"
msgstr "Avinstallera mall"

msgid "Select Template File"
msgstr "Välj mallfil"

<<<<<<< HEAD
msgid "Redot Export Templates"
msgstr "Redot Exportmallar"
=======
msgid "Godot Export Templates"
msgstr "Godot-exportmallar"
>>>>>>> ad9abe841d9bb47a397c5e1a314ced1c5abc1ccd

msgid ""
"The templates will continue to download.\n"
"You may experience a short editor freeze when they finish."
msgstr ""
"Mallarna kommer att fortsätta laddas ned.\n"
"Redigeraren kan frysa tillfälligt när det är klart."

msgid ""
"Target platform requires '%s' texture compression. Enable 'Import %s' to fix."
msgstr ""
"Målplattformen kräver \"%s\"-texturkomprimering. Aktivera \"Importera %s\" "
"för att åtgärda."

msgid "Fix Import"
msgstr "Åtgärda import"

msgid "Runnable"
msgstr "Körbar"

msgid "Export the project for all the presets defined."
msgstr "Exportera projektet för alla definierade förinställningar."

msgid "All presets must have an export path defined for Export All to work."
msgstr ""
"Alla förinställningar måste ha en angiven exportsökväg för att \"Exportera "
"alla\" ska kunna användas."

msgid "Delete preset '%s'?"
msgstr "Radera förinställingen \"%s\"?"

msgid "Resources to exclude:"
msgstr "Inkludera resurser:"

msgid "Resources to override export behavior:"
msgstr "Skriv över exportbeteenden med resurser:"

msgid "Resources to export:"
msgstr "Exportera resurser:"

msgid "(Inherited)"
msgstr "(Ärvd)"

msgid "Export With Debug"
msgstr "Exportera med avlusning"

msgid "%s Export"
msgstr "%s export"

msgid "Release"
msgstr "Release"

msgid "Exporting All"
msgstr "Exportera alla"

msgid "Presets"
msgstr "Förinställningar"

msgid "Add..."
msgstr "Lägg till..."

msgid "Duplicate"
msgstr "Duplicera"

msgid ""
"If checked, the preset will be available for use in one-click deploy.\n"
"Only one preset per platform may be marked as runnable."
msgstr ""
"Om påslaget kan förinställningen användas för ett-klicks-sjösätt.\n"
"Endast en förinställning per plattform kan markeras som körbar."

msgid "Advanced Options"
msgstr "Avancerade inställningar"

msgid "If checked, the advanced options will be shown."
msgstr "Om påslaget visas avancerade inställningar."

msgid "Export Path"
msgstr "Exportsökväg"

msgid "Options"
msgstr "Inställningar"

msgid "Resources"
msgstr "Resurser"

msgid "Export all resources in the project"
msgstr "Exportera alla resurser i projektet"

msgid "Export selected scenes (and dependencies)"
msgstr "Exportera valda scener (och beroenden)"

msgid "Export selected resources (and dependencies)"
msgstr "Exportera valda resurser (och beroenden)"

msgid "Export all resources in the project except resources checked below"
msgstr "Exportera alla resurser i projektet förutom nedan valda"

msgid "Export as dedicated server"
msgstr "Exportera som dedikerad server"

msgid "Export Mode:"
msgstr "Exportläge:"

msgid ""
"\"Strip Visuals\" will replace the following resources with placeholders:"
msgstr "\"Rensa grafik\" byter ut följande resurser mot platshållare:"

msgid "Strip Visuals"
msgstr "Rensa grafik"

msgid "Keep"
msgstr "Behåll"

msgid ""
"Filters to export non-resource files/folders\n"
"(comma-separated, e.g: *.json, *.txt, docs/*)"
msgstr ""
"Filter för att exportera icke-resursfiler/-mappar\n"
"(kommaseparerade, t.ex: *.json, *.txt, docs/*)"

msgid ""
"Filters to exclude files/folders from project\n"
"(comma-separated, e.g: *.json, *.txt, docs/*)"
msgstr ""
"Filter för att exkludera filer/mappar från projektet\n"
"(kommaseparerade, t.ex: *.json, *.txt, docs/*)"

msgid "Godot Project Pack"
msgstr "Godot-projektpaket"

msgid "Features"
msgstr "Funktioner"

msgid "Custom (comma-separated):"
msgstr "Anpassat (kommaseparerat):"

msgid "Feature List:"
msgstr "Funktionslista:"

msgid "Encryption"
msgstr "Kryptering"

msgid "Encrypt Exported PCK"
msgstr "Kryptera exporterad PCK"

msgid "Encrypt Index (File Names and Info)"
msgstr "Kryptera index (filnamn och -info)"

msgid ""
"Filters to include files/folders\n"
"(comma-separated, e.g: *.tscn, *.tres, scenes/*)"
msgstr ""
"Filter för att inkludera filer/mappar\n"
"(kommaseparerade, t.ex: *.tscn, *.tres, scenes/*)"

msgid ""
"Filters to exclude files/folders\n"
"(comma-separated, e.g: *.ctex, *.import, music/*)"
msgstr ""
"Filter för att iexkludera filer/mappar\n"
"(kommaseparerade, t.ex: *.ctex, *.import, music/*)"

msgid "Invalid Encryption Key (must be 64 hexadecimal characters long)"
msgstr "Ogiltig krypteringsnyckel (måste vara 64 hexadecimala tecken)"

msgid "Encryption Key (256-bits as hexadecimal):"
msgstr "Krypteringsnyckel (256-bitars, hexadecimal):"

msgid ""
"Note: Encryption key needs to be stored in the binary,\n"
"you need to build the export templates from source."
msgstr ""
"Obs! Krypteringsnyckeln måste förvaras i binärfilen,\n"
"exportförinställningarna måste byggas från källkod."

msgid "More Info..."
msgstr "Mer info..."

msgid "Scripts"
msgstr "Skript"

msgid "GDScript Export Mode:"
msgstr "GDScript-exportläge:"

msgid "Text (easier debugging)"
msgstr "Text (enklare avlusning)"

msgid "Binary tokens (faster loading)"
msgstr "Binära tokens (snabbare inläsning)"

msgid "Compressed binary tokens (smaller files)"
msgstr "Komprimerade binära tokens (mindre filstorlek)"

msgid "Export PCK/ZIP..."
msgstr "Exportera PCK/ZIP..."

msgid ""
"Export the project resources as a PCK or ZIP package. This is not a playable "
"build, only the project data without a Redot executable."
msgstr ""
<<<<<<< HEAD
"Exportera projektresurserna som ett PCK- eller ZIP-paket. Det är inte ett "
"spelbart bygge utan bara projektdatan utan en körbar Redot-fil."
=======
"Exportera projektresurserna som ett PCK- eller ZIP-arkiv. Det här är inte ett "
"körbart bygge, bara projektets data utan en körbar Godot-fil."
>>>>>>> ad9abe841d9bb47a397c5e1a314ced1c5abc1ccd

msgid "Export Project..."
msgstr "Exportera projekt…"

msgid ""
"Export the project as a playable build (Redot executable and project data) "
"for the selected preset."
msgstr ""
<<<<<<< HEAD
"Exportera projektet som ett spelbart bygge (Körbar Redot-fil och projektdata) "
=======
"Exportera projektet som ett körbart bygge (körbar Godot-fil och projektdata) "
>>>>>>> ad9abe841d9bb47a397c5e1a314ced1c5abc1ccd
"för den valda förinställningen."

msgid "Export All"
msgstr "Exportera alla"

msgid "Choose an export mode:"
msgstr "Välj exportläge:"

msgid "Export All..."
msgstr "Exportera alla..."

msgid "ZIP File"
msgstr "ZIP-arkiv"

msgid "Export templates for this platform are missing:"
msgstr "Exportmallar för den här plattformen saknas:"

msgid "Project Export"
msgstr "Exportera projekt"

msgid "Manage Export Templates"
msgstr "Hantera exportmallar"

msgid "Disable FBX2glTF & Restart"
msgstr "Avaktivera FBX2glTF och starta om"

msgid ""
"Canceling this dialog will disable the FBX2glTF importer and use the ufbx "
"importer.\n"
"You can re-enable FBX2glTF in the Project Settings under Filesystem > Import "
"> FBX > Enabled.\n"
"\n"
"The editor will restart as importers are registered when the editor starts."
msgstr ""
"Avbryts den här dialogen stängs FBX2glTF-importören av till förmån för ufbx-"
"importören.\n"
"FBX2glTF kan sättas på igen i projektinställningarna under Filesystem > "
"Import > FBX > Enabled.\n"
"\n"
"Redigeraren kommer att startas om för att läsa in importörerna igen."

msgid "Path to FBX2glTF executable is empty."
msgstr "Sökväg till FBX2glTF-körbar är tom."

msgid "Path to FBX2glTF executable is invalid."
msgstr "Sökväg till FBX2glTF-körbar ogiltig."

msgid "Error executing this file (wrong version or architecture)."
msgstr "Fel när filen exekverades (fel version eller arkitektur)."

msgid "FBX2glTF executable is valid."
msgstr "FBX2glTF-körbar är giltig."

msgid "Configure FBX Importer"
msgstr "Konfigurera FBX-importör"

msgid ""
"FBX2glTF is required for importing FBX files if using FBX2glTF.\n"
"Alternatively, you can use ufbx by disabling FBX2glTF.\n"
"Please download the necessary tool and provide a valid path to the binary:"
msgstr ""
"FBX2glTF krävs för att öppna FBX-filer om FBX2glTF används.\n"
"Alternativt kan ufbx användas genom att stänga av FBX2glTF.\n"
"Hämta verktyget och ange en giltig sökväg till binärfilen:"

msgid "Click this link to download FBX2glTF"
msgstr "Tryck på länken för att hämta FBX2glTF"

msgid "Browse"
msgstr "Bläddra"

msgid "Confirm Path"
msgstr "Bekräfta sökväg"

msgid "View items as a grid of thumbnails."
msgstr "Visa objekt som ett rutnät med miniatyrer."

msgid "View items as a list."
msgstr "Visa objekt som en lista."

msgid "Status: Import of file failed. Please fix file and reimport manually."
msgstr ""
"Status: Filimport misslyckades. Var vänlig åtgärda filen och importera igen "
"manuellt."

msgid ""
"Importing has been disabled for this file, so it can't be opened for editing."
msgstr ""
"Filen kan inte öppnas för redigering eftersom import har avaktiverats för den."

msgid "Cannot move/rename resources root."
msgstr "Kan inte flytta/namnändra resurs-rot."

msgid "Cannot move a folder into itself."
msgstr "Kan inte flytta in en mapp i sig själv."

msgid "Error moving:"
msgstr "Fel vid flytt:"

msgid "Error duplicating:"
msgstr "Fel vid duplicering:"

msgid "Unable to update dependencies for:"
msgstr "Kunde inte uppdatera beroenden för:"

msgid ""
"This filename begins with a dot rendering the file invisible to the editor.\n"
"If you want to rename it anyway, use your operating system's file manager."
msgstr ""
"Filnamnet börjar med punkt och syns därför inte i redigeraren.\n"
"Om du ändå vill byta namn på den bör du använda operativsystemets "
"filhanterare."

msgid ""
"This file extension is not recognized by the editor.\n"
"If you want to rename it anyway, use your operating system's file manager.\n"
"After renaming to an unknown extension, the file won't be shown in the editor "
"anymore."
msgstr ""
"Filtillägget stöds inte av redigeraren.\n"
"Om du ändå vill byta namn på den bör du använda operativsystemets "
"filhanterare.\n"
"Efter namnbyte till ett okänt tilläg kommer filen inte längre att synas i "
"redigeraren."

msgid "A file or folder with this name already exists."
msgstr "En fil eller en mapp med samma namn finns redan."

msgid ""
"The following files or folders conflict with items in the target location "
"'%s':"
msgstr ""
"Följande filer eller mappar står i konflikt med objekt på målplatsen \"%s\":"

msgid "Do you wish to overwrite them or rename the copied files?"
msgstr "Vill du skriva över dem eller byta namn på de kopierade filerna?"

msgid "Do you wish to overwrite them or rename the moved files?"
msgstr "Vill du skriva över dem eller byta namn på de flyttade filerna?"

msgid ""
"Couldn't run external program to check for terminal emulator presence: "
"command -v %s"
msgstr ""
"Kunde inte köra externt program för att upptäcka närvaro av terminal-"
"emulator: command -v %s"

msgid ""
"Couldn't run external terminal program (error code %d): %s %s\n"
"Check `filesystem/external_programs/terminal_emulator` and `filesystem/"
"external_programs/terminal_emulator_flags` in the Editor Settings."
msgstr ""
"Kunde inte köra externt terminalprogram (felkod %d): %s %s\n"
"Kontrollera \"filesystem/external_programs/terminal_emulator\" och "
"\"filesystem/external_programs/terminal_emulator_flags\" i "
"redigerarinställningarna."

msgid "Duplicating file:"
msgstr "Duplicerar fil:"

msgid "Duplicating folder:"
msgstr "Duplicerar mapp:"

msgid "Create Folder"
msgstr "Skapa mapp"

msgid "New Inherited Scene"
msgstr "Ny ärvd scen"

msgid "Set as Main Scene"
msgstr "Ställ in som huvud-scen"

msgid "Open Scenes"
msgstr "Öppna scener"

msgid "Instantiate"
msgstr "Instansiera"

msgid "Edit Dependencies..."
msgstr "Redigera beroenden..."

msgid "View Owners..."
msgstr "Se ägare..."

msgid "Create New"
msgstr "Nytt"

msgid "Folder..."
msgstr "Mapp..."

msgid "Scene..."
msgstr "Scen..."

msgid "Script..."
msgstr "Skript..."

msgid "Resource..."
msgstr "Resurs..."

msgid "TextFile..."
msgstr "Textfil..."

msgid "Expand Folder"
msgstr "Fäll ut mapp"

msgid "Expand Hierarchy"
msgstr "Fäll ut hierarki"

msgid "Collapse Hierarchy"
msgstr "Fäll ihop hierarki"

msgid "Set Folder Color..."
msgstr "Ställ in mappfärg..."

msgid "Default (Reset)"
msgstr "Standard (återställ)"

msgid "Move/Duplicate To..."
msgstr "Flytta/duplicera till..."

msgid "Add to Favorites"
msgstr "Lägg till favorit"

msgid "Remove from Favorites"
msgstr "Ta bort favorit"

msgid "Reimport"
msgstr "Importera igen"

msgid "Open in Terminal"
msgstr "Öppna i Terminal"

msgid "New Folder..."
msgstr "Ny mapp..."

msgid "New Scene..."
msgstr "Ny scen..."

msgid "New Resource..."
msgstr "Ny resurs..."

msgid "New TextFile..."
msgstr "Ny textfil..."

msgid "Sort Files"
msgstr "Sortera filer"

msgid "Sort by Name (Ascending)"
msgstr "Sortera efter namn (stigande)"

msgid "Sort by Name (Descending)"
msgstr "Sortera efter namn (fallande)"

msgid "Sort by Type (Ascending)"
msgstr "Sortera efter typ (stigande)"

msgid "Sort by Type (Descending)"
msgstr "Sortera efter typ (fallande)"

msgid "Sort by Last Modified"
msgstr "Sortera efter senast ändrad"

msgid "Sort by First Modified"
msgstr "Sortera efter tidigast ändrad"

msgid "Copy Path"
msgstr "Kopiera sökväg"

msgid "Copy Absolute Path"
msgstr "Kopiera absolut sökväg"

msgid "Copy UID"
msgstr "Kopiera UID"

msgid "Duplicate..."
msgstr "Duplicera..."

msgid "Rename..."
msgstr "Byt namn..."

msgid "Open in External Program"
msgstr "Öppna i externt program"

msgid "Red"
msgstr "Röd"

msgid "Orange"
msgstr "Orange"

msgid "Yellow"
msgstr "Gul"

msgid "Green"
msgstr "Grön"

msgid "Teal"
msgstr "Turkos"

msgid "Blue"
msgstr "Blå"

msgid "Purple"
msgstr "Lila"

msgid "Pink"
msgstr "Rosa"

msgid "Gray"
msgstr "Grå"

msgid "Go to previous selected folder/file."
msgstr "Gå till förra markerade mapp/fil."

msgid "Go to next selected folder/file."
msgstr "Gå till nästa markerade mapp/fil."

msgid "Re-Scan Filesystem"
msgstr "Skanna filsystem igen"

msgid "Change Split Mode"
msgstr "Ändra klyvningsläge"

msgid "Filter Files"
msgstr "Filtrera filer"

msgid ""
"Scanning Files,\n"
"Please Wait..."
msgstr "Skannar filer, vänta..."

msgid "Overwrite"
msgstr "Skriv över"

msgid "Keep Both"
msgstr "Behåll båda"

msgid "Create Script"
msgstr "Skapa skript"

msgid "Find in Files"
msgstr "Sök i filer"

msgid "Find:"
msgstr "Sök:"

msgid "Replace:"
msgstr "Ersätt:"

msgid "Folder:"
msgstr "Mapp:"

msgid "Filters:"
msgstr "Filter:"

msgid ""
"Include the files with the following extensions. Add or remove them in "
"ProjectSettings."
msgstr ""
"Inkludera filer med följande tillägg. Lägg till eller ta bort dem i "
"Projektinställningar."

msgid "Find..."
msgstr "Sök…"

msgid "Replace..."
msgstr "Ersätt..."

msgid "Replace in Files"
msgstr "Ersätt i filer"

msgid "Replace all (no undo)"
msgstr "Ersätt alla (kan ej ångras)"

msgid "Searching..."
msgstr "Söker…"

msgid "%d match in %d file"
msgstr "%d träff i %d fil"

msgid "%d matches in %d file"
msgstr "%d träffar i %d fil"

msgid "%d matches in %d files"
msgstr "%d träffar i %d filer"

msgid "Set Group Description"
msgstr "Ställ in gruppbeskrivning"

msgid "Invalid group name. It cannot be empty."
msgstr "Ogiltigt gruppnamn, får inte vara tomt."

msgid "A group with the name '%s' already exists."
msgstr "En grupp med namnet \"%s\" finns redan."

msgid "Group can't be empty."
msgstr "Gruppnamnet får inte vara tomt."

msgid "Group already exists."
msgstr "Gruppen finns redan."

msgid "Add Group"
msgstr "Lägg till grupp"

msgid "Renaming Group References"
msgstr "Byter namn på gruppreferenser"

msgid "Removing Group References"
msgstr "Tar bort gruppreferenser"

msgid "Rename Group"
msgstr "Byt namn på grupp"

msgid "Remove Group"
msgstr "Ta bort grupp"

msgid "Delete references from all scenes"
msgstr "Radera referenser från alla scener"

msgid "Delete group \"%s\"?"
msgstr "Ta bort gruppen \"%s\"?"

msgid "Group name is valid."
msgstr "Gruppnamnet är giltigt."

msgid "Rename references in all scenes"
msgstr "Byt namn på referenser i alla scener"

msgid "Scene Groups"
msgstr "Scengrupper"

msgid "This group belongs to another scene and can't be edited."
msgstr "Gruppen tillhör en annan scen och kan inte redigeras."

msgid "Copy group name to clipboard."
msgstr "Kopiera gruppnamn till urklipp."

msgid "Global Groups"
msgstr "Globala grupper"

msgid "Add to Group"
msgstr "Lägg till i grupp"

msgid "Remove from Group"
msgstr "Ta bort från grupp"

msgid "Convert to Global Group"
msgstr "Konvertera till global grupp"

msgid "Convert to Scene Group"
msgstr "Konvertera till scengrupp"

msgid "Create New Group"
msgstr "Skapa ny grupp"

msgid "Global"
msgstr "Gobal"

msgid "Delete group \"%s\" and all its references?"
msgstr "Ta bort gruppen \"%s\" och alla dess referenser?"

msgid "Add a new group."
msgstr "Lägg till ny grupp."

msgid "Filter Groups"
msgstr "Filtrera grupper"

msgid "Expand Bottom Panel"
msgstr "Fäll ut bottenpanel"

msgid "Move/Duplicate: %s"
msgstr "Flytta/duplicera: %s"

msgid "Move/Duplicate %d Item"
msgid_plural "Move/Duplicate %d Items"
msgstr[0] "Flytta/duplicera: %d objekt"
msgstr[1] "Flytta/duplicera: %d objekt"

msgid "Choose target directory:"
msgstr "Välj målsökväg:"

msgid "Move"
msgstr "Flytta"

msgid "Network"
msgstr "Nätverk"

msgid "Select Current Folder"
msgstr "Välj aktuell mapp"

msgid "Cannot save file with an empty filename."
msgstr "Kan inte spara fil med tomt namn."

msgid "Cannot save file with a name starting with a dot."
msgstr "Kan inte spara fil med namn som börjar med punkt."

msgid ""
"File \"%s\" already exists.\n"
"Do you want to overwrite it?"
msgstr ""
"Filen \"%s\" finns redan.\n"
"Vill du ersätta den?"

msgid "Select This Folder"
msgstr "Välj den här mappen"

msgid "Open a File"
msgstr "Öppna en fil"

msgid "Open File(s)"
msgstr "Öppna fil(er)"

msgid "Open a Directory"
msgstr "Öppna en mapp"

msgid "Open a File or Directory"
msgstr "Öppna en fil/mapp"

msgid "Save a File"
msgstr "Spara en fil"

msgid "The path specified is invalid."
msgstr "Den angivna sökvägen är ogiltig."

msgid "Could not create folder. File with that name already exists."
msgstr "Kunde inte skapa mapp. En fil med samma namn finns redan."

msgid "Could not create folder."
msgstr "Kunde inte skapa mapp."

msgid "Favorited folder does not exist anymore and will be removed."
msgstr "Favoritmarkerad mapp finns inte längre och kommer att tas bort."

msgid "Go Back"
msgstr "Gå tillbaka"

msgid "Go Forward"
msgstr "Gå framåt"

msgid "Go Up"
msgstr "Gå uppåt"

msgid "Toggle Hidden Files"
msgstr "Växla visa dolda filer"

msgid "Toggle Favorite"
msgstr "Växla favorit"

msgid "Toggle Mode"
msgstr "Växla läge"

msgid "Focus Path"
msgstr "Fokusera sökväg"

msgid "Move Favorite Up"
msgstr "Flytta upp favorit"

msgid "Move Favorite Down"
msgstr "Flytta ned favorit"

msgid "Go to previous folder."
msgstr "Gå till föregående mapp."

msgid "Go to next folder."
msgstr "Gå till nästa mapp."

msgid "Go to parent folder."
msgstr "Gå till föräldramapp."

msgid "Refresh files."
msgstr "Ladda om filer."

msgid "(Un)favorite current folder."
msgstr "(Av)favoritmarkera aktuell mapp."

msgid "Create a new folder."
msgstr "Skapa ny mapp."

msgid "Directories & Files:"
msgstr "Mappar & filer:"

msgid "Toggle the visibility of hidden files."
msgstr "Växla visning av dolda filer."

msgid "Preview:"
msgstr "Förhandsvisning:"

msgid "Filter"
msgstr "Filter"

msgid "File:"
msgstr "Fil:"

msgid ""
"Remove the selected files? For safety only files and empty directories can be "
"deleted from here. (Cannot be undone.)\n"
"Depending on your filesystem configuration, the files will either be moved to "
"the system trash or deleted permanently."
msgstr ""
"Ta bort valda filer? För säkerhets skull kan bara filer och tomma mappar tas "
"bort härifrån. (Kan inte ångras)\n"
"Beroende på filsystemskonfigurationen blir filerna antingen lagda i systemets "
"papperskorg eller permanent raderade."

msgid "No sub-resources found."
msgstr "Inga under-resurser hittades."

msgid "Open a list of sub-resources."
msgstr "Öppna en lista med alla under-resurser."

msgid "Play the project."
msgstr "Kör projektet."

msgid "Play the edited scene."
msgstr "Kör den redigerade scenen."

msgid "Play a custom scene."
msgstr "Kör en anpassad scen."

msgid "Reload the played scene."
msgstr "Ladda om den körda scenen."

msgid ""
"Movie Maker mode is enabled, but no movie file path has been specified.\n"
"A default movie file path can be specified in the project settings under the "
"Editor > Movie Writer category.\n"
"Alternatively, for running single scenes, a `movie_file` string metadata can "
"be added to the root node,\n"
"specifying the path to a movie file that will be used when recording that "
"scene."
msgstr ""
"Filmskapar-läget är på, men ingen film-filsökväg har angivits.\n"
"En standard-film-filsökväg kan anges i projektinställningarna, under Editor > "
"Movie Writer -kategorin.\n"
"Alternativt kan enstaka scener köras genom att lägga till en ”movie_file” "
"metadata-sträng i rot-noden,\n"
"som anger sökvägen till en filmfil att använda för inspelningen av scenen."

msgid "Could not start subprocess(es)!"
msgstr "Kunde inte starta underprocess(er)!"

msgid "Network Profiler"
msgstr "Nätverksprofilerare"

msgid "Run the project's default scene."
msgstr "Kör projektets standardscen."

msgid "Run Project"
msgstr "Kör projekt"

msgid "Pause the running project's execution for debugging."
msgstr "Pausa exekvering av projekt för avlusning."

msgid "Pause Running Project"
msgstr "Pausa körning av projekt"

msgid "Stop the currently running project."
msgstr "Avbryter exekveringen av projektet som körs."

msgid "Stop Running Project"
msgstr "Avbryt projektkörning"

msgid "Run the currently edited scene."
msgstr "Kör scenen som redigeras just nu."

msgid "Run Current Scene"
msgstr "Kör nuvarande scen"

msgid "Run a specific scene."
msgstr "Kör en specifik scen."

msgid "Run Specific Scene"
msgstr "Kör specifik scen"

msgid ""
"Enable Movie Maker mode.\n"
"The project will run at stable FPS and the visual and audio output will be "
"recorded to a video file."
msgstr ""
"Slå på Filmskaparläge.\n"
"Projektet körs med konstant bildfrekvens, och ljud- och bildutmatning sparas "
"till en videofil."

msgid "Play This Scene"
msgstr "Spela den här scenen"

msgid "Close Tab"
msgstr "Stäng flik"

msgid "Undo Close Tab"
msgstr "Ångra stäng flik"

msgid "Close Other Tabs"
msgstr "Stäng övriga flikar"

msgid "Close Tabs to the Right"
msgstr "Stäng flikar till höger"

msgid "Close All Tabs"
msgstr "Stäng alla flikar"

msgid "New Window"
msgstr "Nytt fönster"

msgid "Add a new scene."
msgstr "Lägg till en ny scen."

msgid ""
"Hold %s to round to integers.\n"
"Hold Shift for more precise changes."
msgstr ""
"Håll in %s för att avrunda till heltal.\n"
"Håll in Skift för mer exakta ändringar."

msgid "No notifications."
msgstr "Inga notiser."

msgid "Show notifications."
msgstr "Visa notiser."

msgid "Silence the notifications."
msgstr "Tysta notiser."

msgid "(unknown)"
msgstr "(okänt)"

msgid ""
"Git commit date: %s\n"
"Click to copy the version information."
msgstr ""
"Git-commitdatum: %s\n"
"Tryck för att kopiera versionsinfo."

msgid "Toggle Visible"
msgstr "Växla synlig"

msgid "Unlock Node"
msgstr "Lås upp nod"

msgid "Ungroup Children"
msgstr "Avgruppera barn"

msgid "Disable Scene Unique Name"
msgstr "Avaktivera unikt namn för scenen"

msgid "(Connecting From)"
msgstr "(Ansluter från)"

msgid "Node configuration warning:"
msgstr "Nodkonfigurationsvarning:"

msgid "Node has one connection."
msgid_plural "Node has {num} connections."
msgstr[0] "Noden har en anslutning."
msgstr[1] "Noden har {num} anslutningar."

msgid "Node is in this group:"
msgid_plural "Node is in the following groups:"
msgstr[0] "Noden finns i den här gruppen:"
msgstr[1] "Noden finns i följande grupper:"

msgid "Click to show signals dock."
msgstr "Tryck för att visa signal-fliken."

msgid "This script is currently running in the editor."
msgstr "Skriptet körs just nu i redigeraren."

msgid "This script is a custom type."
msgstr "Skriptet är en anpassad typ."

msgid "Open Script:"
msgstr "Öppna skript:"

msgid ""
"Node is locked.\n"
"Click to unlock it."
msgstr ""
"Noden är låst.\n"
"Tryck för att låsa upp den."

msgid ""
"Children are not selectable.\n"
"Click to make them selectable."
msgstr ""
"Barn kan inte markeras.\n"
"Tryck för att slå på markering av barn."

msgid ""
"AnimationPlayer is pinned.\n"
"Click to unpin."
msgstr ""
"AnimationPlayer är fastnålad.\n"
"Tryck för att lossa."

msgid "Open in Editor"
msgstr "Öppna i redigerare"

msgid "\"%s\" is not a known filter."
msgstr "\"%s\" är inte ett känt filter."

msgid "Invalid node name, the following characters are not allowed:"
msgstr "Ogiltigt nodnamn, följande tecken är otillåtna:"

msgid "A node with the unique name %s already exists in this scene."
msgstr "En nod med det unika namnet %s finns redan i scenen."

msgid "Enable Scene Unique Name(s)"
msgstr "Slå på Unika namn för scen(er)"

msgid "Rename Node"
msgstr "Byt namn på nod"

msgid "Rename Nodes"
msgstr "Byt namn på noder"

msgid "Scene Tree (Nodes):"
msgstr "Scenträd (noder):"

msgid "Node Configuration Warning!"
msgstr "Nodkonfigurationsvarning!"

msgid "Allowed:"
msgstr "Tillåtna:"

msgid "Select a Node"
msgstr "Markera en nod"

msgid "Show All"
msgstr "Visa alla"

msgid "The Beginning"
msgstr "Början"

msgid "Pre-Import Scene"
msgstr "För-importera scen"

msgid "Importing Scene..."
msgstr "Importerar scen..."

msgid "Import Scene"
msgstr "Importera scen"

msgid "Running Custom Script..."
msgstr "Kör anpassat skript..."

msgid "Couldn't load post-import script:"
msgstr "Kunde inte läsa in post-importskript:"

msgid "Invalid/broken script for post-import (check console):"
msgstr "Ogiltigt/trasigt skript för post-import (se konsolen):"

msgid "Error running post-import script:"
msgstr "Fel när post-importskript kördes:"

msgid "Did you return a Node-derived object in the `_post_import()` method?"
msgstr ""
"Returnerade du ett objekt deriverat från en nod i \"_post_import()\"-metoden?"

msgid "Saving..."
msgstr "Sparar…"

msgid "<Unnamed Material>"
msgstr "<Namnlöst material>"

msgid "Import ID: %s"
msgstr "Import-ID: %s"

msgid ""
"Type: %s\n"
"Import ID: %s"
msgstr ""
"Typ: %s\n"
"Import-ID: %s"

msgid "Error opening scene"
msgstr "Fel när scenen skulle öppnas"

msgid "Advanced Import Settings for AnimationLibrary '%s'"
msgstr "Avancerade importinställningar för AnimationLibrary \"%s\""

msgid "Advanced Import Settings for Scene '%s'"
msgstr "Avancerade importinställningar för scenen \"%s\""

msgid "Select folder to extract material resources"
msgstr "Välj mapp för att extrahera materialresurser"

msgid "Select folder where mesh resources will save on import"
msgstr "Välj mapp som meshresurser ska sparas till vid import"

msgid "Select folder where animations will save on import"
msgstr "Välj mapp som animationer ska sparas till vid import"

msgid "Warning: File exists"
msgstr "Varning: Filen existerar"

msgid "Existing file with the same name will be replaced."
msgstr "Befintlig fil med samma namn kommer att ersättas."

msgid "Will create new file"
msgstr "Kommer att skapa ny fil"

msgid "Already External"
msgstr "Redan extern"

msgid ""
"This material already references an external file, no action will be taken.\n"
"Disable the external property for it to be extracted again."
msgstr ""
"Materialet refererar redan till en extern fil, ingen åtgärd tas.\n"
"Avaktivera egenskapen \"extern\" för att extrahera den på nytt."

msgid "No import ID"
msgstr "Inget import-ID"

msgid ""
"Material has no name nor any other way to identify on re-import.\n"
"Please name it or ensure it is exported with an unique ID."
msgstr ""
"Materialet har varken namn eller annat sätt att identifieras på vid åter-"
"import.\n"
"Namnge det eller säkerställ att det exporteras med ett unikt ID."

msgid "Extract Materials to Resource Files"
msgstr "Extrahera material till resursfiler"

msgid "Extract"
msgstr "Extrahera"

msgid "Already Saving"
msgstr "Sparar redan"

msgid ""
"This mesh already saves to an external resource, no action will be taken."
msgstr "Meshen sparas redan till en extern resurs, ingen åtgärd tas."

msgid "Existing file with the same name will be replaced on import."
msgstr "Befintlig fil med samma namn ersätts vid import."

msgid "Will save to new file"
msgstr "Kommer att spara till en ny fil"

msgid ""
"Mesh has no name nor any other way to identify on re-import.\n"
"Please name it or ensure it is exported with an unique ID."
msgstr ""
"Meshen har varken namn eller annat sätt att identifieras på vid åter-import.\n"
"Namnge den eller säkerställ att det exporteras med ett unikt ID."

msgid "Set paths to save meshes as resource files on Reimport"
msgstr "Ställ in sökväg för att spara mesher som resursfiler vid återimport"

msgid "Set Paths"
msgstr "Ställ in sökvägar"

msgid ""
"This animation already saves to an external resource, no action will be taken."
msgstr "Animationen sparas redan till en extern resurs, ingen åtgärd tas."

msgid "Set paths to save animations as resource files on Reimport"
msgstr ""
"Ställ in sökväg för att spara animationer som resursfiler vid återimport"

msgid "Can't make material external to file, write error:"
msgstr "Kan inte göra material till extern fil, skrivfel:"

msgid "Actions..."
msgstr "Åtgärder…"

msgid "Extract Materials"
msgstr "Extrahera material"

msgid "Set Animation Save Paths"
msgstr "Ställ in animations-sparsökvägar"

msgid "Set Mesh Save Paths"
msgstr "Ställ in mesh-sparsökvägar"

msgid "Meshes"
msgstr "Mesher"

msgid "Materials"
msgstr "Material"

msgid "Selected Animation Play/Pause"
msgstr "Spela/Pausa vald animation"

msgid "Rotate Lights With Model"
msgstr "Rotera ljuskällor med modell"

msgid "Primary Light"
msgstr "Primär ljuskälla"

msgid "Secondary Light"
msgstr "Sekundär ljuskälla"

msgid "Status"
msgstr "Status"

msgid "Save Extension:"
msgstr "Spara tillägg:"

msgid "Text: *.tres"
msgstr "Text: *.tres"

msgid "Binary: *.res"
msgstr "Binärfil: *.res"

msgid "Text Resource"
msgstr "Textresurs"

msgid "Binary Resource"
msgstr "Binärresurs"

msgid "Audio Stream Importer: %s"
msgstr "Ljudströms-importör: %s"

msgid "Enable looping."
msgstr "Slå på slinga."

msgid "Offset:"
msgstr "Förskjutning:"

msgid ""
"Loop offset (from beginning). Note that if BPM is set, this setting will be "
"ignored."
msgstr ""
"Sling-förskjutning (från början). Notera att inställningen ignoreras om BPM "
"ställs in."

msgid "Loop:"
msgstr "Slinga:"

msgid "BPM:"
msgstr "BPM:"

msgid "Music Playback:"
msgstr "Musikuppspelning:"

msgid "New Configuration"
msgstr "Ny konfiguration"

msgid "Remove Variation"
msgstr "Ta bort variant"

msgid "Preloaded glyphs: %d"
msgstr "Förladdade glyfer: %d"

msgid ""
"Warning: There are no configurations specified, no glyphs will be pre-"
"rendered."
msgstr ""
"Varning: Inga konfigurationer specificerade, inga glyfer kommer att för-"
"renderas."

msgid ""
"Warning: Multiple configurations have identical settings. Duplicates will be "
"ignored."
msgstr ""
"Varning: Flera konfigurationer har likadana inställningar. Dubletter kommer "
"att ignoreras."

msgid ""
"Note: LCD Subpixel antialiasing is selected, each of the glyphs will be pre-"
"rendered for all supported subpixel layouts (5x)."
msgstr ""
"Obs: LCD Subpixel-kantutjämning har valts, varje glyf kommer att förrenderas "
"för alla stödda subpixel-layouter (5x)."

msgid ""
"Note: Subpixel positioning is selected, each of the glyphs might be pre-"
"rendered for multiple subpixel offsets (up to 4x)."
msgstr ""
"Obs! Subpixel-positionering har valts, varje glyf kan komma att för-renderas "
"för flera subpixel-förskjutningar (upp till 4x)."

msgid "Advanced Import Settings for '%s'"
msgstr "Avancerade importinställningar för \"%s\""

msgid "Rendering Options"
msgstr "Renderingsinställningar"

msgid "Select font rendering options, fallback font, and metadata override:"
msgstr ""
"Välj typsnitts-renderingsinställningar, reservtypsnitt och metadata-"
"åsidosättning:"

msgid "Pre-render Configurations"
msgstr "För-renderingskonfigurationer"

msgid ""
"Add font size, and variation coordinates, and select glyphs to pre-render:"
msgstr ""
"Lägg till typsnittsstorlek, och variantkoordinater, och välj vilka glyfer som "
"ska för-renderas:"

msgid "Configuration:"
msgstr "Konfiguration:"

msgid "Add configuration"
msgstr "Lägg till konfiguration"

msgid "Clear Glyph List"
msgstr "Rensa glyf-lista"

msgid "Glyphs from the Translations"
msgstr "Glyfer från översättningarna"

msgid "Select translations to add all required glyphs to pre-render list:"
msgstr ""
"Välj översättningar för att lägga till alla glyfer som behövs i för-"
"renderingslistan:"

msgid "Shape all Strings in the Translations and Add Glyphs"
msgstr "Forma alla strängar i översättningarna och lägg till glyfer"

msgid "Glyphs from the Text"
msgstr "Glyfer från texten"

msgid ""
"Enter a text and select OpenType features to shape and add all required "
"glyphs to pre-render list:"
msgstr ""
"Skriv in text och välj OpenType-funktioner för att forma och lägga till "
"glyfer som behövs i för-renderingslistan:"

msgid "Shape Text and Add Glyphs"
msgstr "Forma texten och lägg till glyfer"

msgid "Glyphs from the Character Map"
msgstr "Glyfer från teckenkartan"

msgid ""
"Add or remove glyphs from the character map to pre-render list:\n"
"Note: Some stylistic alternatives and glyph variants do not have one-to-one "
"correspondence to character, and not shown in this map, use \"Glyphs from the "
"text\" tab to add these."
msgstr ""
"Lägg till eller ta bort glyfer från teckenkartan i/från för-"
"renderingslistan:\n"
"Obs! Vissa stilistiska alternativ och glyfvarianter har inget direkt "
"motsvarande tecken och visas inte i den här kartan. Använd \"Glyfer från "
"text\"-fliken för att lägga till dessa."

msgid "Dynamically rendered TrueType/OpenType font"
msgstr "Dynamiskt renderad TrueType-/OpenType-typsnitt"

msgid ""
"Error importing GLSL shader file: '%s'. Open the file in the filesystem dock "
"in order to see the reason."
msgstr ""
"Fel vid import av GLSL-shaderfilen: \"%s\". Öppna filen i filsystem-fliken "
"för att se anledningen."

msgid ""
"%s: Texture detected as used as a normal map in 3D. Enabling red-green "
"texture compression to reduce memory usage (blue channel is discarded)."
msgstr ""
"%s: Texturen verkar användas som en 3D-normalkarta. Slår på röd-grön "
"texturkomprimering för att minska minnesanvändning (blå färgkanal kasseras)."

msgid ""
"%s: Texture detected as used as a roughness map in 3D. Enabling roughness "
"limiter based on the detected associated normal map at %s."
msgstr ""
"%s: Texturen verkar användas som en 3D-ojämnhetskarta. Slår på "
"ojämnhetsbegränsning baserat på den hittade associerade normalkartan vid %s."

msgid ""
"%s: Texture detected as used in 3D. Enabling mipmap generation and setting "
"the texture compression mode to %s."
msgstr ""
"%s: Texturen verkar användas för 3D. Slår på mipmap-generering och ställer in "
"texturkomprimeringsläget på %s."

msgid "2D/3D (Auto-Detect)"
msgstr "2D/3D (Autodetektera)"

msgid "2D"
msgstr "2D"

msgid "3D"
msgstr "3D"

msgid ""
"%s: Atlas texture significantly larger on one axis (%d), consider changing "
"the `editor/import/atlas_max_width` Project Setting to allow a wider texture, "
"making the result more even in size."
msgstr ""
"%s: Atlastextur betydligt större på en axel (%d), överväg att öka \"editor/"
"import/atlas_max_width\"-projektinställningen för att ge resultatet jämnare "
"storlek."

msgid "Importer:"
msgstr "Importör:"

msgid "Keep File (exported as is)"
msgstr "Behåll fil (exporteras som den är)"

msgid "Skip File (not exported)"
msgstr "Hoppa över fil (exportera inte)"

msgid "%d Files"
msgstr "%d filer"

msgid "Set as Default for '%s'"
msgstr "Ställ in som standard för \"%s\""

msgid "Clear Default for '%s'"
msgstr "Rensa standard för \"%s\""

msgid ""
"You have pending changes that haven't been applied yet. Click Reimport to "
"apply changes made to the import options.\n"
"Selecting another resource in the FileSystem dock without clicking Reimport "
"first will discard changes made in the Import dock."
msgstr ""
"Du har gjort ändringar som inte tillämpats än. Klicka på Importera igen för "
"att tillämpa ändringar av importinställningarna.\n"
"Om du väljer en annan resurs i filsystem-fliken utan att klicka på Importera "
"igen kommer ändringarna att förkastas."

msgid "Import As:"
msgstr "Importera som:"

msgid "Preset"
msgstr "Förinställning"

msgid "Advanced..."
msgstr "Avancerat…"

msgid ""
"The imported resource is currently loaded. All instances will be replaced and "
"undo history will be cleared."
msgstr ""
"Den importerade resursen är nu inläst. Alla instanser kommer att ersättas och "
"ångringshistoriken rensas."

msgid ""
"WARNING: Assets exist that use this resource. They may stop loading properly "
"after changing type."
msgstr ""
"Varning: Befintlig asset använder den här resursen. Om typen ändras kan de "
"sluta läsas in korrekt."

msgid ""
"Select a resource file in the filesystem or in the inspector to adjust import "
"settings."
msgstr ""
"Välj en resursfil i filsystemet eller i Granskaren för att justera "
"importinställningar."

msgid "No Event Configured"
msgstr "Ingen händelse konfigurerad"

msgid "Keyboard Keys"
msgstr "Tangenter"

msgid "Mouse Buttons"
msgstr "Musknappar"

msgid "Joypad Buttons"
msgstr "Joypad-knappar"

msgid "Joypad Axes"
msgstr "Joypad-axlar"

msgid "Event Configuration for \"%s\""
msgstr "Händelse-konfiguration för \"%s\""

msgid "Event Configuration"
msgstr "Händelse-konfiguration"

msgid "Manual Selection"
msgstr "Manuell markering"

msgid "Filter Inputs"
msgstr "Filtrera inmatning"

msgid "Additional Options"
msgstr "Ytterligare inställningar"

msgid "Device:"
msgstr "Enhet:"

msgid "Command / Control (auto)"
msgstr "Kommando / Kontroll (auto)"

msgid ""
"Automatically remaps between 'Meta' ('Command') and 'Control' depending on "
"current platform."
msgstr ""
"Översätter automatiskt mellan Kommando- och kontrolltangenten beroende på den "
"aktuella plattformen."

msgid "Keycode (Latin Equivalent)"
msgstr "Tangentkod (Latinsk motsvarighet)"

msgid "Physical Keycode (Position on US QWERTY Keyboard)"
msgstr "Fysisk tangentkod (Position på US-QWERTY-tangentbord)"

msgid "Key Label (Unicode, Case-Insensitive)"
msgstr "Tangentetikett (Unicode, ej skiftlägeskänslig)"

msgid "Physical location"
msgstr "Fysisk plats"

msgid "Any"
msgstr "Någon"

msgid ""
"The following resources will be duplicated and embedded within this resource/"
"object."
msgstr ""
"Följande resurser kommer dupliceras och bäddas in i den här resursen/objektet."

msgid "This object has no resources."
msgstr "Det här objektet har inga resurser."

msgid "Failed to load resource."
msgstr "Kunde inte ladda resurs."

msgid "(Current)"
msgstr "(Nuvarande)"

msgid "Expand Non-Default"
msgstr "Expandera icke-standard"

msgid "Property Name Style"
msgstr "Stil på egenskapsnamn"

msgid "Raw (e.g. \"%s\")"
msgstr "Rå (ex. \"%s\")"

msgid "Capitalized (e.g. \"%s\")"
msgstr "Versal (ex. \"%s\")"

msgid "Localized (e.g. \"Z Index\")"
msgstr "Lokaliserad (ex. \"Z-index\")"

msgid "Localization not available for current language."
msgstr "Lokalisering ej tillgänglig för valt språk."

msgid "Copy Properties"
msgstr "Kopiera egenskaper"

msgid "Paste Properties"
msgstr "Klistra in egenskaper"

msgid "Make Sub-Resources Unique"
msgstr "Gör under-resurser unika"

msgid "Create a new resource in memory and edit it."
msgstr "Skapa en ny resurs i minnet och redigera den."

msgid "Load an existing resource from disk and edit it."
msgstr "Läs in en befintlig resurs från disk och redigera den."

msgid "Save the currently edited resource."
msgstr "Spara resursen som redigeras."

msgid "Extra resource options."
msgstr "Ytterligare resurs-alternativ."

msgid "Edit Resource from Clipboard"
msgstr "Redigera resurs från urklipp"

msgid "Copy Resource"
msgstr "Kopiera resurs"

msgid "Make Resource Built-In"
msgstr "Gör resursen inbyggd"

msgid "Go to previous edited object in history."
msgstr "Gå till föregående redigerat objekt i historiken."

msgid "Go to next edited object in history."
msgstr "Gå till nästa redigerade objekt i historiken."

msgid "History of recently edited objects."
msgstr "Historik över nyligen redigerade objekt."

msgid "Open documentation for this object."
msgstr "Öppna dokumentationen för det här objektet."

msgid "Filter Properties"
msgstr "Filtrera egenskaper"

msgid "Manage object properties."
msgstr "Hantera objektegenskaper."

msgid "This cannot be undone. Are you sure?"
msgstr "Åtgärden kan inte ångras. Är du säker?"

msgid "Remove Translation"
msgstr "Ta bort översättning"

msgid "Change Resource Remap Language"
msgstr "Ändra resursersättningsspråk"

msgid "Remove Resource Remap"
msgstr "Ta bort resursersättning"

msgid "Remove Resource Remap Option"
msgstr "Ta bort resursersättnings-alternativ"

msgid "Remove file from POT generation"
msgstr "Ta bort fil från POT-generering"

msgid "Removed"
msgstr "Borttagen"

msgid "%s cannot be found."
msgstr "%s hittas inte."

msgid "Translations"
msgstr "Översättningar"

msgid "Translations:"
msgstr "Översättningar:"

msgid "Remaps"
msgstr "Ersättningar"

msgid "Resources:"
msgstr "Resurser:"

msgid "Remaps by Locale:"
msgstr "Ersättningar efter språkzon:"

msgid "Locale"
msgstr "Språkzon"

msgid "POT Generation"
msgstr "POT-generering"

msgid "Files with translation strings:"
msgstr "Filer med översättningssträngar:"

msgid "Generate POT"
msgstr "Generera POT"

msgid "Add Built-in Strings to POT"
msgstr "Lägg till inbyggda strängar i POT"

msgid "Add strings from built-in components such as certain Control nodes."
msgstr ""
"Lägg till strängar från inbyggda komponenter såsom vissa kontroll-noder."

msgid "Set %s on %d nodes"
msgstr "Ställ in %s på %d noder"

msgid "%s (%d Selected)"
msgstr "%s (%d valda)"

msgid "Groups"
msgstr "Grupper"

msgid "Select a single node to edit its signals and groups."
msgstr "Välj en (1) nod för att redigera dess signaler och grupper."

msgid "Create Polygon"
msgstr "Skapa polygon"

msgid "Create points."
msgstr "Skapa punkter."

msgid ""
"Edit points.\n"
"LMB: Move Point\n"
"RMB: Erase Point"
msgstr ""
"Redigera punkter.\n"
"LMB: Flytta punkt\n"
"RMB: Radera punkt"

msgid "Erase points."
msgstr "Radera punkter."

msgid "Edit Polygon"
msgstr "Redigera polygon"

msgid "Insert Point"
msgstr "Infoga punkt"

msgid "Edit Polygon (Remove Point)"
msgstr "Redigera polygon (ta bort punkt)"

msgid "Remove Polygon And Point"
msgstr "Ta bort polygon och punkt"

msgid "Add Animation"
msgstr "Lägg till animation"

msgid "Add %s"
msgstr "Lägg till %s"

msgid "Move Node Point"
msgstr "Flytta nodpunkt"

msgid "Change BlendSpace1D Config"
msgstr "Ändra BlendSpace1D-konfig"

msgid "Change BlendSpace1D Labels"
msgstr "Ändra BlendSpace1D-etiketter"

msgid "This type of node can't be used. Only animation nodes are allowed."
msgstr "Den här nodtypen kan inte användas. Bara animationsnoder är tillåtna."

msgid "This type of node can't be used. Only root nodes are allowed."
msgstr "Den här nodtypen kan inte användas. Bara rot-noder är tillåtna."

msgid "Add Node Point"
msgstr "Lägg till nodpunkt"

msgid "Add Animation Point"
msgstr "Lägg till animationspunkt"

msgid "Remove BlendSpace1D Point"
msgstr "Ta bort BlendSpace1D-punkt"

msgid "Move BlendSpace1D Node Point"
msgstr "Flytta BlendSpace1D-nodpunkt"

msgid ""
"AnimationTree is inactive.\n"
"Activate to enable playback, check node warnings if activation fails."
msgstr ""
"AnimationTree är inaktivt.\n"
"Aktivera för att kunna spela upp, kontrollera nod-varningar om aktiveringen "
"misslyckas."

msgid "Set the blending position within the space"
msgstr "Ställ in omvandlingspositionen inom utrymmet"

msgid "Select and move points, create points with RMB."
msgstr "Markera och förflytta punkter, skapa punkter med RMB."

msgid "Enable snap and show grid."
msgstr "Slå på snäpp och visa rutnät."

msgid "Sync:"
msgstr "Synka:"

msgid "Blend:"
msgstr "Omvandla:"

msgid "Point"
msgstr "Punkt"

msgid "Open Editor"
msgstr "Öppna redigerare"

msgid "Open Animation Node"
msgstr "Öppna animationsnod"

msgid "Triangle already exists."
msgstr "Triangel finns redan."

msgid "Add Triangle"
msgstr "Lägg till triangel"

msgid "Change BlendSpace2D Config"
msgstr "Ändra BlendSpace2D-konfig"

msgid "Change BlendSpace2D Labels"
msgstr "Ändra BlendSpace2D-etiketter"

msgid "Remove BlendSpace2D Point"
msgstr "Ta bort BlendSpace2D-punkt"

msgid "Remove BlendSpace2D Triangle"
msgstr "Ta bort BlendSpace2D-triangel"

msgid "No triangles exist, so no blending can take place."
msgstr "Det finns inga trianglar så ingen omvandling kan ske."

msgid "Toggle Auto Triangles"
msgstr "Växla Auto-trianglar"

msgid "Create triangles by connecting points."
msgstr "Skapa trianglar genom att koppla samman punkter."

msgid "Erase points and triangles."
msgstr "Radera punkter och trianglar."

msgid "Generate blend triangles automatically (instead of manually)"
msgstr "Gerenera omvandlingstrianglar automatiskt (istället för manuellt)"

msgid "Parameter Changed: %s"
msgstr "Ändrad parameter: %s"

msgid "Inspect Filters"
msgstr "Inspektera filter"

msgid "Output node can't be added to the blend tree."
msgstr "Utmatnings-nod kan inte läggas till i BlendTree."

msgid "Add Node to BlendTree"
msgstr "Lägg till nod i BlendTree"

msgid "Node Moved"
msgstr "Nod flyttad"

msgid "Unable to connect, port may be in use or connection may be invalid."
msgstr "Kan inte ansluta, porten kan vara upptagen eller anslutningen felaktig."

msgid "Nodes Connected"
msgstr "Noder anslutna"

msgid "Nodes Disconnected"
msgstr "Noder frånkopplade"

msgid "Set Animation"
msgstr "Ställ in animation"

msgid "Delete Node"
msgstr "Radera nod"

msgid "Delete Node(s)"
msgstr "Radera nod(er)"

msgid "Toggle Filter On/Off"
msgstr "Växla filter på/av"

msgid "Change Filter"
msgstr "Byt filter"

msgid "Fill Selected Filter Children"
msgstr "Fyll markerade filter-barn"

msgid "Invert Filter Selection"
msgstr "Invertera filtermarkering"

msgid "Clear Filter Selection"
msgstr "Rensa filtermarkering"

msgid ""
"Animation player has no valid root node path, so unable to retrieve track "
"names."
msgstr ""
"AnimationPlayer har inte en giltig rotnodssökväg, kan inte hämta spårnamn."

msgid "Anim Clips"
msgstr "Anim. klipp"

msgid "Audio Clips"
msgstr "Ljudklipp"

msgid "Functions"
msgstr "Funktioner"

msgid "Inspect Filtered Tracks:"
msgstr "Inspektera filtrerade spår:"

msgid "Edit Filtered Tracks:"
msgstr "Redigera filtrerade spår:"

msgid "Node Renamed"
msgstr "Nodens namn ändrat"

msgid "Add Node..."
msgstr "Lägg till nod..."

msgid "Enable Filtering"
msgstr "Slå på filtrering"

msgid "Fill Selected Children"
msgstr "Fyll valda barn"

msgid "Invert"
msgstr "Invertera"

msgid "Library Name:"
msgstr "Biblioteksnamn:"

msgid "Animation name can't be empty."
msgstr "Animationsnamnet får inte vara tomt."

msgid "Animation name contains invalid characters: '/', ':', ',' or '['."
msgstr ""
"Animationsnamnet innehåller otillåtna tecken: \"/\", \":\", \",\" eller \"[\"."

msgid "Animation with the same name already exists."
msgstr "En animation med samma namn finns redan."

msgid "Enter a library name."
msgstr "Ange ett biblioteksnamn."

msgid "Library name contains invalid characters: '/', ':', ',' or '['."
msgstr ""
"Bibliotekets namn innehåller otillåtna tecken: \"/\", \":\", \",\" eller "
"\"[\"."

msgid "Library with the same name already exists."
msgstr "Ett bibliotek med samma namn finns redan."

msgid "Animation name is valid."
msgstr "Animationsnamnet är giltigt."

msgid "Global library will be created."
msgstr "Globalt bibliotek skapas."

msgid "Library name is valid."
msgstr "Biblioteksnamnet är giltigt."

msgid "Add Animation to Library: %s"
msgstr "Lägg till animation i biblioteket: %s"

msgid "Add Animation Library: %s"
msgstr "Lägg till animationsbibliotek: %s"

msgid "Load Animation"
msgstr "Läs in animation"

msgid ""
"This animation library can't be saved because it does not belong to the "
"edited scene. Make it unique first."
msgstr ""
"Det här animationsbiblioteket kan inte sparas då det inte tillhör scenen som "
"redigeras. Gör det unikt först."

msgid ""
"This animation library can't be saved because it was imported from another "
"file. Make it unique first."
msgstr ""
"Det här animationsbiblioteket kan inte sparas då det importerades från en "
"annan fil. Gör det unikt först."

msgid "Save Library"
msgstr "Spara bibliotek"

msgid "Make Animation Library Unique: %s"
msgstr "Gör animationsbibliotek unikt: %s"

msgid ""
"This animation can't be saved because it does not belong to the edited scene. "
"Make it unique first."
msgstr ""
"Den här animationen kan inte sparas då den inte tillhör scenen som redigeras. "
"Gör den unik först."

msgid ""
"This animation can't be saved because it was imported from another file. Make "
"it unique first."
msgstr ""
"Den här animationen kan inte sparas då den importerades från en annan fil. "
"Gör den unik först."

msgid "Save Animation"
msgstr "Spara animation"

msgid "Make Animation Unique: %s"
msgstr "Gör animation unik: %s"

msgid "Save Animation library to File: %s"
msgstr "Spara animationsbibliotek till fil: %s"

msgid "Save Animation to File: %s"
msgstr "Spara animation till fil: %s"

msgid "Some AnimationLibrary files were invalid."
msgstr "Några animationsbibliotek-filer var ogiltiga."

msgid "Some of the selected libraries were already added to the mixer."
msgstr "Några av de markerade biblioteken var redan tillagda i mixern."

msgid "Add Animation Libraries"
msgstr "Lägg till animationsbibliotek"

msgid "Some Animation files were invalid."
msgstr "Några animationsfiler var ogiltiga."

msgid "Some of the selected animations were already added to the library."
msgstr "Några av de markerade animationerna var redan tillagda i biblioteket."

msgid "Load Animations into Library"
msgstr "Läs in animationer till biblioteket"

msgid "Load Animation into Library: %s"
msgstr "Läs in animation till biblioteket: %s"

msgid "Rename Animation Library: %s"
msgstr "Byt namn på animationsbibliotek: %s"

msgid "[Global]"
msgstr "[Global]"

msgid "Rename Animation: %s"
msgstr "Byt namn på animation %s"

msgid "Animation Name:"
msgstr "Animationsnamn:"

msgid "No animation resource in clipboard!"
msgstr "Ingen animationsresurs i Urklipp!"

msgid "Pasted Animation"
msgstr "Inklistrad animation"

msgid "Open in Inspector"
msgstr "Öppna i Granskare"

msgid "Remove Animation Library: %s"
msgstr "Ta bort animationsbibliotek: %s"

msgid "Remove Animation from Library: %s"
msgstr "Ta bort animation från bibliotek: %s"

msgid "[built-in]"
msgstr "[inbyggd]"

msgid "[foreign]"
msgstr "[främmande]"

msgid "[imported]"
msgstr "[importerad]"

msgid "Add animation to library."
msgstr "Lägg till animation i biblioteket."

msgid "Load animation from file and add to library."
msgstr "Läs in animation från fil och lägg till i biblioteket."

msgid "Paste animation to library from clipboard."
msgstr "Klistra in animation från Urklipp till biblioteket."

msgid "Save animation library to resource on disk."
msgstr "Spara animationsbibliotek till resurs på disk."

msgid "Remove animation library."
msgstr "Ta bort animationsbibliotek."

msgid "Copy animation to clipboard."
msgstr "Kopiera animation till Urklipp."

msgid "Save animation to resource on disk."
msgstr "Spara animation till resurs på disk."

msgid "Remove animation from Library."
msgstr "Ta bort animation från bibliotek."

msgid "Edit Animation Libraries"
msgstr "Redigera animationsbibliotek"

msgid "New Library"
msgstr "Nytt bibliotek"

msgid "Create new empty animation library."
msgstr "Skapa nytt tomt animationsbibliotek."

msgid "Load Library"
msgstr "Läs in bibliotek"

msgid "Load animation library from disk."
msgstr "Läs in animationsbibliotek från disk."

msgid "Storage"
msgstr "Lagring"

msgid "Toggle Autoplay"
msgstr "Autospela på/av"

msgid "Create New Animation"
msgstr "Skapa ny animation"

msgid "New Animation Name:"
msgstr "Namn på ny animation:"

msgid "Rename Animation"
msgstr "Byt namn på animation"

msgid "Change Animation Name:"
msgstr "Ändra animationens namn:"

msgid "Delete Animation '%s'?"
msgstr "Radera animationen \"%s\"?"

msgid "Remove Animation"
msgstr "Ta bort animation"

msgid "Invalid animation name!"
msgstr "Ogiltigt animationsnamn!"

msgid "Animation '%s' already exists!"
msgstr "Animationen \"%s\" finns redan!"

msgid "Duplicate Animation"
msgstr "Duplicera animation"

msgid "Change Blend Time"
msgstr "Ändra omvandligstid"

msgid "[Global] (create)"
msgstr "[Global] (skapa)"

msgid "Duplicated Animation Name:"
msgstr "Duplicerad animations namn:"

msgid "Onion skinning requires a RESET animation."
msgstr "Lökskalning kräver en ÅTERSTÄLL-animation."

msgid "Animation position (in seconds)."
msgstr "Position i animation (i sekunder)."

msgid "Scale animation playback globally for the node."
msgstr "Skala animationsuppspelning globalt för noden."

msgid "Animation Tools"
msgstr "Animationsverktyg"

msgid "Animation"
msgstr "Animation"

msgid "New..."
msgstr "Nytt…"

msgid "Manage Animations..."
msgstr "Hantera animationer..."

msgid "Edit Transitions..."
msgstr "Redigera övergångar…"

msgid "Display list of animations in player."
msgstr "Visa lista över animationer i spelaren."

msgid "Autoplay on Load"
msgstr "Autospela vid inläsning"

msgid "Enable Onion Skinning"
msgstr "Slå på lökskalning"

msgid "Onion Skinning Options"
msgstr "Lökskalningsinställningar"

msgid "Directions"
msgstr "Riktningar"

msgid "Past"
msgstr "Dåtida"

msgid "Future"
msgstr "Framtida"

msgid "Depth"
msgstr "Djup"

msgid "1 step"
msgstr "1 steg"

msgid "2 steps"
msgstr "2 steg"

msgid "3 steps"
msgstr "3 steg"

msgid "Differences Only"
msgstr "Bara skillnader"

msgid "Force White Modulate"
msgstr "Tvinga vitmodulering"

msgid "Include Gizmos (3D)"
msgstr "Inkludera gizmon (3D)"

msgid "Pin AnimationPlayer"
msgstr "Fäst AnimationPlayer"

msgid "Next (Auto Queue):"
msgstr "Nästa (Autokö):"

msgid "Toggle Animation Bottom Panel"
msgstr "Nedre animationspanel på/av"

msgid "Move Node"
msgstr "Flytta nod"

msgid "Transition exists!"
msgstr "Övergång finns!"

msgid "Play/Travel to %s"
msgstr "Spela/gå till %s"

msgid "Edit %s"
msgstr "Redigera %s"

msgid "Add Node and Transition"
msgstr "Lägg till nod och övergång"

msgid "Add Transition"
msgstr "Lägg till övergång"

msgid "Immediate"
msgstr "Omedelbar"

msgid "Sync"
msgstr "Synka"

msgid "At End"
msgstr "Vid slutet"

msgid "Travel"
msgstr "Färdas"

msgid "No playback resource set at path: %s."
msgstr "Ingen uppspelningsresurs inställd vid sökvägen: %s."

msgid "Node Removed"
msgstr "Nod borttagen"

msgid "Transition Removed"
msgstr "Övergång borttagen"

msgid ""
"Select and move nodes.\n"
"RMB: Add node at position clicked.\n"
"Shift+LMB+Drag: Connects the selected node with another node or creates a new "
"node if you select an area without nodes."
msgstr ""
"Markera och förflytta noder.\n"
"RMB: Skapa nod vid den klickade positionen.\n"
"Skift+LMB+dra: Koppla ihop den markerade noden med en annan nod eller skapa "
"en ny nod om du väljer ett område utan noder."

msgid "Create new nodes."
msgstr "Skapa nya noder."

msgid "Connect nodes."
msgstr "Koppla noder."

msgid "Remove selected node or transition."
msgstr "Ta bort markerade noder eller övergångar."

msgid "Transition:"
msgstr "Övergång:"

msgid "Play Mode:"
msgstr "Uppspelninsläge:"

msgid "Delete Selected"
msgstr "Radera markerade"

msgid "Delete All"
msgstr "Radera alla"

msgid "Root"
msgstr "Rot"

msgid "AnimationTree"
msgstr "Animationsträd"

msgid "Toggle AnimationTree Bottom Panel"
msgstr "Nedre animationsträd-panel på/av"

msgid "Author"
msgstr "Författare"

msgid "Version:"
msgstr "Version:"

msgid "Contents:"
msgstr "Innehåll:"

msgid "View Files"
msgstr "Visa filer"

msgid "Download"
msgstr "Hämta"

msgid "Connection error, please try again."
msgstr "Anslutningsfel, försök igen."

msgid "Can't connect."
msgstr "Kan inte ansluta."

msgid "Can't connect to host:"
msgstr "Kan inte ansluta till värd:"

msgid "No response from host:"
msgstr "Inget svar från värd:"

msgid "No response."
msgstr "Inget svar."

msgid "Can't resolve hostname:"
msgstr "Hittar inte värdnamn:"

msgid "Can't resolve."
msgstr "Hittar inte."

msgid "Request failed, return code:"
msgstr "Förfrågan misslyckades, statuskod:"

msgid "Cannot save response to:"
msgstr "Kan inte spara svar till:"

msgid "Write error."
msgstr "Skrivfel."

msgid "Request failed, too many redirects"
msgstr "Förfrågan misslyckades, för många omdirigeringar"

msgid "Redirect loop."
msgstr "Omdirigeringsslinga."

msgid "Request failed, timeout"
msgstr "Förfrågan misslyckades, tiden gick ut"

msgid "Timeout."
msgstr "Tiden gick ut."

msgid "Failed:"
msgstr "Misslyckades:"

msgid "Bad download hash, assuming file has been tampered with."
msgstr "Ogiltig hashsumma för hämtning, antag att filen har manipulerats."

msgid "Expected:"
msgstr "Förväntade:"

msgid "Got:"
msgstr "Fick:"

msgid "Failed SHA-256 hash check"
msgstr "Underkänd SHA-256 hashkontroll"

msgid "Asset Download Error:"
msgstr "Fel vid hämtning av asset:"

msgid "Ready to install!"
msgstr "Klar att installera!"

msgid "Downloading (%s / %s)..."
msgstr "Hämtar (%s / %s)…"

msgid "Downloading..."
msgstr "Hämtar..."

msgid "Resolving..."
msgstr "Löser…"

msgid "Error making request"
msgstr "Fel vid begäran"

msgid "Idle"
msgstr "Inaktiv"

msgid "Install..."
msgstr "Installera..."

msgid "Retry"
msgstr "Försök igen"

msgid "Download Error"
msgstr "Hämtningsfel"

msgid "Recently Updated"
msgstr "Nyligen uppdaterad"

msgid "Least Recently Updated"
msgstr "Minst nyligen uppdaterad"

msgid "Name (A-Z)"
msgstr "Namn (A–Ö)"

msgid "Name (Z-A)"
msgstr "Namn (Ö–A)"

msgid "License (A-Z)"
msgstr "Licens (A–Ö)"

msgid "License (Z-A)"
msgstr "Licens (Ö–A)"

msgid "Featured"
msgstr "Utvalda"

msgid "Testing"
msgstr "Test"

msgid "Loading..."
msgstr "Laddar…"

msgctxt "Pagination"
msgid "First"
msgstr "Första"

msgctxt "Pagination"
msgid "Previous"
msgstr "Förra"

msgctxt "Pagination"
msgid "Next"
msgstr "Nästa"

msgctxt "Pagination"
msgid "Last"
msgstr "Sista"

msgid ""
"The Asset Library requires an online connection and involves sending data "
"over the internet."
msgstr ""
"Assetbiblioteket kräver en uppkoppling och innebär att data skickas över "
"nätet."

msgid "Go Online"
msgstr "Gå online"

msgid "Failed to get repository configuration."
msgstr "Kunde inte hämta repo-konfiguration."

msgid "All"
msgstr "Alla"

msgid "No results for \"%s\" for support level(s): %s."
msgstr "Inga resultat för \"%s\" med stödnivå(er): %s."

msgid ""
"No results compatible with %s %s for support level(s): %s.\n"
"Check the enabled support levels using the 'Support' button in the top-right "
"corner."
msgstr ""
"Inga resultat kompatibla med %s %s för stödnivå(er): %s.\n"
"Kontrollera de aktiva stödnivåerna med Stöd-knappen i övre högra hörnet."

msgid "Search Templates, Projects, and Demos"
msgstr "Sök mallar, projekt och demos"

msgid "Search Assets (Excluding Templates, Projects, and Demos)"
msgstr "Sök assets (förutom mallar, projekt och demos)"

msgid "Import..."
msgstr "Importera…"

msgid "Plugins..."
msgstr "Plugin..."

msgid "Sort:"
msgstr "Sortera:"

msgid "Category:"
msgstr "Kategori:"

msgid "Site:"
msgstr "Plats:"

msgid "Support"
msgstr "Stöd"

msgid "Assets ZIP File"
msgstr "Asset-ZIP-fil"

msgid "Audio Preview Play/Pause"
msgstr "Förhandsvisa ljud spela/pausa"

msgid "Bone Picker:"
msgstr "Benväljare:"

msgid "Clear mappings in current group."
msgstr "Rensa bindningar i aktuell grupp."

msgid "Preview"
msgstr "Förhandsvisa"

msgid "Configure Snap"
msgstr "Konfigurera snäpp"

msgid "Grid Offset:"
msgstr "Rutnätsförskjutning:"

msgid "Grid Step:"
msgstr "Rutnätssteg:"

msgid "Primary Line Every:"
msgstr "Primärstreck var:"

msgid "Rotation Offset:"
msgstr "Rotationsförskjutning:"

msgid "Rotation Step:"
msgstr "Rotationssteg:"

msgid "Scale Step:"
msgstr "Skalsteg:"

msgid ""
"Children of a container get their position and size determined only by their "
"parent."
msgstr ""
"Barn till en behållare får position och storlek bestämd enbart av sin "
"förälder."

msgid "Move Node(s) to Position"
msgstr "Flytta nod(er) till position"

msgid "Move Vertical Guide"
msgstr "Flytta vertikal stödlinje"

msgid "Create Vertical Guide"
msgstr "Skapa vertikal stödlinje"

msgid "Remove Vertical Guide"
msgstr "Ta bort vertikal stödlinje"

msgid "Move Horizontal Guide"
msgstr "Flytta horisontell stödlinje"

msgid "Create Horizontal Guide"
msgstr "Skapa horisontell stödlinje"

msgid "Remove Horizontal Guide"
msgstr "Ta bort horisontell stödlinje"

msgid "Create Horizontal and Vertical Guides"
msgstr "Skapa horisontella och vertikala stödlinjer"

msgid "Set CanvasItem \"%s\" Pivot Offset to (%d, %d)"
msgstr "Sätt rotationsaxel-förskjutning för CanvasItem \"%s\" till (%d; %d)"

msgid "Rotate %d CanvasItems"
msgstr "Rotera %d CanvasItems"

msgid "Rotate CanvasItem \"%s\" to %d degrees"
msgstr "Rotera CanvasItem \"%s\" till %d grader"

msgid "Move CanvasItem \"%s\" Anchor"
msgstr "Flytta ankare för CanvasItem \"%s\""

msgid "Scale Node2D \"%s\" to (%s, %s)"
msgstr "Skala om Node2D \"%s\" till (%s; %s)"

msgid "Resize Control \"%s\" to (%d, %d)"
msgstr "Storleksändra kontroll \"%s\" till (%d; %d)"

msgid "Scale %d CanvasItems"
msgstr "Skala om %d CanvasItems"

msgid "Scale CanvasItem \"%s\" to (%s, %s)"
msgstr "Skala om CanvasItem \"%s\" till (%s; %s)"

msgid "Move %d CanvasItems"
msgstr "Flytta %d CanvasItems"

msgid "Move CanvasItem \"%s\" to (%d, %d)"
msgstr "Flytta CanvasItem \"%s\" till (%d; %d)"

msgid "Locked"
msgstr "Låst"

msgid "Grouped"
msgstr "Grupperad"

msgid "Add Node Here..."
msgstr "Lägg till nod här..."

msgid "Instantiate Scene Here..."
msgstr "Instansiera scen här..."

msgid "Paste Node(s) Here"
msgstr "Klistra in nod(er) här"

msgid "Move Node(s) Here"
msgstr "Flytta nod(er) hit"

msgid "px"
msgstr "px"

msgid "units"
msgstr "enheter"

msgid "Moving:"
msgstr "Flyttar:"

msgid "Rotating:"
msgstr "Vrider:"

msgid "Scaling:"
msgstr "Skalar:"

msgid "Lock Selected"
msgstr "Lås markerad(e)"

msgid "Unlock Selected"
msgstr "Lås upp markerad(e)"

msgid "Group Selected"
msgstr "Gruppera markerad(e)"

msgid "Ungroup Selected"
msgstr "Avgruppera markerad(e)"

msgid "Paste Pose"
msgstr "Klistra in pose"

msgid "Clear Guides"
msgstr "Rensa stödlinjer"

msgid "Create Custom Bone2D(s) from Node(s)"
msgstr "Skapa anpassad(e) Bone2D från nod(er)"

msgid "Cancel Transformation"
msgstr "Avbryt transformering"

msgid "Zoom to 3.125%"
msgstr "Zooma till 3.125%"

msgid "Zoom to 6.25%"
msgstr "Zooma till 6.25%"

msgid "Zoom to 12.5%"
msgstr "Zooma till 12.5%"

msgid "Zoom to 25%"
msgstr "Zooma till 25%"

msgid "Zoom to 50%"
msgstr "Zooma till 50%"

msgid "Zoom to 100%"
msgstr "Zooma till 100%"

msgid "Zoom to 200%"
msgstr "Zooma till 200%"

msgid "Zoom to 400%"
msgstr "Zooma till 400%"

msgid "Zoom to 800%"
msgstr "Zooma till 800%"

msgid "Zoom to 1600%"
msgstr "Zooma till 1600%"

msgid "Center View"
msgstr "Centrera vy"

msgid "Select Mode"
msgstr "Välj läge"

msgid "Drag: Rotate selected node around pivot."
msgstr "Dra: Rotera vald nod kring pivotpunkten."

msgid "Alt+Drag: Move selected node."
msgstr "Alt+dra: Flytta vald nod."

msgid "Alt+Drag: Scale selected node."
msgstr "Alt+Dra: Skala om vald nod."

msgid "V: Set selected node's pivot position."
msgstr "V: Ställ in vald nods pivotpunkt."

msgid "Alt+RMB: Show list of all nodes at position clicked, including locked."
msgstr ""
"Alt+RMB: Visa en lista över alla noder på den klickade positionen, inklusive "
"låsta."

msgid "RMB: Add node at position clicked."
msgstr "RMB: Lägg till nod vid den klickade positionen."

msgid "Move Mode"
msgstr "Flyttläge"

msgid "Rotate Mode"
msgstr "Roteringsläge"

msgid "Scale Mode"
msgstr "Skalningsläge"

msgid "Shift: Scale proportionally."
msgstr "Skift: Proportionerlig skalning."

msgid "Show list of selectable nodes at position clicked."
msgstr "Visa lista över valbara noder på den klickade positionen."

msgid "Pan Mode"
msgstr "Panoreringsläge"

msgid ""
"You can also use Pan View shortcut (Space by default) to pan in any mode."
msgstr ""
"Du kan också använda \"Panorera vy\"-kortkommandot (Blanksteg som standard) "
"för att panorera i alla lägen."

msgid "Ruler Mode"
msgstr "Linjalläge"

msgid "Toggle smart snapping."
msgstr "Smart snäpp på/av."

msgid "Use Smart Snap"
msgstr "Använd smart snäpp"

msgid "Toggle grid snapping."
msgstr "Rutnätssnäpp på/av."

msgid "Use Grid Snap"
msgstr "Använd rutnätssnäpp"

msgid "Snapping Options"
msgstr "Snäppinställningar"

msgid "Use Rotation Snap"
msgstr "Använd rotationssnäpp"

msgid "Use Scale Snap"
msgstr "Använd skalningssnäpp"

msgid "Snap Relative"
msgstr "Relativ snäpp"

msgid "Use Pixel Snap"
msgstr "Använd pixelsnäpp"

msgid "Snap to Parent"
msgstr "Föräldrasnäpp"

msgid "Snap to Node Anchor"
msgstr "Snäpp till nod-ankare"

msgid "Snap to Node Sides"
msgstr "Snäpp till nod-sidor"

msgid "Snap to Node Center"
msgstr "Snäpp till nod-mittpunkt"

msgid "Snap to Other Nodes"
msgstr "Snäpp till andra noder"

msgid "Snap to Guides"
msgstr "Snäpp till stödlinjer"

msgid "Smart Snapping"
msgstr "Smart snäpp"

msgid "Configure Snap..."
msgstr "Konfigurera snäpp…"

msgid "Lock selected node, preventing selection and movement."
msgstr "Lås vald nod för att förhindra markering och förflyttning."

msgid "Unlock selected node, allowing selection and movement."
msgstr "Lås upp vald nod för att tillåta markering och förflyttning."

msgid ""
"Groups the selected node with its children. This causes the parent to be "
"selected when any child node is clicked in 2D and 3D view."
msgstr ""
"Gruppera den valda noden med dess barn. Då markeras noden om någon av dess "
"barn-noder klickas på i 2D- och 3D-vyn."

msgid ""
"Ungroups the selected node from its children. Child nodes will be individual "
"items in 2D and 3D view."
msgstr ""
"Avgruppera den valda noden från dess barn. Barn-noder kommer att vara "
"individuella objekt i 2D- och 3D-vyn."

msgid "Skeleton Options"
msgstr "Skelettinställningar"

msgid "Show Bones"
msgstr "Visa ben"

msgid "Make Bone2D Node(s) from Node(s)"
msgstr "Skapa Bone2D-nod(er) från nod(er)"

msgid "View"
msgstr "Vy"

msgid "Show"
msgstr "Visa"

msgid "Show When Snapping"
msgstr "Visa vid snäpp"

msgid "Toggle Grid"
msgstr "Rutnät på/av"

msgid "Grid"
msgstr "Rutnät"

msgid "Show Helpers"
msgstr "Visa hjälpare"

msgid "Show Rulers"
msgstr "Visa linjaler"

msgid "Show Guides"
msgstr "Visa stödlinjer"

msgid "Show Origin"
msgstr "Visa origo"

msgid "Show Viewport"
msgstr "Visa vyruta"

msgid "Lock"
msgstr "Lås"

msgid "Group"
msgstr "Gruppera"

msgid "Transformation"
msgstr "Transformation"

msgid "Gizmos"
msgstr "Gizmon"

msgid "Center Selection"
msgstr "Centrera markering"

msgid "Frame Selection"
msgstr "Inrama markering"

msgid "Preview Canvas Scale"
msgstr "Förhandsvisa canvas-skala"

msgid "Project theme"
msgstr "Projekttema"

msgid "Editor theme"
msgstr "Redigerartema"

msgid "Default theme"
msgstr "Standardtema"

msgid "Preview Theme"
msgstr "Förhandsvisningstema"

msgid "Translation mask for inserting keys."
msgstr "Förflyttningsmask för nyckelinfogning."

msgid "Rotation mask for inserting keys."
msgstr "Rotationsmask för nyckelinfogning."

msgid "Scale mask for inserting keys."
msgstr "Skalmask för nyckelinfogning."

msgid "Insert keys (based on mask)."
msgstr "Infoga nycklar (baserat på mask)."

msgid "Insert Key"
msgstr "Infoga nyckel"

msgid ""
"Auto insert keys when objects are translated, rotated or scaled (based on "
"mask).\n"
"Keys are only added to existing tracks, no new tracks will be created.\n"
"Keys must be inserted manually for the first time."
msgstr ""
"Autoinfoga nycklar när objekt förflyttas, roteras eller skalas om (baserat på "
"mask).\n"
"Nycklar läggs bara till på befintliga spår, inga nya spår skapas.\n"
"Nycklar måste infogas manuellt första gången."

msgid "Auto Insert Key"
msgstr "Autoinfoga nyckel"

msgid "Animation Key and Pose Options"
msgstr "Animationsnyckel- och poseinställningar"

msgid "Insert Key (Existing Tracks)"
msgstr "Infoga nyckel (existerande spår)"

msgid "Copy Pose"
msgstr "Kopiera pose"

msgid "Clear Pose"
msgstr "Rensa pose"

msgid "Multiply grid step by 2"
msgstr "Multiplicera rutnätssteg med 2"

msgid "Divide grid step by 2"
msgstr "Dividera rutnätssteg med 2"

msgid "Adding %s..."
msgstr "Lägger till %s..."

msgid "Error instantiating scene from %s."
msgstr "Fel när scen instansierades från %s."

msgid "Create Node"
msgstr "Skapa nod"

msgid "Can't instantiate multiple nodes without root."
msgstr "Kan inte instansiera flera noder utan rot."

msgid "Circular dependency found at %s."
msgstr "Rekursivt beroende hittades vid %s."

msgid "Can't instantiate: %s"
msgstr "Kan inte instansiera: %s"

msgid "Creating inherited scene from: %s"
msgstr "Skapar ärvd scen från: %s"

msgid "Instantiating: "
msgstr "Instansierar: "

msgid "Adding %s and %s..."
msgstr "Lägger till %s och %s..."

msgid ""
"Drag and drop to add as sibling of selected node (except when root is "
"selected)."
msgstr ""
"Dra & släpp för att lägga till som syskon till vald nod (förutom när vald nod "
"är roten)."

msgid "Hold Shift when dropping to add as child of selected node."
msgstr "Håll in Skift vid släpp för att lägga till som barn till vald nod."

msgid "Hold Alt when dropping to add as child of root node."
msgstr "Håll in Alt vid släpp för att lägga till som barn till rot-nod."

msgid "Hold Alt + Shift when dropping to add as different node type."
msgstr "Håll in Alt + skift vid släpp för att lägga till som en annan nod-typ."

msgid "Change Default Type"
msgstr "Ändra standardtyp"

msgid ""
"All selected CanvasItems are either invisible or locked in some way and can't "
"be transformed."
msgstr ""
"Alla valda CanvasItems är antingen dolda eller låsta på något sätt och kan "
"inte transformeras."

msgid "Set Target Position"
msgstr "Ställ in målposition"

msgid "Set Handle"
msgstr "Ställ in grepp"

msgid "This node doesn't have a control parent."
msgstr "Den här noden har ingen kontroll-förälder."

msgid ""
"Use the appropriate layout properties depending on where you are going to put "
"it."
msgstr ""
"Använd tillämpliga layout-egenskaper beroende på var du ska placera den."

msgid "This node is a child of a container."
msgstr "Den här noden är barn till en behållare."

msgid "Use container properties for positioning."
msgstr "Använd behållarens egenskaper för placering."

msgid "This node is a child of a regular control."
msgstr "Den här noden är barn till en vanlig kontroll."

msgid "Use anchors and the rectangle for positioning."
msgstr "Använd ankare och rektangeln för placering."

msgid "Container Default"
msgstr "Standard för behållare"

msgid "Fill"
msgstr "Fyll"

msgid "Shrink Begin"
msgstr "Förminska Början"

msgid "Shrink Center"
msgstr "Förminska Mitt"

msgid "Shrink End"
msgstr "Förminska Slut"

msgid "Custom"
msgstr "Anpassat"

msgid "Expand"
msgstr "Expandera"

msgid "Top Left"
msgstr "Uppe vänster"

msgid "Center Top"
msgstr "Uppe mitten"

msgid "Top Right"
msgstr "Uppe höger"

msgid "Top Wide"
msgstr "Uppe brett"

msgid "Center Left"
msgstr "Mitten vänster"

msgid "Center"
msgstr "Mitten"

msgid "Center Right"
msgstr "Mitten höger"

msgid "HCenter Wide"
msgstr "H mitten brett"

msgid "Bottom Left"
msgstr "Nedre vänster"

msgid "Center Bottom"
msgstr "Nedre mitten"

msgid "Bottom Right"
msgstr "Nedre höger"

msgid "Bottom Wide"
msgstr "Nedre brett"

msgid "Left Wide"
msgstr "Vänster brett"

msgid "VCenter Wide"
msgstr "V mitten brett"

msgid "Right Wide"
msgstr "Höger brett"

msgid "Full Rect"
msgstr "Fyll rektangel"

msgid ""
"Enable to also set the Expand flag.\n"
"Disable to only set Shrink/Fill flags."
msgstr ""
"Slå på för att också ställa in Expandera-flaggan.\n"
"Stäng av för att bara ställa in Krymp-/fyll-flaggan."

msgid "Some parents of the selected nodes do not support the Expand flag."
msgstr "Några föräldrar till valda noder stödjer inte Expandera-flaggan."

msgid "Change Anchors, Offsets, Grow Direction"
msgstr "Ändra ankare, förskjutningar, växriktning"

msgid "Change Anchors, Offsets (Keep Ratio)"
msgstr "Ändra ankare, förskjutningar (behåll förhållande)"

msgid "Change Vertical Size Flags"
msgstr "Ändra vertikala storleksflaggor"

msgid "Change Horizontal Size Flags"
msgstr "Ändra horisontella storleksflaggor"

msgid "Change Vertical Expand Flag"
msgstr "Ändra vertikal Expandera-flagga"

msgid "Change Horizontal Expand Flag"
msgstr "Ändra horisontell Expandera-flagga"

msgid "Presets for the anchor and offset values of a Control node."
msgstr "Förinställningar för ankare- och förskjutningsvärde för en kontrollnod."

msgid "Anchor preset"
msgstr "Ankarförinställning"

msgid "Set to Current Ratio"
msgstr "Sätt till nuvarande förhållande"

msgid "Adjust anchors and offsets to match the current rect size."
msgstr ""
"Justera ankare och förskjutningar för att matcha den nuvarande "
"rektangelstorleken."

msgid ""
"When active, moving Control nodes changes their anchors instead of their "
"offsets."
msgstr ""
"Flytt av kontrollnoder ändrar deras ankare i stället för förskjutning om den "
"här inställningen är på."

msgid "Sizing settings for children of a Container node."
msgstr "Storleksinställningar för barn till en behållarna."

msgid "Horizontal alignment"
msgstr "Horisontell rättning"

msgid "Vertical alignment"
msgstr "Vertikal rättning"

msgid "Load Curve Preset"
msgstr "Läs in kurvförinställning"

msgid "Add Curve Point"
msgstr "Lägg till kurvpunkt"

msgid "Remove Curve Point"
msgstr "Ta bort kurvpunkt"

msgid "Modify Curve Point"
msgstr "Modifiera kurvpunkt"

msgid "Modify Curve Point's Tangents"
msgstr "Modifiera kurvpunktens tangenter"

msgid "Modify Curve Point's Left Tangent"
msgstr "Modifiera kurvpunktens vänstertangent"

msgid "Modify Curve Point's Right Tangent"
msgstr "Modifiera kurvpunktens högertangent"

msgid "Toggle Linear Curve Point's Tangent"
msgstr "Växla linjär kurvpunkts tangent"

msgid "Hold Shift to edit tangents individually"
msgstr "Håll in Skift för att redigera individuella tangenter"

msgid "Toggle Grid Snap"
msgstr "Växla rutnätssnäpp"

msgid "Debug with External Editor"
msgstr "Avlusa med extern redigerare"

msgid "Toggle Debugger Bottom Panel"
msgstr "Nedre avlusningspanel på/av"

msgid "Deploy with Remote Debug"
msgstr "Sjösätt med fjärr-avlusning"

msgid ""
"When this option is enabled, using one-click deploy will make the executable "
"attempt to connect to this computer's IP so the running project can be "
"debugged.\n"
"This option is intended to be used for remote debugging (typically with a "
"mobile device).\n"
"You don't need to enable it to use the GDScript debugger locally."
msgstr ""
"Med den här inställningen aktiv kommer ett-klicks-sjösätt få den körbara "
"filen att ansluta till den här datorns IP-adress så att projektet som körs "
"kan avlusas.\n"
"Inställningen är till för att användas med fjärr-avlusning (vanligtvis med en "
"mobil enhet).\n"
"Den behöver inte aktiveras för att använda GDScript-avlusaren lokalt."

msgid "Small Deploy with Network Filesystem"
msgstr "Liten sjösättning med nätverks-filsystem"

msgid ""
"When this option is enabled, using one-click deploy for Android will only "
"export an executable without the project data.\n"
"The filesystem will be provided from the project by the editor over the "
"network.\n"
"On Android, deploying will use the USB cable for faster performance. This "
"option speeds up testing for projects with large assets."
msgstr ""
"Med den här inställningen aktiv kommer ett-klicks-sjösätt för Android bara "
"att exportera en körbar fil utan projektdatan.\n"
"Filsystemet kommer att tillhandahållas från projektet av redigeraren över "
"nätverket.\n"
"På Android kommer sjösättning att använda USB-porten för högre prestanda. "
"Inställningen gör tester snabbare för projekt med stora assets."

msgid "Visible Collision Shapes"
msgstr "Synliga kollisionsformer"

msgid ""
"When this option is enabled, collision shapes and raycast nodes (for 2D and "
"3D) will be visible in the running project."
msgstr ""
"Med den här inställningen aktiv kommer kollisionsformer och strål-noder (i 2D "
"och 3D) vara synliga när projektet körs."

msgid "Visible Paths"
msgstr "Synliga banor"

msgid ""
"When this option is enabled, curve resources used by path nodes will be "
"visible in the running project."
msgstr ""
"Med den här inställningen aktiv kommer kurvresurser som används av ban-noder "
"att vara synliga när projektet körs."

msgid "Visible Navigation"
msgstr "Synlig navigering"

msgid ""
"When this option is enabled, navigation meshes, and polygons will be visible "
"in the running project."
msgstr ""
"Med den här inställningen aktiv kommer navigationsmesher och -polygoner att "
"vara synliga när projektet körs."

msgid "Debug CanvasItem Redraws"
msgstr "Avlusa CanvasItem-omritningar"

msgid ""
"When this option is enabled, redraw requests of 2D objects will become "
"visible (as a short flash) in the running project.\n"
"This is useful to troubleshoot low processor mode."
msgstr ""
"Med den här inställningen aktiv kommer omritningsförfrågningar av 2D-objekt "
"att bli synliga (som korta blixtar) när projektet körs.\n"
"Användbart för att avlusa lågt processorläge."

msgid "Synchronize Scene Changes"
msgstr "Synkronisera scenändringar"

msgid ""
"When this option is enabled, any changes made to the scene in the editor will "
"be replicated in the running project.\n"
"When used remotely on a device, this is more efficient when the network "
"filesystem option is enabled."
msgstr ""
"Med den här inställningen aktiv kommer alla ändringar av scenen i redigeraren "
"att återspeglas i projektet som körs.\n"
"Om den används på en fjärr-enhet blir den mer effektiv om även nätverks-"
"filsystem-inställningen är på."

msgid "Synchronize Script Changes"
msgstr "Synkronisera skriptändringar"

msgid ""
"When this option is enabled, any script that is saved will be reloaded in the "
"running project.\n"
"When used remotely on a device, this is more efficient when the network "
"filesystem option is enabled."
msgstr ""
"Med den här inställningen aktiv kommer alla skript som sparas att laddas om i "
"projektet som körs.\n"
"Om den används på en fjärr-enhet blir den mer effektiv om även nätverks-"
"filsystem-inställningen är på."

msgid "Keep Debug Server Open"
msgstr "Håll avlusnings-server öppen"

msgid ""
"When this option is enabled, the editor debug server will stay open and "
"listen for new sessions started outside of the editor itself."
msgstr ""
"Med den här inställningen aktiv kommer redigerar-avlusnings-servern att "
"hållas öppen och leta efter nya sessioner som påbörjas utanför redigeraren."

msgid "Customize Run Instances..."
msgstr "Anpassa körinstanser…"

msgid ""
"Name: %s\n"
"Path: %s\n"
"Main Script: %s\n"
"\n"
"%s"
msgstr ""
"Namn: %s\n"
"Sökväg: %s\n"
"Huvudskript: %s\n"
"\n"
"%s"

msgid "Edit Plugin"
msgstr "Redigera plugin"

msgid "Installed Plugins:"
msgstr "Installerade plugin:"

msgid "Create New Plugin"
msgstr "Skapa nytt plugin"

msgid "Enabled"
msgstr "Aktiverat"

msgid "Version"
msgstr "Version"

msgid "Size: %s"
msgstr "Storlek: %s"

msgid "Type: %s"
msgstr "Typ: %s"

msgid "Dimensions: %d × %d"
msgstr "Dimensioner: %d × %d"

msgid "Length: %0dm %0ds"
msgstr "Längd: %0dm %0ds"

msgid "Length: %0.1fs"
msgstr "Längd: %0.1fs"

msgid "Length: %0.3fs"
msgstr "Längd: %0.3fs"

msgctxt "Locale"
msgid "Add Script"
msgstr "Lägg till skriftsystem"

msgid "Add Locale"
msgstr "Lägg till språkzon"

msgid "Variation Coordinates (%d)"
msgstr "Variantkoordinater (%d)"

msgid "No supported features"
msgstr "Inga stödda egenskaper"

msgid "Features (%d of %d set)"
msgstr "Egenskaper (%d av %d inställda)"

msgid "Add Feature"
msgstr "Lägg till egenskap"

msgid "Stylistic Sets"
msgstr "Stilistiska set"

msgid "Character Variants"
msgstr "Teckenvarianter"

msgid "Capitals"
msgstr "Versaler"

msgid "Ligatures"
msgstr "Ligaturer"

msgid "Alternates"
msgstr "Alternativ"

msgid "East Asian Language"
msgstr "Östasiatiskt språk"

msgid "East Asian Widths"
msgstr "Östasiatiska bredder"

msgid "Numeral Alignment"
msgstr "Numerisk rättning"

msgid "Unable to preview font"
msgstr "Kan inte förhandsvisa typsnitt"

msgid "Change Camera FOV"
msgstr "Ändra kamerans synfältsvinkel"

msgid "Change Camera Size"
msgstr "Ändra kamerans storlek"

msgid "Change Sphere Shape Radius"
msgstr "Ändra radie på sfär-form"

msgid "Change Box Shape Size"
msgstr "Ändra storlek på rätblocks-form"

msgid "Change Capsule Shape Radius"
msgstr "Ändra radie på kapsel-form"

msgid "Change Capsule Shape Height"
msgstr "Ändra höjd på kapsel-form"

msgid "Change Cylinder Shape Radius"
msgstr "Ändra radie på cylinder-form"

msgid "Change Cylinder Shape Height"
msgstr "Ändra höjd på cylinder-form"

msgid "Change Separation Ray Shape Length"
msgstr "Ändra längd på separationsstråle-form"

msgid "Change Decal Size"
msgstr "Ändra dekalstorlek"

msgid "Change FogVolume Size"
msgstr "Ändra storlek på dimvolym"

msgid "Change Radius"
msgstr "Ändra radie"

msgid "Change Light Radius"
msgstr "Ändra ljusradie"

msgid "Start Location"
msgstr "Startpunkt"

msgid "End Location"
msgstr "Slutpunkt"

msgid "Change Start Position"
msgstr "Ändra startpunkt"

msgid "Change End Position"
msgstr "Ändra slutpunkt"

msgid "Change Probe Size"
msgstr "Ändra sondstorlek"

msgid "Change Probe Origin Offset"
msgstr "Ändra sondens origo-förskjutning"

msgid "Change Notifier AABB"
msgstr "Ändra Notifier AABB"

msgid "Low"
msgstr "Låg"

msgid "Moderate"
msgstr "Medel"

msgid "High"
msgstr "Hög"

msgid "Subdivisions: %s"
msgstr "Indelningar: %s"

msgid "Cell size: %s"
msgstr "Rutstorlek: %s"

msgid "Video RAM size: %s MB (%s)"
msgstr "Grafikminnesstorlek: %s MB (%s)"

msgid "Bake SDF"
msgstr "Baka SDF"

msgid ""
"No faces detected during GPUParticlesCollisionSDF3D bake.\n"
"Check whether there are visible meshes matching the bake mask within its "
"extents."
msgstr ""
"Inga sidytor hittades när GPUParticlesCollisionSDF3D bakades.\n"
"Kontrollera att det finns synliga mesher som matchar bakmasken inom dess "
"utsträckning."

msgid "Select path for SDF Texture"
msgstr "Ange sökväg för SDF-textur"

msgid "Add Gradient Point"
msgstr "Lägg till gradientpunkt"

msgid "Remove Gradient Point"
msgstr "Ta bort gradientpunkt"

msgid "Move Gradient Point"
msgstr "Flytta gradientpunkt"

msgid "Recolor Gradient Point"
msgstr "Byt färg på gradientpunkt"

msgid "Reverse Gradient"
msgstr "Spegla gradient"

msgid "Reverse/Mirror Gradient"
msgstr "Spegla gradient"

msgid "Move GradientTexture2D Fill Point"
msgstr "Förflytta GradientTexture2D-fyllnadspunkt"

msgid "Swap GradientTexture2D Fill Points"
msgstr "Byt GradientTexture2D-fyllnadspunkter"

msgid "Swap Gradient Fill Points"
msgstr "Byt gradient-fyllnadspunkter"

msgid "Configure"
msgstr "Konfigurera"

msgid "Create Occluder Polygon"
msgstr "Skapa ockluderingspolygon"

msgid ""
"Can't determine a save path for lightmap images.\n"
"Save your scene and try again."
msgstr ""
"Kan inte hitta en sparsökväg för lightmap-bilder.\n"
"Spara scenen och försök igen."

msgid "No editor scene root found."
msgstr "Ingen redigerar-scenrot hittades."

msgid "Lightmap data is not local to the scene."
msgstr "Lightmap-datan är inte lokal för scenen."

msgid ""
"Maximum texture size is too small for the lightmap images.\n"
"While this can be fixed by increasing the maximum texture size, it is "
"recommended you split the scene into more objects instead."
msgstr ""
"Maximal texturstorlek är för liten för lightmap-bilderna.\n"
"Det här kan lösas genom att höja den maximala texturstorleken, men du "
"rekommenderas dela upp scenen på fler objekt i stället."

msgid ""
"Failed fitting a lightmap image into an atlas. This should never happen and "
"should be reported."
msgstr ""
"Kunde inte passa in lightmap-bilden i en atlas. Det här borde aldrig hända "
"och bör rapporteras."

msgid "Bake Lightmaps"
msgstr "Baka lightmaps"

msgid "LightMap Bake"
msgstr "Baka LightMap"

msgid "Select lightmap bake file:"
msgstr "Välj lightmap-bak-fil:"

msgid "Couldn't create a Trimesh collision shape."
msgstr "Kunde inte skapa Trimesh-kollisionsform."

msgid "Couldn't create a single collision shape."
msgstr "Kunde inte skapa en ensam kollisionsform."

msgid "Couldn't create a simplified collision shape."
msgstr "Kunde inte skapa en förenklad kollisionsform."

msgid "Couldn't create any collision shapes."
msgstr "Kunde inte skapa några kollisionsformer alls."

msgid "Can't create a collision shape as sibling for the scene root."
msgstr "Kan inte skapa en kollisionform som syskon till scenroten."

msgid "Mesh is empty!"
msgstr "Meshen är tom!"

msgid "Create Debug Tangents"
msgstr "Skapa avlusnings-tangenter"

msgid "No mesh to unwrap."
msgstr "Ingen mesh att veckla ut."

msgid ""
"Mesh cannot unwrap UVs because it does not belong to the edited scene. Make "
"it unique first."
msgstr ""
"Meshen kan inte veckla ut UV för att den inte tillhör scenen som redigeras. "
"Gör den unik först."

msgid ""
"Mesh cannot unwrap UVs because it belongs to another resource which was "
"imported from another file type. Make it unique first."
msgstr ""
"Meshen kan inte veckla ut UV för att den tillhör en annan resurs som "
"importerades från en annan filtyp. Gör den unik först."

msgid ""
"Mesh cannot unwrap UVs because it was imported from another file type. Make "
"it unique first."
msgstr ""
"Meshen kan inte veckla ut UV för att den importerades från en annan filtyp. "
"Gör den unik först."

msgid "Unwrap UV2"
msgstr "Veckla ut UV2"

msgid "Contained Mesh is not of type ArrayMesh."
msgstr "Innesluten mesh har inte typen ArrayMesh."

msgid "Can't unwrap mesh with blend shapes."
msgstr "Kan inte veckla ut mesh med blend-shapes."

msgid "Only triangles are supported for lightmap unwrap."
msgstr "Bara trianglar stöds för lightmap-utveckling."

msgid "Normals are required for lightmap unwrap."
msgstr "Normaler krävs för lightmap-utveckling."

msgid "UV Unwrap failed, mesh may not be manifold?"
msgstr "UV-utveckling misslyckades, är meshen inte en mångfald?"

msgid "No mesh to debug."
msgstr "Ingen mesh att avlusa."

msgid "Mesh has no UV in layer %d."
msgstr "Meshen har ingen UV i lager %d."

msgid "Create Navigation Mesh"
msgstr "Skapa navigationsmesh"

msgid "MeshInstance3D lacks a Mesh."
msgstr "MeshInstance3D saknar mesh."

msgid "Mesh has no surface to create outlines from."
msgstr "Meshen har ingen yta som konturer kan skapas ifrån."

msgid "Mesh primitive type is not PRIMITIVE_TRIANGLES."
msgstr "Mesh-primitiv-typ är inte PRIMITIVE_TRIANGLES."

msgid "Could not create outline."
msgstr "Kunde inte skapa konturer."

msgid "Create Outline"
msgstr "Skapa konturer"

msgid "Mesh"
msgstr "Mesh"

msgid "Create Collision Shape..."
msgstr "Skapa kollisionsform..."

msgid "Create Outline Mesh..."
msgstr "Skapa konturmesh…"

msgid ""
"Creates a static outline mesh. The outline mesh will have its normals flipped "
"automatically.\n"
"This can be used instead of the StandardMaterial Grow property when using "
"that property isn't possible."
msgstr ""
"Skapar en statisk konturmesh. Konturmeshens normaler vänds ut-och-in "
"automatiskt.\n"
"Det här kan användas istället för StandardMaterial:ets Grow-egenskap i de "
"fall den inte går att använda."

msgid "View UV1"
msgstr "Visa UV1"

msgid "View UV2"
msgstr "Visa UV2"

msgid "Unwrap UV2 for Lightmap/AO"
msgstr "Veckla ut UV2 för lightmap/AO"

msgid "Create Outline Mesh"
msgstr "Skapa konturmesh"

msgid "Outline Size:"
msgstr "Konturstorlek:"

msgid "Create Collision Shape"
msgstr "Skapa kollisionsform"

msgid "Collision Shape placement"
msgstr "Kollisionsformens placering"

msgid "Sibling"
msgstr "Syskon"

msgid "Creates collision shapes as Sibling."
msgstr "Skapar kollisionsformer som syskon."

msgid "Static Body Child"
msgstr "Statisk kropp-barn"

msgid "Creates a StaticBody3D as child and assigns collision shapes to it."
msgstr ""
"Skapar en StaticBody3D som barn och tilldelar kollisionsformer till den."

msgid "Collision Shape Type"
msgstr "Kollisionsformtyp"

msgid "Trimesh"
msgstr "Trimesh"

msgid ""
"Creates a polygon-based collision shape.\n"
"This is the most accurate (but slowest) option for collision detection."
msgstr ""
"Skapar en polygonbaserad kollisionsform.\n"
"Det mest exakta, men långsammaste, alternativet för kollisionsdetektering."

msgid "Single Convex"
msgstr "Enstaka konvex"

msgid ""
"Creates a single convex collision shape.\n"
"This is the fastest (but least accurate) option for collision detection."
msgstr ""
"Skapar en enda konvex kollisionsform.\n"
"Det snabbaste, men minst exakta, alternativet för kollisionsdetektering."

msgid "Simplified Convex"
msgstr "Förenklad konvex"

msgid ""
"Creates a simplified convex collision shape.\n"
"This is similar to single collision shape, but can result in a simpler "
"geometry in some cases, at the cost of accuracy."
msgstr ""
"Skapar en förenklad konvex kollisionsform.\n"
"Liknar enstaka konvex kollisionsform, men kan resultera i enklare geometri i "
"vissa fall på bekostnad av noggrannhet."

msgid "Multiple Convex"
msgstr "Flerfaldig konvex"

msgid ""
"Creates a polygon-based collision shape.\n"
"This is a performance middle-ground between a single convex collision and a "
"polygon-based collision."
msgstr ""
"Skapar en polygonbaserad konvex kollisionsform.\n"
"En prestanda-medelväg mellan enstaka konvex- och trimesh-baserad "
"kollisionsform."

msgid "UV Channel Debug"
msgstr "UV-kanal-avlusning"

msgid "Remove item %d?"
msgstr "Ta bort objekt %d?"

msgid ""
"Update from existing scene?:\n"
"%s"
msgstr ""
"Uppdatera från befintlig scen?:\n"
"%s"

msgid "MeshLibrary"
msgstr "MeshLibrary"

msgid "Add Item"
msgstr "MeshLibrary"

msgid "Remove Selected Item"
msgstr "Lägg till objekt"

msgid "Import from Scene (Ignore Transforms)"
msgstr "Importera från scen (ignorera transforms)"

msgid "Import from Scene (Apply Transforms)"
msgstr "Importera från scen (tillämpa transforms)"

msgid "Update from Scene"
msgstr "Uppdatera från scen"

msgid "Apply without Transforms"
msgstr "Tillämpa utan transforms"

msgid "Apply with Transforms"
msgstr "Tillämpa med transforms"

msgid "No mesh source specified (and no MultiMesh set in node)."
msgstr "Ingen mesh-källa angiven (och ingen MultiMesh inställd i noden)."

msgid "No mesh source specified (and MultiMesh contains no Mesh)."
msgstr "Ingen mesh-källa angiven (och MultiMesh saknar mesh)."

msgid "Mesh source is invalid (invalid path)."
msgstr "Meshkällan är ogiltig (ogiltig sökväg)."

msgid "Mesh source is invalid (not a MeshInstance3D)."
msgstr "Meshkällan är ogiltig (inte en MeshInstance3D)."

msgid "Mesh source is invalid (contains no Mesh resource)."
msgstr "Meshkällan är ogiltig (innehåller ingen mesh-resurs)."

msgid "No surface source specified."
msgstr "Ingen yt-källa angiven."

msgid "Surface source is invalid (invalid path)."
msgstr "Yt-källan är ogiltig (ogiltig sökväg)."

msgid "Surface source is invalid (no geometry)."
msgstr "Yt-källan är ogiltig (ingen geometri)."

msgid "Surface source is invalid (no faces)."
msgstr "Yt-källan är ogiltig (inga sidytor)."

msgid "Select a Source Mesh:"
msgstr "Välj en käll-mesh:"

msgid "Select a Target Surface:"
msgstr "Välj en mål-yta:"

msgid "Populate Surface"
msgstr "Befolka yta"

msgid "Populate MultiMesh"
msgstr "Befolka MultiMesh"

msgid "Target Surface:"
msgstr "Mål-yta:"

msgid "Source Mesh:"
msgstr "Käll-mesh:"

msgid "X-Axis"
msgstr "X-axel"

msgid "Y-Axis"
msgstr "Y-axel"

msgid "Z-Axis"
msgstr "Z-axel"

msgid "Mesh Up Axis:"
msgstr "Meshens upp-axel:"

msgid "Random Rotation:"
msgstr "Slumpad rotation:"

msgid "Random Tilt:"
msgstr "Slumpad lutning:"

msgid "Random Scale:"
msgstr "Slumpad skala:"

msgid "Amount:"
msgstr "Antal:"

msgid "Populate"
msgstr "Befolka"

msgid "Set start_position"
msgstr "Ställ in start_position"

msgid "Set end_position"
msgstr "Ställ in end_position"

msgid "Please Confirm..."
msgstr "Bekräfta…"

msgid "Create Navigation Polygon"
msgstr "Skapa navigationspolygon"

msgid "Bake NavigationPolygon"
msgstr "Baka navigationspolygon"

msgid ""
"Bakes the NavigationPolygon by first parsing the scene for source geometry "
"and then creating the navigation polygon vertices and polygons."
msgstr ""
"Bakar navigationspolygonen genom att först genomsöka scenen efter "
"källgeometri och sedan skapa navigationspolygonens vertices och polygoner."

msgid "Clear NavigationPolygon"
msgstr "Rensa navigationspolygon"

msgid "Clears the internal NavigationPolygon outlines, vertices and polygons."
msgstr ""
"Rensar de interna konturerna, verticerna och polygonerna i "
"navigationspolygonen."

msgid ""
"A NavigationPolygon resource must be set or created for this node to work."
msgstr ""
"En navigationspolygon-resurs måste anges eller skapas för att den här noden "
"ska fungera."

msgid "Unnamed Gizmo"
msgstr "Namnlös gizmo"

msgid "Transform Aborted."
msgstr "Transformering avbruten."

msgid "Orthogonal"
msgstr "Ortogonal"

msgid "Perspective"
msgstr "Perspektiv"

msgid "Top Orthogonal"
msgstr "Ortogonal ovanifrån"

msgid "Top Perspective"
msgstr "Perspektiv ovanifrån"

msgid "Bottom Orthogonal"
msgstr "Ortogonal underifrån"

msgid "Bottom Perspective"
msgstr "Perspektiv underifrån"

msgid "Left Orthogonal"
msgstr "Ortogonal vänsterifrån"

msgid "Left Perspective"
msgstr "Perspektiv vänsterifrån"

msgid "Right Orthogonal"
msgstr "Ortogonal högerifrån"

msgid "Right Perspective"
msgstr "Perspektiv högerifrån"

msgid "Front Orthogonal"
msgstr "Ortogonal framifrån"

msgid "Front Perspective"
msgstr "Perspektiv framifrån"

msgid "Rear Orthogonal"
msgstr "Ortogonal bakifrån"

msgid "Rear Perspective"
msgstr "Perspektiv bakifrån"

msgid "X-Axis Transform."
msgstr "X-axel-transformering."

msgid "Y-Axis Transform."
msgstr "Y-axel-transformering."

msgid "Z-Axis Transform."
msgstr "Z-axel-transformering."

msgid "View Plane Transform."
msgstr "Siktplanstransformation."

msgid "Keying is disabled (no key inserted)."
msgstr "Nycklar är avaktiverade (ingen nyckel infogades)."

msgid "Animation Key Inserted."
msgstr "Animationsnyckel infogad."

msgid "X: %s\n"
msgstr "X: %s\n"

msgid "Y: %s\n"
msgstr "Y: %s\n"

msgid "Z: %s\n"
msgstr "Z: %s\n"

msgid "Size: %s (%.1fMP)\n"
msgstr "Storlek: %s (%.1fMP)\n"

msgid "Objects: %d\n"
msgstr "Objekt: %d\n"

msgid "Primitives: %d\n"
msgstr "Primitiver: %d\n"

msgid "Draw Calls: %d"
msgstr "Ritanrop: %d"

msgid "CPU Time: %s ms"
msgstr "CPU-tid: %s ms"

msgid "GPU Time: %s ms"
msgstr "GPU-tid: %s ms"

msgid "FPS: %d"
msgstr "FPS: %d"

msgid "Translating:"
msgstr "Förflyttar:"

msgid "Instantiating:"
msgstr "Instansiering:"

msgid "Top View."
msgstr "Ovanifrån."

msgid "Bottom View."
msgstr "Underifrån."

msgid "Left View."
msgstr "Vänsterifrån."

msgid "Right View."
msgstr "Högerifrån."

msgid "Front View."
msgstr "Framifrån."

msgid "Rear View."
msgstr "Bakifrån."

msgid "Align Transform with View"
msgstr "Justera transformation till vy"

msgid "Align Rotation with View"
msgstr "Justera rotation till vy"

msgid "Set Surface %d Override Material"
msgstr "Ställ in yta %d överskrivningsmaterial"

msgid "Set Material Override"
msgstr "Ställ in överskrivningsmaterial"

msgid "Can't instantiate: %s."
msgstr "Kan inte instansiera: %s."

msgid "Circular dependency found at %s"
msgstr "Rekursiva beroenden hittades vid %s"

msgid "Rotate"
msgstr "Rotera"

msgid "Translate"
msgstr "Förflytta"

msgid "Rotating %s degrees."
msgstr "Roterar %s grader."

msgid "Translating %s."
msgstr "Förflyttar %s."

msgid "Rotating %f degrees."
msgstr "Roterar %f grader."

msgid "Scaling %s."
msgstr "Skalar om %s."

msgid "Auto Orthogonal Enabled"
msgstr "Auto-ortogonal påslagen"

msgid "Lock View Rotation"
msgstr "Lås synvinkel"

msgid "Display Normal"
msgstr "Visa normal"

msgid "Display Wireframe"
msgstr "Visa nät"

msgid "Display Overdraw"
msgstr "Visa ritningsöverflöd"

msgid "Display Lighting"
msgstr "Visa belysning"

msgid "Display Unshaded"
msgstr "Visa oskuggat"

msgid "Directional Shadow Splits"
msgstr "Riktade skugg-delningar"

msgid "Normal Buffer"
msgstr "Normal-buffer"

msgid "Shadow Atlas"
msgstr "Skuggatlas"

msgid "Directional Shadow Map"
msgstr "Riktade skuggor-karta"

msgid "Decal Atlas"
msgstr "Dekalatlas"

msgid "VoxelGI Lighting"
msgstr "VoxelGI-belysning"

msgid "VoxelGI Albedo"
msgstr "VoxelGI-albedo"

msgid "VoxelGI Emission"
msgstr "VoxelGI-utstrålning"

msgid "SDFGI Cascades"
msgstr "SDFGI-cascades"

msgid "SDFGI Probes"
msgstr "SDFGI-sonder"

msgid "Scene Luminance"
msgstr "Scen-luminans"

msgid "SSAO"
msgstr "SSAO"

msgid "SSIL"
msgstr "SSIL"

msgid "VoxelGI/SDFGI Buffer"
msgstr "VoxelGI/SDFGI-buffer"

msgid "Disable Mesh LOD"
msgstr "Avaktivera mesh-LOD"

msgid "OmniLight3D Cluster"
msgstr "OmniLight3D-kluster"

msgid "SpotLight3D Cluster"
msgstr "SpotLight3D-kluster"

msgid "Decal Cluster"
msgstr "Dekalkluster"

msgid "ReflectionProbe Cluster"
msgstr "ReflectionProbe-kluster"

msgid "Occlusion Culling Buffer"
msgstr "Ockluderingsgallring-buffer"

msgid "Motion Vectors"
msgstr "Rörelsevektorer"

msgid "Internal Buffer"
msgstr "Intern buffer"

msgid "Display Advanced..."
msgstr "Visa avancerade..."

msgid "View Environment"
msgstr "Visa miljö"

msgid "View Gizmos"
msgstr "Visa gizmon"

msgid "View Grid"
msgstr "Visa rutnät"

msgid "View Information"
msgstr "Visa info"

msgid "View Frame Time"
msgstr "Visa bildrutetid"

msgid "Half Resolution"
msgstr "Halv upplösning"

msgid "Audio Listener"
msgstr "Ljudlyssnare"

msgid "Enable Doppler"
msgstr "Slå på doppler-effekt"

msgid "Cinematic Preview"
msgstr "Filmisk förhandsvisning"

msgid "Not available when using the OpenGL renderer."
msgstr "Inte tillgänglig när OpenGL-renderaren används."

msgid "Freelook Left"
msgstr "Frikolla vänster"

msgid "Freelook Right"
msgstr "Frikolla höger"

msgid "Freelook Forward"
msgstr "Frikolla framåt"

msgid "Freelook Backwards"
msgstr "Frikolla bakåt"

msgid "Freelook Up"
msgstr "Frikolla uppåt"

msgid "Freelook Down"
msgstr "Frikolla nedåt"

msgid "Freelook Speed Modifier"
msgstr "Frikolla hastighetsfaktor"

msgid "Freelook Slow Modifier"
msgstr "Frikolla långsam-faktor"

msgid "Lock Transformation to X axis"
msgstr "Lås transformering till X-axeln"

msgid "Lock Transformation to Y axis"
msgstr "Lås transformering till Y-axeln"

msgid "Lock Transformation to Z axis"
msgstr "Lås transformering till Z-axeln"

msgid "Lock Transformation to YZ plane"
msgstr "Lås transformering till YZ-planet"

msgid "Lock Transformation to XZ plane"
msgstr "Lås transformering till XZ-planet"

msgid "Lock Transformation to XY plane"
msgstr "Lås transformering till XY-planet"

msgid "Begin Translate Transformation"
msgstr "Påbörja förflyttnings-transformering"

msgid "Begin Rotate Transformation"
msgstr "Påbörja rotations-transformering"

msgid "Begin Scale Transformation"
msgstr "Påbörja skalnings-transformering"

msgid "Toggle Camera Preview"
msgstr "Kameraförhandsvisning på/av"

msgid "View Rotation Locked"
msgstr "Synvinkel låst"

msgid ""
"To zoom further, change the camera's clipping planes (View -> Settings...)"
msgstr "För att zooma längre, ändra kamerans avklippsplan (View -> Settings…)"

msgid "Overriding material..."
msgstr "Överskriver material…"

msgid ""
"Drag and drop to override the material of any geometry node.\n"
"Hold %s when dropping to override a specific surface."
msgstr ""
"Dra & släpp för att skriva över materialet hos vilken geometri-nod som "
"helst.\n"
"Håll in %s och släpp för att skriva över en specifik yta."

msgid "XForm Dialog"
msgstr "XForm-dialog"

msgid ""
"Click to toggle between visibility states.\n"
"\n"
"Open eye: Gizmo is visible.\n"
"Closed eye: Gizmo is hidden.\n"
"Half-open eye: Gizmo is also visible through opaque surfaces (\"x-ray\")."
msgstr ""
"Tryck för att byta mellan synlighetslägen.\n"
"\n"
"Öppet öga: Gizmo synligt.\n"
"Stängt öga: Gizmo gömt.\n"
"Halvöppet öga: Gizmo syns, även genom ytor (\"röntgen\")."

msgid "Snap Nodes to Floor"
msgstr "Snäpp noder till golvet"

msgid "Couldn't find a solid floor to snap the selection to."
msgstr "Hittade inget fast golv att snäppa noder till."

msgid "Add Preview Sun to Scene"
msgstr "Lägg till förhandsvisningssol i scenen"

msgid "Add Preview Environment to Scene"
msgstr "Lägg till förhandsvisningsmiljö i scenen"

msgid ""
"Scene contains\n"
"DirectionalLight3D.\n"
"Preview disabled."
msgstr ""
"Scenen innehåller\n"
"DirectionalLight3D.\n"
"Förhandsvisning avaktiverad."

msgid "Preview disabled."
msgstr "Förhandsvisning avaktiverad."

msgid ""
"Scene contains\n"
"WorldEnvironment.\n"
"Preview disabled."
msgstr ""
"Scenen innehåller\n"
"WorldEnvironment.\n"
"Förhandsvisning avaktiverad."

msgid "Drag: Use snap."
msgstr "Dra: Använd snäpp."

msgid ""
"Groups the selected node with its children. This selects the parent when any "
"child node is clicked in 2D and 3D view."
msgstr ""
"Gruppera den valda noden med dess barn. Då markeras noden om någon av dess "
"barn-noder klickas på i 2D- och 3D-vyn."

msgid "Use Local Space"
msgstr "Använd lokala koordinater"

msgid "Use Snap"
msgstr "Använd snäpp"

msgid ""
"Toggle preview sunlight.\n"
"If a DirectionalLight3D node is added to the scene, preview sunlight is "
"disabled."
msgstr ""
"Solljus i förhandsvisning på/av.\n"
"Solljus i förhandsvisning stängs av om en DirectionalLight3D-nod läggs till i "
"scenen."

msgid ""
"Toggle preview environment.\n"
"If a WorldEnvironment node is added to the scene, preview environment is "
"disabled."
msgstr ""
"Miljö i förhandsvisning på/av.\n"
"Miljö i förhandsvisning stängs av om en WorldEnvironment-nod läggs till i "
"scenen."

msgid "Edit Sun and Environment settings."
msgstr "Redigera sol- och miljöinställningar."

msgid "Bottom View"
msgstr "Underifrån"

msgid "Top View"
msgstr "Ovanifrån"

msgid "Rear View"
msgstr "Bakifrån"

msgid "Front View"
msgstr "Framifrån"

msgid "Left View"
msgstr "Vänsterifrån"

msgid "Right View"
msgstr "Högerifrån"

msgid "Orbit View Down"
msgstr "Snurra vy nedåt"

msgid "Orbit View Left"
msgstr "Snurra vy vänster"

msgid "Orbit View Right"
msgstr "Snurra vy höger"

msgid "Orbit View Up"
msgstr "Snurra vy uppåt"

msgid "Orbit View 180"
msgstr "Snurra vy 180"

msgid "Switch Perspective/Orthogonal View"
msgstr "Växla perspektiv-/ortogonal vy"

msgid "Insert Animation Key"
msgstr "Infoga animationsnyckel"

msgid "Focus Origin"
msgstr "Fokusera på origo"

msgid "Focus Selection"
msgstr "Fokusera på markering"

msgid "Toggle Freelook"
msgstr "Frikolla på/av"

msgid "Decrease Field of View"
msgstr "Minska synfältsvinkel"

msgid "Increase Field of View"
msgstr "Öka synfältsvinkel"

msgid "Reset Field of View to Default"
msgstr "Återställ synfältsvinkel"

msgid "Transform"
msgstr "Transformera"

msgid "Snap Object to Floor"
msgstr "Snäpp objekt till golvet"

msgid "Transform Dialog..."
msgstr "Transfomeringsdialog…"

msgid "1 Viewport"
msgstr "1 vyruta"

msgid "2 Viewports"
msgstr "2 vyrutor"

msgid "2 Viewports (Alt)"
msgstr "2 vyrutor (alt)"

msgid "3 Viewports"
msgstr "3 vyrutor"

msgid "3 Viewports (Alt)"
msgstr "3 vyrutor (alt)"

msgid "4 Viewports"
msgstr "4 vyrutor"

msgid "View Origin"
msgstr "Visa origo"

msgid "Settings..."
msgstr "Konfigurera vy…"

msgid "Snap Settings"
msgstr "Snäppinställningar"

msgid "Translate Snap:"
msgstr "Förflyttningssteg:"

msgid "Rotate Snap (deg.):"
msgstr "Rotationssteg (°):"

msgid "Scale Snap (%):"
msgstr "Skalsteg (%):"

msgid "Viewport Settings"
msgstr "Vyinställningar"

msgid ""
"FOV is defined as a vertical value, as the editor camera always uses the Keep "
"Height aspect mode."
msgstr ""
"FOV definieras som ett vertikalt värde (VFOV) eftersom redigerarkameran "
"alltid använder Behåll höjd-förhållandeläget."

msgid "Perspective VFOV (deg.):"
msgstr "Perspektiv-VFOV (°):"

msgid "View Z-Near:"
msgstr "Klipp Z-nära:"

msgid "View Z-Far:"
msgstr "Klipp Z-fjärran:"

msgid "Transform Change"
msgstr "Ändra transform"

msgid "Translate:"
msgstr "Förflytta:"

msgid "Rotate (deg.):"
msgstr "Rotera (°):"

msgid "Scale (ratio):"
msgstr "Skala om (faktor):"

msgid "Transform Type"
msgstr "Transform-typ"

msgid "Pre"
msgstr "Pre"

msgid "Post"
msgstr "Post"

msgid "Preview Sun"
msgstr "Förhandsvisningssol"

msgid "Sun Direction"
msgstr "Solriktning"

msgid "Angular Altitude"
msgstr "Vinkelaltitud"

msgid "Azimuth"
msgstr "Azimut"

msgid "Sun Color"
msgstr "Solens färg"

msgid "Sun Energy"
msgstr "Solens energi"

msgid "Shadow Max Distance"
msgstr "Maxavstånd för skuggor"

msgid "Add Sun to Scene"
msgstr "Lägg till sol i scenen"

msgid ""
"Adds a DirectionalLight3D node matching the preview sun settings to the "
"current scene.\n"
"Hold Shift while clicking to also add the preview environment to the current "
"scene."
msgstr ""
"Lägger till en DirectionalLight3D-nod som motsvarar förhandsvisningssolens "
"inställningar i den aktuella scenen.\n"
"Håll in Skift när du klickar för att också lägga till förhandsvisningsmiljön "
"i den aktuella scenen."

msgid "Preview Environment"
msgstr "Förhandsvisningsmiljö"

msgid "Sky Color"
msgstr "Himmelsfärg"

msgid "Ground Color"
msgstr "Markfärg"

msgid "Sky Energy"
msgstr "Himmelsenergi"

msgid "AO"
msgstr "AO"

msgid "Glow"
msgstr "Glöd"

msgid "Tonemap"
msgstr "Tonemap"

msgid "GI"
msgstr "GI"

msgid "Post Process"
msgstr "Efterbehandling"

msgid "Add Environment to Scene"
msgstr "Lägg till miljö i scenen"

msgid ""
"Adds a WorldEnvironment node matching the preview environment settings to the "
"current scene.\n"
"Hold Shift while clicking to also add the preview sun to the current scene."
msgstr ""
"Lägger till en WorldEnvironment-nod som motsvarar förhandsvisningsmiljöns "
"inställningar i den aktuella scenen.\n"
"Håll in Skift när du klickar för att också lägga till förhandsvisningssolen i "
"den aktuella scenen."

msgid ""
"Can't determine a save path for the occluder.\n"
"Save your scene and try again."
msgstr ""
"Kan inte hitta en sparsökväg för ockluderaren.\n"
"Spara scenen och försök igen."

msgid ""
"No meshes to bake.\n"
"Make sure there is at least one MeshInstance3D node in the scene whose visual "
"layers are part of the OccluderInstance3D's Bake Mask property."
msgstr ""
"Inga mesher att baka.\n"
"Kontrollera att det finns minst en MeshInstance3D-nod i scenen vars visuella "
"lager är en del av OccluderInstance3D:ns bakmask-egenskap."

msgid "Could not save the new occluder at the specified path:"
msgstr "Kunde inte spara ny ockluderare vid den angivna sökvägen:"

msgid "Bake Occluders"
msgstr "Baka ockluderare"

msgid "Select occluder bake file:"
msgstr "Välj ockluderar-bakfil:"

msgid "Convert to Parallax2D"
msgstr "Konvertera till Parallax2D"

msgid "ParallaxBackground"
msgstr "Parallax-bakgrund"

msgid "Hold Shift to scale around midpoint instead of moving."
msgstr ""
"Håll in Skift för att skala runt mittpunkten istället för att förflytta."

msgid "Restart Emission"
msgstr "Starta om sändning"

msgid "Generate Visibility Rect"
msgstr "Generera synlighetsrektangel"

msgid "Load Emission Mask"
msgstr "Läs in utstrålningsmask"

msgid "Solid Pixels"
msgstr "Fyllda pixlar"

msgid "Border Pixels"
msgstr "Gränspixlar"

msgid "Directed Border Pixels"
msgstr "Riktade gränspixlar"

msgid "Emission Mask"
msgstr "Utstrålningsmask"

msgid "Centered"
msgstr "Centrerade"

msgid "Capture Colors from Pixel"
msgstr "Fånga färger från pixel"

msgid "Generating Visibility Rect (Waiting for Particle Simulation)"
msgstr "Genererar synlighetsrektangel (Väntar på partikelsimulering)"

msgid "Generating..."
msgstr "Genererar..."

msgid "GPUParticles2D"
msgstr "GPUParticles2D"

msgid "Convert to CPUParticles2D"
msgstr "Konvertera till CPUParticles2D"

msgid "Generation Time (sec):"
msgstr "Genereringstid (s):"

msgid "CPUParticles2D"
msgstr "CPUParticles2D"

msgid "Convert to GPUParticles2D"
msgstr "Konvertera till GPUParticles2D"

msgid "Generating Visibility AABB (Waiting for Particle Simulation)"
msgstr "Genererar Synlighets-AABB (Väntar på partikelsimulering)"

msgid "Generate Visibility AABB"
msgstr "Generera synlighets-AABB"

msgid "\"%s\" doesn't inherit from Node3D."
msgstr "\"%s\" ärver inte från Node3D."

msgid "\"%s\" doesn't contain geometry."
msgstr "\"%s\" innehåller ingen geometri."

msgid "\"%s\" doesn't contain face geometry."
msgstr "\"%s\" innehåller ingen ytgeometri."

msgid "Generate AABB"
msgstr "Generera AABB"

msgid "Create Emission Points From Node"
msgstr "Skapa utstrålningspunkter från nod"

msgid "The geometry's faces don't contain any area."
msgstr "Geometrins sidytor har ingen area."

msgid "The geometry doesn't contain any faces."
msgstr "Geometrin har inga sidytor."

msgid "Create Emitter"
msgstr "Skapa utstrålare"

msgid "Emission Points:"
msgstr "Utstrålningspunkter:"

msgid "Surface Points"
msgstr "Ytpunkter"

msgid "Surface Points+Normal (Directed)"
msgstr "Ytpunkter + Normalriktning"

msgid "Volume"
msgstr "Volym"

msgid "Emission Source:"
msgstr "Utstrålningskälla:"

msgid "A processor material of type 'ParticleProcessMaterial' is required."
msgstr "Ett processormaterial av typen ParticleProcessMaterial krävs."

msgid "GPUParticles3D"
msgstr "GPUParticles3D"

msgid "Convert to CPUParticles3D"
msgstr "Konvertera till CPUParticles3D"

msgid "CPUParticles3D"
msgstr "CPUParticles3D"

msgid "Convert to GPUParticles3D"
msgstr "Konvertera till GPUParticles3D"

msgid "Remove Point from Curve"
msgstr "Ta bort punkt från kurva"

msgid "Remove Out-Control from Curve"
msgstr "Ta bort ut-kontroll från kurva"

msgid "Remove In-Control from Curve"
msgstr "Ta bort in-kontroll från kurva"

msgid "Move Point in Curve"
msgstr "Förflytta punkt i kurva"

msgid "Add Point to Curve"
msgstr "Lägg till punkt i kurva"

msgid "Split Curve"
msgstr "Dela kurva"

msgid "Move In-Control in Curve"
msgstr "Förflytta in-kontroll i kurva"

msgid "Move Out-Control in Curve"
msgstr "Förflytta ut-kontroll i kurva"

msgid "Close the Curve"
msgstr "Stäng kurvan"

msgid "Clear Curve Points"
msgstr "Rensa kurvpunkter"

msgid "Select Points"
msgstr "Markera punkter"

msgid "Shift+Drag: Select Control Points"
msgstr "Skift+dra: Markera kontrollpunkter"

msgid "Click: Add Point"
msgstr "Klicka: Lägg till punkt"

msgid "Left Click: Split Segment (in curve)"
msgstr "LMB: Dela segment (i kurva)"

msgid "Right Click: Delete Point"
msgstr "RMB: Radera punkt"

msgid "Select Control Points (Shift+Drag)"
msgstr "Markera kontrollpunkter (skift+dra)"

msgid "Add Point (in empty space)"
msgstr "Lägg till punkt (i tomrummet)"

msgid "Delete Point"
msgstr "Radera punkt"

msgid "Close Curve"
msgstr "Stäng kurva"

msgid "Clear Points"
msgstr "Rensa punkter"

msgid "Remove all curve points?"
msgstr "Ta bort alla kurvpunkter?"

msgid "Mirror Handle Angles"
msgstr "Spegla greppvinklar"

msgid "Mirror Handle Lengths"
msgstr "Spegla grepplängder"

msgid "Curve Point #"
msgstr "Kurvpunkt #"

msgid "Handle In #"
msgstr "In-grepp #"

msgid "Handle Out #"
msgstr "Ut-grepp #"

msgid "Handle Tilt #"
msgstr "Grepplutning #"

msgid "Set Curve Point Position"
msgstr "Ställ in kurvpunktsposition"

msgid "Set Curve Out Position"
msgstr "Ställ in kurvans utposition"

msgid "Set Curve In Position"
msgstr "Ställ in kurvans inposition"

msgid "Set Curve Point Tilt"
msgstr "Ställ in kurvpunktens lutning"

msgid "Split Path"
msgstr "Dela bana"

msgid "Remove Path Point"
msgstr "Ta bort banpunkt"

msgid "Reset Out-Control Point"
msgstr "Återställ ut-kontrollpunkt"

msgid "Reset In-Control Point"
msgstr "Återställ in-kontrollpunkt"

msgid "Reset Point Tilt"
msgstr "Återställ punktens lutning"

msgid "Shift+Click: Select multiple Points"
msgstr "Skift+klicka: Markera fler punker"

msgid "Select Control Points"
msgstr "Markera kontrollpunkter"

msgid "Shift+Click: Drag out Control Points"
msgstr "Skift+klicka: Dra ut kontrollpunkter"

msgid "Select Tilt Handles"
msgstr "Markera lutningsgrepp"

msgid "Split Segment (in curve)"
msgstr "Dela segment (i kurva)"

msgid "Move Joint"
msgstr "Flytta länk"

msgid "Plugin name cannot be blank."
msgstr "Plugin-namn får inte lämnas blankt."

msgid "Subfolder name is not a valid folder name."
msgstr "Undermappens namn är inget giltigt mappnamn."

msgid "Subfolder cannot be one which already exists."
msgstr "Undermapp får inte redan finnas."

msgid "Script extension must match chosen language extension (.%s)."
msgstr "Skripttillägg måste överensstämma med det valda språkets tillägg (.%s)."

msgid ""
"C# doesn't support activating the plugin on creation because the project must "
"be built first."
msgstr ""
"C# stödjer inte aktivering av plugin vid skapelse eftersom projektet måste "
"byggas först."

msgid "Edit a Plugin"
msgstr "Redigera ett plugin"

msgid "Create a Plugin"
msgstr "Skapa ett plugin"

msgid "Update"
msgstr "Uppdatera"

msgid "Plugin Name:"
msgstr "Namn på plugin:"

msgid "Required. This name will be displayed in the list of plugins."
msgstr "Obligatoriskt. Namnet kommer att visas i plugin-listan."

msgid "Subfolder:"
msgstr "Undermapp:"

msgid ""
"Optional. The folder name should generally use `snake_case` naming (avoid "
"spaces and special characters).\n"
"If left empty, the folder will be named after the plugin name converted to "
"`snake_case`."
msgstr ""
"Frivilligt. Mappnamnet ska som regel använda ormnotation (ex. \"foo_bar\", "
"undvik blanksteg och specialtecken).\n"
"Om fältet lämnas tomt namnges mappen efter pluginnamnet, konverterat till "
"ormnotation."

msgid ""
"Optional. This description should be kept relatively short (up to 5 lines).\n"
"It will display when hovering the plugin in the list of plugins."
msgstr ""
"Frivilligt. Beskrivningen bör hållas kort (upp till 5 rader).\n"
"Den visas vid hovring över pluginnet i plugin-listan."

msgid "Author:"
msgstr "Upphovsperson:"

msgid "Optional. The author's username, full name, or organization name."
msgstr ""
"Frivilligt. Upphovspersonens användarnamn, fullständiga namn eller "
"organisationsnamn."

msgid ""
"Optional. A human-readable version identifier used for informational purposes "
"only."
msgstr ""
"Frivilligt. En människoläsbar versionidentifierare som endast används i "
"informationssyfte."

msgid ""
"Required. The scripting language to use for the script.\n"
"Note that a plugin may use several languages at once by adding more scripts "
"to the plugin."
msgstr ""
"Obligatoriskt. Skriptspråket som ska användas i skriptet.\n"
"Notera att plugin kan använda flera språk genom att lägga till fler skript i "
"pluginnet."

msgid "Script Name:"
msgstr "Namn på skript:"

msgid "Activate now?"
msgstr "Aktivera nu?"

msgid "Plugin name is valid."
msgstr "Pluginnamnet är giltigt."

msgid "Script extension is valid."
msgstr "Skripttillägget är giltigt."

msgid "Subfolder name is valid."
msgstr "Undermappens namn är giltigt."

msgid ""
"The skeleton property of the Polygon2D does not point to a Skeleton2D node"
msgstr "Skelett-egenskapen i Polygon2D pekar inte på en Skeleton2D-nod"

msgid "Sync Bones"
msgstr "Synka ben"

msgid "Create UV Map"
msgstr "Skapa UV-karta"

msgid ""
"Polygon 2D has internal vertices, so it can no longer be edited in the "
"viewport."
msgstr ""
"Polygon2D har interna vertices och kan därför inte längre redigeras i vyrutan."

msgid "Create Polygon & UV"
msgstr "Skapa polygon & UV"

msgid "Create Internal Vertex"
msgstr "Skapa intern vertex"

msgid "Remove Internal Vertex"
msgstr "Ta bort intern vertex"

msgid "Invalid Polygon (need 3 different vertices)"
msgstr "Ogiltig polygon (3 olika vertices krävs)"

msgid "Add Custom Polygon"
msgstr "Lägg till anpassad polygon"

msgid "Remove Custom Polygon"
msgstr "Ta bort anpassad polygon"

msgid "Transform UV Map"
msgstr "Transformera UV-karta"

msgid "Transform Polygon"
msgstr "Transformera polygon"

msgid "Paint Bone Weights"
msgstr "Måla benvikter"

msgid "Points"
msgstr "Punkter"

msgid "Polygons"
msgstr "Polygoner"

msgid "UV"
msgstr "UV"

msgid "Bones"
msgstr "Ben"

msgid "Move Points"
msgstr "Förflytta punkter"

msgid "Shift: Move All"
msgstr "Skift: Förflytta alla"

msgid "Move Polygon"
msgstr "Förflytta polygon"

msgid "Rotate Polygon"
msgstr "Rotera polygon"

msgid "Scale Polygon"
msgstr "Skala om polygon"

msgid "Create a custom polygon. Enables custom polygon rendering."
msgstr "Skapa anpassad polygon. Möjliggör anpassat polygon-rendering."

msgid ""
"Remove a custom polygon. If none remain, custom polygon rendering is disabled."
msgstr ""
"Ta bort anpassad polygon. Om ingen finns kvar avaktiveras anpassat polygon-"
"rendering."

msgid "Paint weights with specified intensity."
msgstr "Måla vikter med angiven intensitet."

msgid "Unpaint weights with specified intensity."
msgstr "Omåla vikter med angiven intensitet."

msgid "Radius:"
msgstr "Radie:"

msgid "Copy Polygon to UV"
msgstr "Kopiera polygon till UV"

msgid "Copy UV to Polygon"
msgstr "Kopiera UV till polygon"

msgid "Clear UV"
msgstr "Rensa UV"

msgid "Grid Settings"
msgstr "Rutnätsinställningar"

msgid "Snap"
msgstr "Snäpp"

msgid "Enable Snap"
msgstr "Slå på snäpp"

msgid "Show Grid"
msgstr "Visa rutnät"

msgid "Configure Grid:"
msgstr "Konfigurera rutnät:"

msgid "Grid Offset X:"
msgstr "Rutförskjutning X:"

msgid "Grid Offset Y:"
msgstr "Rutförskjutning Y:"

msgid "Grid Step X:"
msgstr "Rutsteg X:"

msgid "Grid Step Y:"
msgstr "Rutsteg Y:"

msgid "Sync Bones to Polygon"
msgstr "Synka ben till polygon"

msgid "Create Polygon3D"
msgstr "Skapa Polygon3D"

msgid "Edit Poly"
msgstr "Redigera poly"

msgid "Edit Poly (Remove Point)"
msgstr "Redigera poly (ta bort punkt)"

msgid "ERROR: Couldn't load resource!"
msgstr "Fel: Resursen kunde inte läsas in!"

msgid "Add Resource"
msgstr "Lägg till resurs"

msgid "Rename Resource"
msgstr "Byt namn på resurs"

msgid "Delete Resource"
msgstr "Radera resurs"

msgid "Resource clipboard is empty!"
msgstr "Resurs-urklipp är tomt!"

msgid "Paste Resource"
msgstr "Klistra in resurs"

msgid "Load Resource"
msgstr "Läs in resurs"

msgid "Toggle ResourcePreloader Bottom Panel"
msgstr "Nedre resursförinläsning-panel på/av"

msgid "Path to AnimationMixer is invalid"
msgstr "Sökväg till AnimationMixer är ogiltig"

msgid ""
"AnimationMixer has no valid root node path, so unable to retrieve track names."
msgstr ""
"AnimationMixer har ingen giltig rotnods-sökväg, kan inte hämta spårnamn."

msgid "Can't open '%s'. The file could have been moved or deleted."
msgstr "Kan inte öppna \"%s\". Filen kan ha ändrats eller tagits bort."

msgid "Close and save changes?"
msgstr "Stäng & spara ändringar?"

msgid "Error writing TextFile:"
msgstr "Fel när textfil skrevs:"

msgid "Error saving file!"
msgstr "Fel när filen sparades!"

msgid "Error while saving theme."
msgstr "Fel när temat skulle sparas."

msgid "Error Saving"
msgstr "Fel vid sparande"

msgid "Error importing theme."
msgstr "Fel vid import av tema."

msgid "Error Importing"
msgstr "Fel vid import"

msgid "New Text File..."
msgstr "Ny textfil..."

msgid "Open File"
msgstr "Öppna fil"

msgid "Could not load file at:"
msgstr "Kunde inte läsa in fil vid:"

msgid "Save File As..."
msgstr "Spara fil som..."

msgid "Can't obtain the script for reloading."
msgstr "Kunde inte erhålla skriptet för att ladda om det."

msgid "Reload only takes effect on tool scripts."
msgstr "Omladdning träder bara i kraft på verktygsskript."

msgid "Cannot run the edited file because it's not a script."
msgstr "Kan inte köra den redigerade filen eftersom den inte är ett skript."

msgid "Cannot run the script because it contains errors, check the output log."
msgstr ""
"Kan inte köra skriptet eftersom det innehåller fel, kontrollera "
"utmatningsloggen."

msgid "Cannot run the script because it doesn't extend EditorScript."
msgstr "Kan inte köra skriptet eftersom det inte förlänger EditorScript."

msgid ""
"Cannot run the script because it's not a tool script (add the @tool "
"annotation at the top)."
msgstr ""
"Kan inte köra skriptet eftersom det inte är ett verktygsskript (lägg till "
"@tool högst upp)."

msgid "Cannot run the script because it's not a tool script."
msgstr "Kan inte köra skriptet eftersom det inte är ett verktygsskript."

msgid "Import Theme"
msgstr "Importera tema"

msgid "Error while saving theme"
msgstr "Fel när temat skulle sparas"

msgid "Error saving"
msgstr "Fel vid sparande"

msgid "Save Theme As..."
msgstr "Spara tema som…"

msgid "Open '%s' in Godot online documentation."
msgstr "Öppna \"%s\" i Godots onlinedokumentation."

msgid "Open in Online Docs"
msgstr "Öppna i onlinedokumentation"

msgid "Online Docs"
msgstr "Onlinedokumentation"

<<<<<<< HEAD
msgid "Open Redot online documentation."
msgstr "Öppna Redot online dokumentation."
=======
msgid "Open Godot online documentation."
msgstr "Öppna Godots onlinedokumentation."

msgid "Unsaved file."
msgstr "Osparad fil."

msgid "%s Class Reference"
msgstr "%s-klassreferens"
>>>>>>> ad9abe841d9bb47a397c5e1a314ced1c5abc1ccd

msgid "Find Next"
msgstr "Nästa"

msgid "Find Previous"
msgstr "Föregående"

msgid "Filter Scripts"
msgstr "Filtrera skript"

msgid "Toggle alphabetical sorting of the method list."
msgstr "Alfabetisk ordning av metodlistan på/av."

msgid "Sort"
msgstr "Sortera"

msgid "Next Script"
msgstr "Nästa skript"

msgid "Previous Script"
msgstr "Föregående skript"

msgid "Open..."
msgstr "Öppna…"

msgid "Save All"
msgstr "Spara alla"

msgid "Soft Reload Tool Script"
msgstr "Mjukomladda verktygsskript"

msgid "Copy Script Path"
msgstr "Kopiera skriptsökväg"

msgid "History Previous"
msgstr "Historik föregående"

msgid "History Next"
msgstr "Nästa i historik"

msgid "Import Theme..."
msgstr "Importera tema…"

msgid "Reload Theme"
msgstr "Läs in tema igen"

msgid "Theme"
msgstr "Tema"

msgid "Save Theme"
msgstr "Spara tema"

msgid "Close All"
msgstr "Stäng alla"

msgid "Close Docs"
msgstr "Stäng dokumentation"

msgid "Run"
msgstr "Kör"

msgid "Search"
msgstr "Sök"

msgid "Search the reference documentation."
msgstr "Sök i referensdokumentationen."

msgid "Go to previous edited document."
msgstr "Gå till senast redigerade dokument."

msgid "Go to next edited document."
msgstr "Gå till nästa redigerade dokument."

msgid "Discard"
msgstr "Förkasta"

msgid "Search Results"
msgstr "Sökresultat"

msgid "Toggle Search Results Bottom Panel"
msgstr "Nedre sökresultat-panel på/av"

msgid "There are unsaved changes in the following built-in script(s):"
msgstr "Det finns osparade ändringar i följande inbyggda skript:"

msgid "Save changes to the following script(s) before quitting?"
msgstr "Spara ändringar till följande skript innan avslutning?"

msgid "Reopen Closed Script"
msgstr "Öppna stängda skript igen"

msgid "Clear Recent Scripts"
msgstr "Rensa senaste skript"

msgid "Uppercase"
msgstr "Versaler"

msgid "Lowercase"
msgstr "Gemener"

msgid "Capitalize"
msgstr "Stor initial"

msgid "Standard"
msgstr "Standard"

msgid "Plain Text"
msgstr "Ren text"

msgid "JSON"
msgstr "JSON"

msgid "Connections to method:"
msgstr "Kopplingar till metod:"

msgid "Source"
msgstr "Källa"

msgid "Target"
msgstr "Mål"

msgid "Error at (%d, %d):"
msgstr "Fel vid (%d, %d):"

msgid ""
"Missing connected method '%s' for signal '%s' from node '%s' to node '%s'."
msgstr ""
"Kopplad metod '%s' saknas för signalen \"%s\" från nod \"%s\" till nod \"%s\"."

msgid "[Ignore]"
msgstr "[Ignorera]"

msgid "Line %d (%s):"
msgstr "Rad %d (%s):"

msgid "Line %d:"
msgstr "Rad %d:"

msgid "Go to Function"
msgstr "Gå till funktion"

msgid ""
"The resource does not have a valid path because it has not been saved.\n"
"Please save the scene or resource that contains this resource and try again."
msgstr ""
"Resursen har ingen giltig sökväg eftersom den inte har sparats.\n"
"Spara scenen eller resursen som innehåller den här resursen och försök igen."

msgid "Preloading internal resources is not supported."
msgstr "Förinläsning av interna resurser stöds inte."

msgid "Can't drop nodes without an open scene."
msgstr "Kan inte släppa noder utan en öppen scen."

msgid "Can't drop nodes because script '%s' does not inherit Node."
msgstr "Kan inte släppa noder eftersom skriptet \"%s\" inte ärver från Node."

msgid "Pick Color"
msgstr "Välj förg"

msgid "Line"
msgstr "Rad"

msgid "Folding"
msgstr "Ihopfällning"

msgid "Convert Case"
msgstr "Konvertera gemener/versaler"

msgid "Syntax Highlighter"
msgstr "Syntaxmarkering"

msgid "Bookmarks"
msgstr "Bokmärken"

msgid "Go To"
msgstr "Gå till"

msgid "Delete Line"
msgstr "Radera rad"

msgid "Unindent"
msgstr "Minska indrag"

msgid "Toggle Comment"
msgstr "Kommentar på/av"

msgid "Fold/Unfold Line"
msgstr "Vik ihop/ut rad"

msgid "Fold All Lines"
msgstr "Vik ihop alla rader"

msgid "Create Code Region"
msgstr "Skapa kodregion"

msgid "Unfold All Lines"
msgstr "Vik upp alla rader"

msgid "Duplicate Selection"
msgstr "Duplicera markering"

msgid "Duplicate Lines"
msgstr "Duplicera rader"

msgid "Evaluate Selection"
msgstr "Utvärdera markering"

msgid "Toggle Word Wrap"
msgstr "Radbyte på/av"

msgid "Trim Trailing Whitespace"
msgstr "Beskär överflödiga blanksteg"

msgid "Trim Final Newlines"
msgstr "Beskär radbryt i slutet"

msgid "Convert Indent to Spaces"
msgstr "Konvertera indrag till blanksteg"

msgid "Convert Indent to Tabs"
msgstr "Konvertera indrag till tabbar"

msgid "Auto Indent"
msgstr "Automatiskt indrag"

msgid "Find in Files..."
msgstr "Sök i filer…"

msgid "Replace in Files..."
msgstr "Ersätt i filer…"

msgid "Contextual Help"
msgstr "Kontextuell hjälp"

msgid "Toggle Bookmark"
msgstr "Bokmärke på/av"

msgid "Go to Next Bookmark"
msgstr "Nästa bokmärke"

msgid "Go to Previous Bookmark"
msgstr "Föregående bokmärke"

msgid "Remove All Bookmarks"
msgstr "Rensa alla bokmärken"

msgid "Go to Function..."
msgstr "Gå till funktion..."

msgid "Go to Line..."
msgstr "Gå till rad..."

msgid "Lookup Symbol"
msgstr "Hoppa till definition"

msgid "Toggle Breakpoint"
msgstr "Brytpunkt på/av"

msgid "Remove All Breakpoints"
msgstr "Rensa alla brytpunkter"

msgid "Go to Next Breakpoint"
msgstr "Nästa brytpunkt"

msgid "Go to Previous Breakpoint"
msgstr "Föregående brytpunkt"

msgid "Save changes to the following shaders(s) before quitting?"
msgstr "Spara ändringar till följande shader(s) innan avslutning?"

msgid "There are unsaved changes in the following built-in shaders(s):"
msgstr "Det finns osparade ändringar i följande inbyggd(a) shader(s):"

msgid "New Shader Include..."
msgstr "Ny inkluderbar shader…"

msgid "Load Shader File..."
msgstr "Läs in shaderfil..."

msgid "Load Shader Include File..."
msgstr "Läs in inkluderbar shaderfil..."

msgid "Save File"
msgstr "Spara fil"

msgid "Open File in Inspector"
msgstr "Öppna fil i Granskare"

msgid "Close File"
msgstr "Stäng fil"

msgid "Shader Editor"
msgstr "Shaderredigerare"

msgid "Toggle Shader Editor Bottom Panel"
msgstr "Nedre shaderredigerar-panel på/av"

msgid "Shader stage compiled without errors."
msgstr "Shader-stadie kompilerades utan fel."

msgid ""
"File structure for '%s' contains unrecoverable errors:\n"
"\n"
msgstr ""
"Filstrukturen för \"%s\" innehåller fel som inte kan återställas:\n"
"\n"

msgid "ShaderFile"
msgstr "ShaderFile"

msgid "Toggle ShaderFile Bottom Panel"
msgstr "Nedre ShaderFile-panel på/av"

msgid "This skeleton has no bones, create some children Bone2D nodes."
msgstr "Det här skelettet har inga ben, skapa några Bone2D-barnnoder."

msgid "Set Rest Pose to Bones"
msgstr "Ställ in vilopose till ben"

msgid "Create Rest Pose from Bones"
msgstr "Skapa vilopose från ben"

msgid "Skeleton2D"
msgstr "Skeleton2D"

msgid "Reset to Rest Pose"
msgstr "Återställ till vilopose"

msgid "Overwrite Rest Pose"
msgstr "Skriv över vilopose"

msgid "Set Bone Transform"
msgstr "Ställ in ben-transform"

msgid "Set Bone Rest"
msgstr "Ställ in ben-vila"

msgid "Cannot create a physical skeleton for a Skeleton3D node with no bones."
msgstr "Kan inte skapa ett fysiskt skelett för en Skeleton3D-nod utan ben."

msgid "Create physical bones"
msgstr "Skapa fysiska ben"

msgid "Cannot export a SkeletonProfile for a Skeleton3D node with no bones."
msgstr "Kan inte exportera en skelettprofil för ett Skeleton3D utan ben."

msgid "Export Skeleton Profile As..."
msgstr "Exportera skelettprofil som…"

msgid "Set Bone Parentage"
msgstr "Ställ in ben-föräldraskap"

msgid "Skeleton3D"
msgstr "Skelett3D"

msgid "Reset All Bone Poses"
msgstr "Återställ alla benposer"

msgid "Reset Selected Poses"
msgstr "Återställ markerade benposer"

msgid "Apply Selected Poses to Rests"
msgstr "Tillämpa markerade poser till vilor"

msgid "Create Physical Skeleton"
msgstr "Skapa fysiska ben"

msgid "Export Skeleton Profile"
msgstr "Exportera skelettprofil"

msgid ""
"Edit Mode\n"
"Show buttons on joints."
msgstr ""
"Redigeringsläge\n"
"Visa knappar på leder."

msgid "Insert key (based on mask) for bones with an existing track."
msgstr "Infoga nyckel (baserat på mask) för ben med befintliga spår."

msgid "Insert key (based on mask) for all bones."
msgstr "Infoga nyckel (baserat på mask) för alla ben."

msgid "Insert Key (All Bones)"
msgstr "Infoga nyckel (alla ben)"

msgid "Bone Transform"
msgstr "Ben-transform"

msgid "Play IK"
msgstr "Spela IK"

msgid "Create MeshInstance2D"
msgstr "Skapa MeshInstance2D"

msgid "MeshInstance2D Preview"
msgstr "MeshInstance2D-förhandsvisning"

msgid "Create Polygon2D"
msgstr "Skapa Polygon2D"

msgid "Polygon2D Preview"
msgstr "Polygon2D-förhandsvisning"

msgid "Create CollisionPolygon2D"
msgstr "Skapa CollisionPolygon2D"

msgid "CollisionPolygon2D Preview"
msgstr "CollisionPolygon2D-förhandsvisning"

msgid "Create LightOccluder2D"
msgstr "Skapa LightOccluder2D"

msgid "LightOccluder2D Preview"
msgstr "LightOccluder2D-förhandsvisning"

msgid "Can't convert a sprite from a foreign scene."
msgstr "Kan inte konvertera en sprite från en främmande scen."

msgid "Can't convert an empty sprite to mesh."
msgstr "Kan inte konvertera en tom sprite till en mesh."

msgid "Invalid geometry, can't replace by mesh."
msgstr "Felaktig geometri, kan inte ersättas av mesh."

msgid "Convert to MeshInstance2D"
msgstr "Konvertera till MeshInstance2D"

msgid "Invalid geometry, can't create polygon."
msgstr "Felaktig geometri, kan inte skapa polygon."

msgid "Convert to Polygon2D"
msgstr "Konvertera till Polygon2D"

msgid "Invalid geometry, can't create collision polygon."
msgstr "Felaktig geometri, kan inte skapa kollisionspolygon."

msgid "Create CollisionPolygon2D Sibling"
msgstr "Skapa CollisionPolygon2D-syskon"

msgid "Invalid geometry, can't create light occluder."
msgstr "Felaktig geometri, kan inte skapa ljusockluderare."

msgid "Create LightOccluder2D Sibling"
msgstr "Skapa LightOccluder2D-syskon"

msgid "Sprite2D"
msgstr "Sprite2D"

msgid "Simplification:"
msgstr "Förenkling:"

msgid "Shrink (Pixels):"
msgstr "Krymp (pixlar):"

msgid "Grow (Pixels):"
msgstr "Väx (pixlar):"

msgid "Update Preview"
msgstr "Uppdatera förhandsvisning"

msgid "Settings:"
msgstr "Inställningar:"

msgid "No Frames Selected"
msgstr "Inga bildrutor markerade"

msgid "Add %d Frame(s)"
msgstr "Lägg till %d bildrutor"

msgid "Add Frame"
msgstr "Lägg till bildruta"

msgid "Unable to load images"
msgstr "Kunde inte läsa in bilder"

msgid "ERROR: Couldn't load frame resource!"
msgstr "Fel: Kunde inte läsa in bildrute-resurs!"

msgid "Paste Frame(s)"
msgstr "Klistra in bildrutor"

msgid "Paste Texture"
msgstr "Klistra in textur"

msgid "Add Empty"
msgstr "Lägg till tom"

msgid "Move Frame"
msgstr "Förflytta bildruta"

msgid "Delete Animation?"
msgstr "Radera animation?"

msgid "Change Animation FPS"
msgstr "Ändra animationens bildfrekvens"

msgid "Set Frame Duration"
msgstr "Ställ in bildrute-tid"

msgid "(empty)"
msgstr "(tom)"

msgid "Animations:"
msgstr "Animationer:"

msgid "Animation Speed"
msgstr "Animationshastighet"

msgid "Filter Animations"
msgstr "Filtrera animationer"

msgid "Delete Animation"
msgstr "Radera animationer"

msgid "This resource does not have any animations."
msgstr "Resursen har inga animationer."

msgid "Animation Frames:"
msgstr "Animationsbildrutor:"

msgid "Play selected animation backwards from current pos. (A)"
msgstr "Spela vald animation baklänges från nuvarande position. (A)"

msgid "Play selected animation backwards from end. (Shift+A)"
msgstr "Spela vald animation baklänges från slutet. (Skift+A)"

msgid "Pause/stop animation playback. (S)"
msgstr "Pausa uppspelning av animation. (S)"

msgid "Play selected animation from start. (Shift+D)"
msgstr "Spela vald animation från början. (Skift+D)"

msgid "Play selected animation from current pos. (D)"
msgstr "Spela vald animation från nuvarande position. (D)"

msgid "Frame Duration:"
msgstr "Bildrute-tid:"

msgid "Zoom Reset"
msgstr "Återställ zoom"

msgid "Add frame from file"
msgstr "Lägg till bildruta från fil"

msgid "Add frames from sprite sheet"
msgstr "Lägg till bildrutor från spritesheet"

msgid "Delete Frame"
msgstr "Radera bildruta"

msgid "Copy Frame(s)"
msgstr "Kopiera bildrutor"

msgid "Insert Empty (Before Selected)"
msgstr "Infoga tom (innan markerad)"

msgid "Insert Empty (After Selected)"
msgstr "Infoga tom (efter markerad)"

msgid "Move Frame Left"
msgstr "Flytta bildruta åt vänster"

msgid "Move Frame Right"
msgstr "Flytta bildruta åt höger"

msgid "Select Frames"
msgstr "Markera bildrutor"

msgid "Frame Order"
msgstr "Bildrute-ordning"

msgid "As Selected"
msgstr "Som markerade"

msgid "By Row"
msgstr "Efter rad"

msgid "Left to Right, Top to Bottom"
msgstr "Från vänster, uppifrån och ned"

msgid "Left to Right, Bottom to Top"
msgstr "Från vänster, nedifrån och upp"

msgid "Right to Left, Top to Bottom"
msgstr "Från höger, uppifrån och ned"

msgid "Right to Left, Bottom to Top"
msgstr "Från höger, nedifrån och upp"

msgid "By Column"
msgstr "Efter kolumn"

msgid "Top to Bottom, Left to Right"
msgstr "Uppifrån och ned, från vänster"

msgid "Top to Bottom, Right to Left"
msgstr "Uppifrån och ned, från höger"

msgid "Bottom to Top, Left to Right"
msgstr "Nedifrån och upp, från vänster"

msgid "Bottom to Top, Right to Left"
msgstr "Nedifrån och upp, från höger"

msgid "Select None"
msgstr "Välj inga"

msgid "Toggle Settings Panel"
msgstr "Inställningspanel på/av"

msgid "Horizontal"
msgstr "Vågrät"

msgid "Vertical"
msgstr "Lodrät"

msgid "Size"
msgstr "Storlek"

msgid "Separation"
msgstr "Separering"

msgid "Offset"
msgstr "Förskjutning"

msgid "Auto Slice"
msgstr "Autodela"

msgid "Create Frames from Sprite Sheet"
msgstr "Skapa bildrutor från spritesheet"

msgid "Toggle SpriteFrames Bottom Panel"
msgstr "Nedre SpriteFrames-panel på/av"

msgid "Warnings should be fixed to prevent errors."
msgstr "Varningar bör åtgärdas för att undvika fel."

msgid ""
"This shader has been modified on disk.\n"
"What action should be taken?"
msgstr ""
"Den här shadern har modifierats på disk.\n"
"Vilken åtgärd ska tas?"

msgid "Reload"
msgstr "Läs in på nytt"

msgid "Resave"
msgstr "Spara på nytt"

msgid "%s Mipmaps"
msgstr "%s mipmaps"

msgid "Memory: %s"
msgstr "Minne: %s"

msgid "No Mipmaps"
msgstr "Inga mipmaps"

msgid "Set Region Rect"
msgstr "Ställ in region-rektangel"

msgid "Set Margin"
msgstr "Ställ in marginal"

msgid "Region Editor"
msgstr "Region-redigerare"

msgid "Snap Mode:"
msgstr "Snäppläge:"

msgid "Pixel Snap"
msgstr "Pixelsnäpp"

msgid "Grid Snap"
msgstr "Rutsnäpp"

msgid "Step:"
msgstr "Steg:"

msgid "Separation:"
msgstr "Separering:"

msgid "Edit Region"
msgstr "Redigera region"

msgid "Styleboxes"
msgstr "Styleboxar"

msgid "1 color"
msgid_plural "{num} colors"
msgstr[0] "1 färg"
msgstr[1] "{num} färger"

msgid "No colors found."
msgstr "Inga färger hittades."

msgid "1 constant"
msgid_plural "{num} constants"
msgstr[0] "1 konstant"
msgstr[1] "{num} konstanter"

msgid "No constants found."
msgstr "Inga konstanter hittades."

msgid "1 font"
msgid_plural "{num} fonts"
msgstr[0] "1 font"
msgstr[1] "{num} typsnitt"

msgid "No fonts found."
msgstr "Inga typsnitt hittades."

msgid "1 font size"
msgid_plural "{num} font sizes"
msgstr[0] "1 teckenstorlek"
msgstr[1] "{num} teckenstorlek"

msgid "No font sizes found."
msgstr "Inga teckenstorlekar hittades."

msgid "1 icon"
msgid_plural "{num} icons"
msgstr[0] "1 icon"
msgstr[1] "{num} ikoner"

msgid "No icons found."
msgstr "Inga ikoner hittades."

msgid "1 stylebox"
msgid_plural "{num} styleboxes"
msgstr[0] "1 stylebox"
msgstr[1] "{num} styleboxar"

msgid "No styleboxes found."
msgstr "Inga styleboxar hittades."

msgid "{num} currently selected"
msgid_plural "{num} currently selected"
msgstr[0] "1 markerad"
msgstr[1] "{num} markerade"

msgid "Nothing was selected for the import."
msgstr "Ingenting markerades för importen."

msgid "Importing Theme Items"
msgstr "Importerar temaobjekt"

msgid "Importing items {n}/{n}"
msgstr "Importerar objekt {n}/{n}"

msgid "Updating the editor"
msgstr "Uppdaterar redigeraren"

msgid "Finalizing"
msgstr "Slutför"

msgid "Import Theme Items"
msgstr "Importera temaobjekt"

msgid "Filter Items"
msgstr "Filtrera objekt"

msgid "With Data"
msgstr "Med data"

msgid "Select by data type:"
msgstr "Markera enligt datatyp:"

msgid "Select all visible color items."
msgstr "Markera alla synliga färgobjekt."

msgid "Select all visible color items and their data."
msgstr "Markera alla synliga färgobjekt och deras data."

msgid "Deselect all visible color items."
msgstr "Avmarkera alla synliga färgobjekt."

msgid "Select all visible constant items."
msgstr "Markera alla synliga konstantobjekt."

msgid "Select all visible constant items and their data."
msgstr "Markera alla synliga konstantobjekt och deras data."

msgid "Deselect all visible constant items."
msgstr "Avmarkera alla synliga konstantobjekt."

msgid "Select all visible font items."
msgstr "Markera alla synliga typsnittsobjekt."

msgid "Select all visible font items and their data."
msgstr "Markera alla synliga typsnittsobjekt och deras data."

msgid "Deselect all visible font items."
msgstr "Avmarkera alla synliga typsnittsobjekt."

msgid "Font sizes"
msgstr "Teckenstorlekar"

msgid "Select all visible font size items."
msgstr "Markera alla synliga teckenstorleksobjekt."

msgid "Select all visible font size items and their data."
msgstr "Markera alla synliga teckenstorleksobjekt och deras data."

msgid "Deselect all visible font size items."
msgstr "Avmarkera alla synliga teckenstorleksobjekt."

msgid "Select all visible icon items."
msgstr "Markera alla synliga ikonobjekt."

msgid "Select all visible icon items and their data."
msgstr "Markera alla synliga ikonobjekt och deras data."

msgid "Deselect all visible icon items."
msgstr "Avmarkera alla synliga ikonobjekt."

msgid "Select all visible stylebox items."
msgstr "Markera alla synliga stylebox-objekt."

msgid "Select all visible stylebox items and their data."
msgstr "Markera alla synliga stylebox-objekt och deras data."

msgid "Deselect all visible stylebox items."
msgstr "Avmarkera alla synliga stylebox-objekt."

msgid ""
"Caution: Adding icon data may considerably increase the size of your Theme "
"resource."
msgstr ""
"Varning: Att lägga till ikondata kan avsevärt höja storleken på din tema-"
"resurs."

msgid "Collapse types."
msgstr "Fäll ihop typer."

msgid "Expand types."
msgstr "Fäll ut typer."

msgid "Select all Theme items."
msgstr "Markera alla temaobjekt."

msgid "Select With Data"
msgstr "Markera med data"

msgid "Select all Theme items with item data."
msgstr "Markera alla temaobjekt med objektdata."

msgid "Deselect All"
msgstr "Avmarkera alla"

msgid "Deselect all Theme items."
msgstr "Avmarkera alla temaobjekt."

msgid "Import Selected"
msgstr "Importera markerade"

msgid ""
"Import Items tab has some items selected. Selection will be lost upon closing "
"this window.\n"
"Close anyway?"
msgstr ""
"Importera objekt-fliken har några markerade objekt. Markeringen kommer att "
"förkastas när det här fönstret stängs.\n"
"Stäng ändå?"

msgid "Remove Type"
msgstr "Ta bort typ"

msgid ""
"Select a theme type from the list to edit its items.\n"
"You can add a custom type or import a type with its items from another theme."
msgstr ""
"Välj en tematyp från listan för att redigera dess objekt.\n"
"Du kan lägga till en anpassad typ eller importera en typ och dess objekt från "
"ett annat tema."

msgid "Remove All Color Items"
msgstr "Ta bort alla färgobjekt"

msgid "Rename Item"
msgstr "Byt namn på objekt"

msgid "Remove All Constant Items"
msgstr "Ta bort alla konstantobjekt"

msgid "Remove All Font Items"
msgstr "Ta bort alla typsnittsobjekt"

msgid "Remove All Font Size Items"
msgstr "Ta bort alla teckenstorleksobjekt"

msgid "Remove All Icon Items"
msgstr "Ta bort alla ikonobjekt"

msgid "Remove All StyleBox Items"
msgstr "Ta bort alla stylebox-objekt"

msgid ""
"This theme type is empty.\n"
"Add more items to it manually or by importing from another theme."
msgstr ""
"Den här tematypen är tom.\n"
"Lägg till objekt manuellt eller genom att importera dem från ett annat tema."

msgid "Remove Theme Item"
msgstr "Ta bort temaobjekt"

msgid "Add Theme Type"
msgstr "Lägg till tematyp"

msgid "Create Theme Item"
msgstr "Skapa temaobjekt"

msgid "Remove Theme Type"
msgstr "Ta bort tematyp"

msgid "Remove Data Type Items From Theme"
msgstr "Ta bort datatypobjekt från tema"

msgid "Remove Class Items From Theme"
msgstr "Ta bort klassobjekt från tema"

msgid "Remove Custom Items From Theme"
msgstr "Ta bort anpassade objekt från tema"

msgid "Remove All Items From Theme"
msgstr "Ta bort alla objekt från tema"

msgid "Add Color Item"
msgstr "Lägg till färgobjekt"

msgid "Add Constant Item"
msgstr "Lägg till konstantobjekt"

msgid "Add Font Item"
msgstr "Lägg till typsnittsobjekt"

msgid "Add Font Size Item"
msgstr "Lägg till teckenstorleksobjekt"

msgid "Add Icon Item"
msgstr "Lägg till ikonobjekt"

msgid "Add Stylebox Item"
msgstr "Lägg till stylebox-objekt"

msgid "Rename Color Item"
msgstr "Byt namn på färgobjekt"

msgid "Rename Constant Item"
msgstr "Byt namn på konstantobjekt"

msgid "Rename Font Item"
msgstr "Byt namn på typsnittsobjekt"

msgid "Rename Font Size Item"
msgstr "Byt namn på teckenstorleksobjekt"

msgid "Rename Icon Item"
msgstr "Byt namn på ikonobjekt"

msgid "Rename Stylebox Item"
msgstr "Byt namn på stylebox-objekt"

msgid "Rename Theme Item"
msgstr "Byt namn på temaobjekt"

msgid "Invalid file, not a Theme resource."
msgstr "Ogiltig fil, inte en tema-resurs."

msgid "Invalid file, same as the edited Theme resource."
msgstr "Ogiltig fil, samma som temaresursen som redigeras."

msgid "Manage Theme Items"
msgstr "Hantera temaobjekt"

msgid "Edit Items"
msgstr "Redigera objekt"

msgid "Types:"
msgstr "Typer:"

msgid "Add Type:"
msgstr "Lägg till typ:"

msgid "Add Item:"
msgstr "Lägg till objekt:"

msgid "Add StyleBox Item"
msgstr "Lägg till stylebox-objekt"

msgid "Remove Items:"
msgstr "Ta bort objekt:"

msgid "Remove Class Items"
msgstr "Ta bort klassobjekt"

msgid "Remove Custom Items"
msgstr "Ta bort anpassade objekt"

msgid "Remove All Items"
msgstr "Ta bort alla objetk"

msgid "Add Theme Item"
msgstr "Lägg till temaobjekt"

msgid "Old Name:"
msgstr "Gammalt namn:"

msgid "Import Items"
msgstr "Importera objekt"

msgid "Default Theme"
msgstr "Standardtema"

msgid "Editor Theme"
msgstr "Redigerartema"

msgid "Select Another Theme Resource:"
msgstr "Välj en annan temaresurs:"

msgid "Theme Resource"
msgstr "Temaresurs"

msgid "Another Theme"
msgstr "Ett annat tema"

msgid "Filter the list of types or create a new custom type:"
msgstr "Filtrera listan över typer eller skapa en ny anpassad typ:"

msgid "Available Node-based types:"
msgstr "Tillgängliga nodbaserade typer:"

msgid "Type name is empty!"
msgstr "Typens namn är tomt!"

msgid "Are you sure you want to create an empty type?"
msgstr "Vill du verkligen skapa en tom typ?"

msgid "Confirm Item Rename"
msgstr "Bekräfta namnändring av objekt"

msgid "Cancel Item Rename"
msgstr "Avbryt namnändring av objekt"

msgid "Override Item"
msgstr "Skriv över objekt"

msgid "Unpin this StyleBox as a main style."
msgstr "Släpp den här styleboxen som e huvudstil."

msgid ""
"Pin this StyleBox as a main style. Editing its properties will update the "
"same properties in all other StyleBoxes of this type."
msgstr ""
"Fäst den här styleboxen som en huvudstil. Om du ändrar dess egenskaper kommer "
"alla andra styleboxar av samma typ också att ändras."

msgid "Add Item Type"
msgstr "Lägg till objekttyp"

msgid "Add Type"
msgstr "Lägg till typ"

msgid "Override All Default Theme Items"
msgstr "Skriv över alla standard-temaobjekt"

msgid "Override Theme Item"
msgstr "Skriv över temaobjekt"

msgid "Set Color Item in Theme"
msgstr "Ställ in färgobjekt i tema"

msgid "Set Constant Item in Theme"
msgstr "Ställ in konstantobjekt i tema"

msgid "Set Font Size Item in Theme"
msgstr "Ställ in teckenstorlekobjekt i tema"

msgid "Set Font Item in Theme"
msgstr "Ställ in typsnittsobjekt i tema"

msgid "Set Icon Item in Theme"
msgstr "Ställ in ikonobjekt i tema"

msgid "Set Stylebox Item in Theme"
msgstr "Ställ in stylebox-objekt i tema"

msgid "Pin Stylebox"
msgstr "Fäst stylebox"

msgid "Unpin Stylebox"
msgstr "Släpp stylebox"

msgid "Set Theme Type Variation"
msgstr "Ställ in tematypvariant"

msgid "Set Variation Base Type"
msgstr "Ställ in variantens grundtyp"

msgid "Set Base Type"
msgstr "Ställ in grundtyp"

msgid "Add a type from a list of available types or create a new one."
msgstr "Lägg killen typ från listan med tillgängliga typer eller skapa en ny."

msgid "Show Default"
msgstr "Visa standard"

msgid "Show default type items alongside items that have been overridden."
msgstr "Visa standard-typobjekt bredvid objekt som har skrivits över."

msgid "Override All"
msgstr "Skriv över alla"

msgid "Override all default type items."
msgstr "Skriv över alla standard-typobjekt."

msgid "Base Type"
msgstr "Grundtyp"

msgid "Select the variation base type from a list of available types."
msgstr "Välj grundtypsvariant ur en lista med tillgängliga typer."

msgid ""
"A type associated with a built-in class cannot be marked as a variation of "
"another type."
msgstr ""
"En typ som associerats med en inbyggd klass kan inte märkas som en variant av "
"en annan typ."

msgid "Theme:"
msgstr "Tema:"

msgid "Manage Items..."
msgstr "Hantera objekt..."

msgid "Add, remove, organize and import Theme items."
msgstr "Lägg till, ta bort, organisera och importera temaobjekt."

msgid "Add Preview"
msgstr "Lägg till förhandsvisning"

msgid "Default Preview"
msgstr "Standard-förhandsvisning"

msgid "Select UI Scene:"
msgstr "Välj UI-scen:"

msgid "Toggle Theme Bottom Panel"
msgstr "Nedre tema-panel på/av"

msgid ""
"Toggle the control picker, allowing to visually select control types for edit."
msgstr ""
"Växla kontrollväljaren för att visuellt kunna välja kontrolltyper att "
"redigera."

msgid "Toggle Button"
msgstr "Toggleknapp"

msgid "Disabled Button"
msgstr "Avaktiverad knapp"

msgid "Item"
msgstr "Objekt"

msgid "Disabled Item"
msgstr "Avaktiverat objekt"

msgid "Check Item"
msgstr "Kryssobjekt"

msgid "Checked Item"
msgstr "Kryssat objekt"

msgid "Radio Item"
msgstr "Radioobjekt"

msgid "Checked Radio Item"
msgstr "Valt radioobjekt"

msgid "Named Separator"
msgstr "Namngiven delare"

msgid "Submenu"
msgstr "Undermeny"

msgid "Subitem 1"
msgstr "Underobjekt 1"

msgid "Subitem 2"
msgstr "Underobjekt 2"

msgid "Has"
msgstr "Har"

msgid "Many"
msgstr "Många"

msgid "Disabled LineEdit"
msgstr "Avaktiverad LineEdit"

msgid "Tab 1"
msgstr "Flik 1"

msgid "Tab 2"
msgstr "Flik 2"

msgid "Tab 3"
msgstr "Flik 3"

msgid "Editable Item"
msgstr "Redigerbart objekt"

msgid "Subtree"
msgstr "Underträd"

msgid "Has,Many,Options"
msgstr "Har,Många,Alternativ"

msgid "Invalid path, the PackedScene resource was probably moved or removed."
msgstr "Ogiltig sökväg, PackedScene-resursen kan ha flyttats eller tagits bort."

msgid "Invalid PackedScene resource, must have a Control node at its root."
msgstr "Ogiltig PackedScene-resurs, måste ha en kontrollnod som rot."

msgid "Invalid file, not a PackedScene resource."
msgstr "Ogiltig fil, inte en PackedScene-resurs."

msgid "Reload the scene to reflect its most actual state."
msgstr "Läs in scenen på nytt för att återspegla dess senaste tillstånd."

msgid "Merge TileSetAtlasSource"
msgstr "Slå ihop TileSetAtlasSource"

msgid "%s (ID: %d)"
msgstr "%s (ID: %d)"

msgid "Atlas Merging"
msgstr "Slå ihop Atlasar"

msgid "Merge (Keep original Atlases)"
msgstr "Slå ihop (behåll originalatlasar)"

msgid "Merge"
msgstr "Slå ihop"

msgid "Next Line After Column"
msgstr "Nästa rad efter kolumn"

msgid "Please select two atlases or more."
msgstr "Välj två eller fler atlasar."

msgid ""
"Source: %d\n"
"Atlas coordinates: %s\n"
"Alternative: 0"
msgstr ""
"Källa: %d\n"
"Atlaskoordinater: %s\n"
"Alternativ: 0"

msgid ""
"Source: %d\n"
"Atlas coordinates: %s\n"
"Alternative: %d"
msgstr ""
"Källa: %d\n"
"Atlaskoordinater: %s\n"
"Alternativ: %d"

msgid ""
"The selected atlas source has no valid texture. Assign a texture in the "
"TileSet bottom tab."
msgstr ""
"Den valda atlasresurs-källan har ingen giltig textur. Tilldela en textur i "
"den nedre TileSet-fliken."

msgid "Base Tiles"
msgstr "Grundbrickor"

msgid "Alternative Tiles"
msgstr "Alternativa brickor"

msgid "Reset Polygons"
msgstr "Återställ polygoner"

msgid "Clear Polygons"
msgstr "Rensapolygoner"

msgid "Rotate Polygons Right"
msgstr "Rotera polygoner åt höger"

msgid "Rotate Polygons Left"
msgstr "Rotera polygoner åt vänster"

msgid "Flip Polygons Horizontally"
msgstr "Spegla polygoner vågrätt"

msgid "Flip Polygons Vertically"
msgstr "Spegla polygoner lodrätt"

msgid "Edit Polygons"
msgstr "Redigera polygoner"

msgid "Expand editor"
msgstr "Expandera redigerare"

msgid "Add polygon tool"
msgstr "Lägg till polygoner-verktyg"

msgid "Edit points tool"
msgstr "Redigera punkter-verktyg"

msgid "Delete points tool"
msgstr "Radera punkter-verktyg"

msgid "Reset to default tile shape"
msgstr "Återställ till standard-brickform"

msgid "Rotate Right"
msgstr "Rotera vänster"

msgid "Rotate Left"
msgstr "Rotera höger"

msgid "Flip Horizontally"
msgstr "Spegla vågrätt"

msgid "Flip Vertically"
msgstr "Spegla lodrätt"

msgid "Disable Snap"
msgstr "Stäng av snäpp"

msgid "Half-Pixel Snap"
msgstr "Halvpixel-snäpp"

msgid "No terrains"
msgstr "Inga terränger"

msgid "No terrain"
msgstr "Ingen terräng"

msgid "Painting Terrain Set"
msgstr "Målar terrängsätt"

msgid "Painting Terrain"
msgstr "Målar terräng"

msgid "Can't transform scene tiles."
msgstr "Kan inte transformera scenbrickor."

msgid "Can't rotate patterns when using non-square tile grid."
msgstr "Kan inte rotera mönster med ett icke-kvadratiskt rutnät."

msgid "No Texture Atlas Source (ID: %d)"
msgstr "Ingen texturaötlaskälla (ID: %d)"

msgid "Scene Collection Source (ID: %d)"
msgstr "Scensamlingskälla (ID: %d)"

msgid "Empty Scene Collection Source (ID: %d)"
msgstr "Tom scensamlingskälla (ID: %d)"

msgid "Unknown Type Source (ID: %d)"
msgstr "Okänd typ-källa (ID: %d)"

msgid "Add TileSet pattern"
msgstr "Lägg till TileSet-mönster"

msgid "Remove TileSet patterns"
msgstr "Ta bort TileSet-mönster"

msgid "Index: %d"
msgstr "Index: %d"

msgid "Tile with Invalid Scene"
msgstr "Bricka med ogiltig scen"

msgid ""
"The selected scene collection source has no scenes. Add scenes in the TileSet "
"bottom tab."
msgstr ""
"Den valda scensamlingskällan har inga scener. Lägg till scener i den nedre "
"TileSet-fliken."

msgid "Delete tiles"
msgstr "Radera brickor"

msgid "Drawing Rect:"
msgstr "Ritar rektangel:"

msgid "Change selection"
msgstr "Ändra markering"

msgid "Move tiles"
msgstr "Förflytta brickor"

msgid "Paint tiles"
msgstr "Måla brickor"

msgid "Paste tiles"
msgstr "Klistra in brickor"

msgid "Shift: Draw line."
msgstr "Skift: Rita linje."

msgid "Shift: Draw rectangle."
msgstr "Skift: Rita rektangel."

msgid "Alternatively hold %s with other tools to pick tile."
msgstr "Alternativt, håll %s med andra verktyg för att välja bricka."

msgid "Alternatively use RMB to erase tiles."
msgstr "Alternativt, använd RMB för att sudda brickor."

msgid "Rotate Tile Left"
msgstr "Vrid bricka till vänster"

msgid "Rotate Tile Right"
msgstr "Vrid bricka till höger"

msgid "Flip Tile Horizontally"
msgstr "Spegla bricka vågrätt"

msgid "Flip Tile Vertically"
msgstr "Spegla bricka lodrätt"

msgid "Contiguous"
msgstr "Angränsande"

msgid "Place Random Tile"
msgstr "Lägg slumpad bricka"

msgid ""
"Modifies the chance of painting nothing instead of a randomly selected tile."
msgstr ""
"Ändrar sannolikheten att inte lägga någonting istället för en slumpad bricka."

msgid "Scattering:"
msgstr "Spridning:"

msgid "Tiles"
msgstr "Brickor"

msgid "Sort sources"
msgstr "Sortera källor"

msgid "Sort by ID (Ascending)"
msgstr "Sortera efter ID (stigande)"

msgid "Sort by ID (Descending)"
msgstr "Sortera efter ID (fallande)"

msgid "Invalid source selected."
msgstr "Ogiltig källa vald."

msgid "Patterns"
msgstr "Mönster"

msgid "Drag and drop or paste a TileMap selection here to store a pattern."
msgstr ""
"Dra & släpp eller klistra in en TileMap-markering här för att lagra ett "
"mönster."

msgid "Paint terrain"
msgstr "Måla terräng"

msgid "Matches Corners and Sides"
msgstr "Matchar hörn och kanter"

msgid "Matches Corners Only"
msgstr "Matchar bara hörn"

msgid "Matches Sides Only"
msgstr "Matchar bara kanter"

msgid "Terrain Set %d (%s)"
msgstr "Terrängsätt %d (%s)"

msgid ""
"Connect mode: paints a terrain, then connects it with the surrounding tiles "
"with the same terrain."
msgstr ""
"Kopplingsläge: Målar en terrängtyp och kopplar sedan ihop den med "
"omkringliggande brickor av samma terrängtyp."

msgid ""
"Path mode: paints a terrain, then connects it to the previous tile painted "
"within the same stroke."
msgstr ""
"Stigläge: Målar en terrängtyp och kopplar sedan ihop den med den senast "
"målade brickan i samma penseldrag."

msgid "Terrains"
msgstr "Terränger"

msgid "No Layers"
msgstr "Inga lager"

msgid "Replace Tiles with Proxies"
msgstr "Ersätt brickor med platshållare"

msgid "Extract TileMap layers as individual TileMapLayer nodes"
msgstr "Extrahera TileMap-lager som individuella TileMapLayer-noder"

msgid "Can't edit multiple layers at once."
msgstr "Kan inte redigera flera lager samtidigt."

msgid "The selected TileMap has no layer to edit."
msgstr "Den markerade TileMap:en har inget lager att redigera."

msgid "The edited layer is disabled or invisible"
msgstr "Det redigera lagret är avstängt eller osynligt"

msgid ""
"The edited TileMap or TileMapLayer node has no TileSet resource.\n"
"Create or load a TileSet resource in the Tile Set property in the inspector."
msgstr ""
"Den redigerade TileMap- eller TileMapLayer-noden har ingen TileSet-resurs.\n"
"Skapa eller läs in en TileSet-resurs i Brick-sätt-egenskapen i Granskaren."

msgid "Select Next Tile Map Layer"
msgstr "Välj nästa TileMap-lager"

msgid "Select Previous Tile Map Layer"
msgstr "Välj föregående TileMap-lager"

msgid "TileMap Layers"
msgstr "TileMap-lager"

msgid "Select previous layer"
msgstr "Välj föregående lager"

msgid "Select next layer"
msgstr "Välj nästa lager"

msgid "Select all layers"
msgstr "Välj alla lager"

msgid "Select all TileMapLayers in scene"
msgstr "Välj alla TileMapLayer:s i den här scenen"

msgid "Highlight Selected TileMap Layer"
msgstr "Markera valt TileMap-lager"

msgid "Toggle grid visibility."
msgstr "Växla rutnäts-synlighet."

msgid "Automatically Replace Tiles with Proxies"
msgstr "Ersätt automatiskt brickor med platshållare"

msgid "Remove Tile Proxies"
msgstr "Ta bort brick-platshållare"

msgid "Create Alternative-level Tile Proxy"
msgstr "Skapa brick-platshållare på alternativ-nivå"

msgid "Create Coords-level Tile Proxy"
msgstr "Skapa brick-platshållare på koords-nivå"

msgid "Create source-level Tile Proxy"
msgstr "Skapa brick-platshållare på käll-nivå"

msgid "Delete All Invalid Tile Proxies"
msgstr "Radera alla ogiltiga brick-platshållare"

msgid "Delete All Tile Proxies"
msgstr "Radera alla brick-platshållare"

msgid "Tile Proxies Management"
msgstr "Brick-platshållar-hantering"

msgid "Source-level proxies"
msgstr "Platshållare på käll-nivå"

msgid "Coords-level proxies"
msgstr "Platshållare på koords-nivå"

msgid "Alternative-level proxies"
msgstr "Platshållare på alternativ-nivå"

msgid "Add a new tile proxy:"
msgstr "Lägg till en ny brick-platshhållare:"

msgid "From Source"
msgstr "Från källa"

msgid "From Coords"
msgstr "Från koords"

msgid "From Alternative"
msgstr "Från alternativ"

msgid "To Source"
msgstr "Till källa"

msgid "To Coords"
msgstr "Till koords"

msgid "To Alternative"
msgstr "Till alternativ"

msgid "Global actions:"
msgstr "Globala åtgärder:"

msgid "Clear Invalid"
msgstr "Rensa ogiltiga"

msgid "Atlas"
msgstr "Atlas"

msgid "Base Tile"
msgstr "Grundbricka"

msgid "Alternative Tile"
msgstr "Alternativbricka"

msgid ""
"Selected tile:\n"
"Source: %d\n"
"Atlas coordinates: %s\n"
"Alternative: %d"
msgstr ""
"Vald bricka:\n"
"Källa: %d\n"
"Atlaskoordinater: %s\n"
"Alternativ: %d"

msgid "Rendering"
msgstr "Renderar"

msgid "Texture Origin"
msgstr "Texturursprung"

msgid "Modulate"
msgstr "Modulera"

msgid "Z Index"
msgstr "Z-index"

msgid "Y Sort Origin"
msgstr "Y-ordningsorigo"

msgid "Occlusion Layer %d"
msgstr "Ockluderingslager %d"

msgid "Probability"
msgstr "Sannolikhet"

msgid "Physics"
msgstr "Fysik"

msgid "Physics Layer %d"
msgstr "Fysiklager %d"

msgid "No physics layers"
msgstr "Inga fysiklager"

msgid ""
"Create and customize physics layers in the inspector of the TileSet resource."
msgstr "Skapa och anpassa fysiklager i Granskaren för TileSet-resursen."

msgid "Navigation Layer %d"
msgstr "Navigationslager %d"

msgid "No navigation layers"
msgstr "Inga navigationslager"

msgid ""
"Create and customize navigation layers in the inspector of the TileSet "
"resource."
msgstr "Skapa och anpassa navigationslager i Granskaren för TileSet-resursen."

msgid "Custom Data"
msgstr "Egna data"

msgid "Custom Data %d"
msgstr "Egna data %d"

msgid "No custom data layers"
msgstr "Inga egna datalager"

msgid ""
"Create and customize custom data layers in the inspector of the TileSet "
"resource."
msgstr "Skapa och anpassa egna datalager i Granskaren för TileSet-resursen."

msgid "Select a property editor"
msgstr "Välj en egenskapsredigerare"

msgid ""
"TileSet is in read-only mode. Make the resource unique to edit TileSet "
"properties."
msgstr ""
"TileSet:et är i endast-läs-läge. Gör resursen unik för att redigera TileSet-"
"egenskaper."

msgid "Paint properties."
msgstr "Måla egenskaper."

msgid "Create tiles"
msgstr "Skapa brickor"

msgid "Create a tile"
msgstr "Skapa en bricka"

msgid "Remove tiles"
msgstr "Ta bort brickor"

msgid "Move a tile"
msgstr "Flytta en bricka"

msgid "Select tiles"
msgstr "Markera brickor"

msgid "Resize a tile"
msgstr "Skala om en bricka"

msgid "Remove tile"
msgstr "Ta bort en bricka"

msgid "Create tile alternatives"
msgstr "Skapa brick-alternativ"

msgid "Remove Tiles Outside the Texture"
msgstr "Ta bort brickor utanför texturen"

msgid "Create tiles in non-transparent texture regions"
msgstr "Skapa brickor i icke-transparenta texturområden"

msgid "Remove tiles in fully transparent texture regions"
msgstr "Ta bort brickor i helt transparenta texturområden"

msgid ""
"The tile's unique identifier within this TileSet. Each tile stores its source "
"ID, so changing one may make tiles invalid."
msgstr ""
"Brickans unika identifierare i det här TileSet:et. Varje bricka lagrar sitt "
"eget käll-ID, så att ändra det kan göra brickor ogiltiga."

msgid ""
"The human-readable name for the atlas. Use a descriptive name here for "
"organizational purposes (such as \"terrain\", \"decoration\", etc.)."
msgstr ""
"Det människoläsbara namnet på atlasen. Använd ett deskriptivt namn i "
"organisationssyfte (som \"terräng\", \"dekor\" etc)."

msgid "The image from which the tiles will be created."
msgstr "Bilden från vilken brickorna kommer att skapas."

msgid ""
"The margins on the image's edges that should not be selectable as tiles (in "
"pixels). Increasing this can be useful if you download a tilesheet image that "
"has margins on the edges (e.g. for attribution)."
msgstr ""
"Bildens sidomarginaler son inte ska vara valbara som brickor (i pixlar). Det "
"kan hjälpa att öka den här inställningen om du har hämtat en tilesheet-bild "
"med sidomarginaler (för exempelvis erkännanden)."

msgid ""
"The separation between each tile on the atlas in pixels. Increasing this can "
"be useful if the tilesheet image you're using contains guides (such as "
"outlines between every tile)."
msgstr ""
"Marginalen mellan varje bricka i atlasen (i pixlar). Det kan hjälpa att öka "
"den här inställningen om bilden du använder innehåller exempelvis stödlinjer "
"mellan varje rad och kolumn."

msgid ""
"The size of each tile on the atlas in pixels. In most cases, this should "
"match the tile size defined in the TileMap property (although this is not "
"strictly necessary)."
msgstr ""
"Storleken på varje bricka i atlasen. I de flesta fall bör detta motsvara "
"brickstorleken som definieras i TileMap-egenskaperna (men det är inte strikt "
"nödvändigt)."

msgid ""
"If checked, adds a 1-pixel transparent edge around each tile to prevent "
"texture bleeding when filtering is enabled. It's recommended to leave this "
"enabled unless you're running into rendering issues due to texture padding."
msgstr ""
"När den här inställningen är påslagen läggs en transparent ram om en (1) "
"pixel till runt varje bricka för att förhindra färgutfall mellan brickor när "
"filtrering är påslaget. Den här inställningen bör vara på om du inte stöder "
"på renderingsproblem med textur-padding."

msgid ""
"The position of the tile's top-left corner in the atlas. The position and "
"size must be within the atlas and can't overlap another tile.\n"
"Each painted tile has associated atlas coords, so changing this property may "
"cause your TileMaps to not display properly."
msgstr ""
"Positionen av brickans övre vänstra hörn i atlasen. Positionen och storleken "
"måste vara inuti atlasen och får inte överlappa med en annan bricka.\n"
"Varje målad bricka har tillhörande atlaskoordinater, så om du ändrar den här "
"egenskapen kan dina TileMap:s komma att sluta visas korrekt."

msgid "The unit size of the tile."
msgstr "Brickans enhetsstorlek."

msgid ""
"Number of columns for the animation grid. If number of columns is lower than "
"number of frames, the animation will automatically adjust row count."
msgstr ""
"Antal kolumner i animationsrutnätet. Om kolumnantalet är lägre än antalet "
"bildrutor anpassar animationen automatiskt radantalet."

msgid "The space (in tiles) between each frame of the animation."
msgstr "Utrymmet (i brickor) mellan varje bildruta i animationen."

msgid "Animation speed in frames per second."
msgstr "Animationsfrekvens i bildrutor/sekund."

msgid ""
"Determines how animation will start. In \"Default\" mode all tiles start "
"animating at the same frame. In \"Random Start Times\" mode, each tile starts "
"animation with a random offset."
msgstr ""
"Bestämmer hur animationen påbörjas. I läget \"Standard\" påbörjar alla "
"brickor animationen från samma bildruta, i läget \"Slumpad start\" påbörjar "
"varje bricka animationen med en slumpad förskjutning."

msgid "If [code]true[/code], the tile is horizontally flipped."
msgstr "Om [code]true[/code] speglas brickan vågrätt."

msgid "If [code]true[/code], the tile is vertically flipped."
msgstr "Om [code]true[/code] speglas brickan lodrätt."

msgid ""
"If [code]true[/code], the tile is rotated 90 degrees [i]counter-clockwise[/i] "
"and then flipped vertically. In practice, this means that to rotate a tile by "
"90 degrees clockwise without flipping it, you should enable [b]Flip H[/b] and "
"[b]Transpose[/b]. To rotate a tile by 180 degrees clockwise, enable [b]Flip "
"H[/b] and [b]Flip V[/b]. To rotate a tile by 270 degrees clockwise, enable "
"[b]Flip V[/b] and [b]Transpose[/b]."
msgstr ""
"Om [code]true[/code] vrids brickan 90° [i]motsols[/i] och speglas sedan "
"lodrätt. I praktiken innebär det att du, för att vrida en bricka 90° medsols "
"utan att spegla den, måste slå på [b]Flip H[/b] och [b]Transpose[/b]. För att "
"vrida en bricka 180°, slå på [b]Flip H[/b] och [b]Flip V[/b]. För att vrida "
"en bricka 270° medsols, slå på [b]Flip V[/b] och [b]Transpose[/b]."

msgid ""
"The origin to use for drawing the tile. This can be used to visually offset "
"the tile compared to the base tile."
msgstr ""
"Origot som används för att rita brickan. Det kan användas för att visuellt "
"förskjuta brickan jämfört med grundbrickan."

msgid "The color multiplier to use when rendering the tile."
msgstr "Färgfaktor som används när brickan ritas."

msgid ""
"The material to use for this tile. This can be used to apply a different "
"blend mode or custom shaders to a single tile."
msgstr ""
"Materialet som används för den här brickan. Det kan användas för att tillämpa "
"ett annat toningsläge eller anpassade shaders på enstaka brickor."

msgid ""
"The sorting order for this tile. Higher values will make the tile render in "
"front of others on the same layer. The index is relative to the TileMap's own "
"Z index."
msgstr ""
"Sorteringsrankningen som används för den här brickan. Högre värden får "
"brickan att ritas ovanpå andra i samma lager. Indexet är relativt till "
"TileMap:ens egna Z-index."

msgid ""
"The vertical offset to use for tile sorting based on its Y coordinate (in "
"pixels). This allows using layers as if they were on different height for top-"
"down games. Adjusting this can help alleviate issues with sorting certain "
"tiles. Only effective if Y Sort Enabled is true on the TileMap layer the tile "
"is placed on."
msgstr ""
"Den lodräta förskjutningen som används för att sortera brickor baserat på "
"dess Y-koordinat. Det här möjliggör att använda lager som om de vore på olika "
"höjd i top-downspel. Det kan avhjälpa problem med att sortera vissa brickor. "
"Gör ingen skillnad om inte \"Y Sort Enabled\" är på i TileMap-lagret brickan "
"befinner sig i."

msgid ""
"The index of the terrain set this tile belongs to. [code]-1[/code] means it "
"will not be used in terrains."
msgstr ""
"Indexet av terräng-sättet som den här brickan tillhör. [code]-1[/code] "
"innebär att den inte används i terränger."

msgid ""
"The index of the terrain inside the terrain set this tile belongs to. "
"[code]-1[/code] means it will not be used in terrains."
msgstr ""
"Indexet av terrängen i terräng-sättet som den här brickan tillhör. [code]-1[/"
"code] innebär att den inte används i terränger."

msgid ""
"The relative probability of this tile appearing when painting with \"Place "
"Random Tile\" enabled."
msgstr ""
"Den relativa sannolikheten att den här brickan används när du målar med "
"\"Lägg slumpad bricka\" påslaget."

msgid "Setup"
msgstr "Inställning"

msgid ""
"Atlas setup. Add/Remove tiles tool (use the shift key to create big tiles, "
"control for rectangle editing)."
msgstr ""
"Atlasinställning. Verktyg för att lägga till/ta bort brickor (håll in Skift "
"för att skapa stora brickor och kontroll för att redigera rektanglar)."

msgid "Select tiles."
msgstr "Markera brickor."

msgid "Paint"
msgstr "Måla"

msgid ""
"No tiles selected.\n"
"Select one or more tiles from the palette to edit its properties."
msgstr ""
"Inga brickor markerade.\n"
"Välj en eller fler brickor från paletten för att redigera dess egenskaper."

msgid "Paint Properties:"
msgstr "Målningsegenskaper:"

msgid "Create Tiles in Non-Transparent Texture Regions"
msgstr "Skapa brickor i icke-transparenta texturområden"

msgid "Remove Tiles in Fully Transparent Texture Regions"
msgstr "Ta bort brickor i helt transparenta texturområden"

msgid ""
"The current atlas source has tiles outside the texture.\n"
"You can clear it using \"%s\" option in the 3 dots menu."
msgstr ""
"Den aktuella atlas-källan har brickor utanför texturen.\n"
"Du kan rensa den genom \"%s\"-alternativet i menyn med 3 prickar."

msgid "Hold Ctrl to create multiple tiles."
msgstr "Håll in Kontroll för att skapa flera brickor."

msgid "Hold Shift to create big tiles."
msgstr "Håll in Skift för att skapa stora brickor."

msgid "Create an Alternative Tile"
msgstr "Skapa ett brick-alternativ"

msgid "Create a Tile"
msgstr "Skapa en bricka"

msgid "Auto Create Tiles in Non-Transparent Texture Regions?"
msgstr "Autoskapa brickor i icke-transparenta texturområden?"

msgid "Yes"
msgstr "Ja"

msgid "No"
msgstr "Nej"

msgid "Invalid texture selected."
msgstr "Ogiltig textur vald."

msgid "Add a new atlas source"
msgstr "Lägg till en ny atlaskälla"

msgid "Remove source"
msgstr "Ta bort källa"

msgid "Add atlas source"
msgstr "Lägg till atlaskälla"

msgid "Sort Sources"
msgstr "Sortera källor"

msgid "A palette of tiles made from a texture."
msgstr "En brickpalett skapad från en textur."

msgid "Scenes Collection"
msgstr "Scensamling"

msgid "A collection of scenes that can be instantiated and placed as tiles."
msgstr "En samling scener som kan instansieras och läggas som brickor."

msgid "Open Atlas Merging Tool"
msgstr "Öppna atlas-ihopslagningsverktyg"

msgid "Manage Tile Proxies"
msgstr "Hantera brick-platshållare"

msgid "Add new patterns in the TileMap editing mode."
msgstr "Lägg till nya mönster i TileMap-redigerarläget."

msgid ""
"Warning: Modifying a source ID will result in all TileMaps using that source "
"to reference an invalid source instead. This may result in unexpected data "
"loss. Change this ID carefully."
msgstr ""
"Varning: Modifierar du ett käll-ID kommer alla TileMap:s som använder den "
"källan att peka på en ogiltig källa i stället. Det här kan ge upphov till "
"oväntade dataförluster. Var försiktig när du ändrar det här ID:t."

msgid "Add a Scene Tile"
msgstr "Lägg till en scen-bricka"

msgid "Remove a Scene Tile"
msgstr "Ta bort en scen-bricka"

msgid "Drag and drop scenes here or use the Add button."
msgstr "Dra & släpp scener här eller använd Lägg till-knappen."

msgid ""
"The human-readable name for the scene collection. Use a descriptive name here "
"for organizational purposes (such as \"obstacles\", \"decoration\", etc.)."
msgstr ""
"Det människoläsbara namnet på scensamlingen. Använd ett deskriptivt namn i "
"organisationssyfte (som \"terräng\", \"dekor\" etc)."

msgid "Absolute path to the scene associated with this tile."
msgstr "Absolut sökväg till scenen som associerats med den här brickan."

msgid ""
"If [code]true[/code], a placeholder marker will be displayed on top of the "
"scene's preview. The marker is displayed anyway if the scene has no valid "
"preview."
msgstr ""
"Om [code]true[/code] visas en platshållarmarkör ovanpå scenens "
"förhandsvisning. Markören visas oavsett om scenen inte har en giltig "
"förhandsvisning."

msgid "Scenes collection properties:"
msgstr "Scen-samlingsegenskaper:"

msgid "Tile properties:"
msgstr "Brick-egenskaper:"

msgid "TileMap"
msgstr "TileMap"

msgid "Toggle TileMap Bottom Panel"
msgstr "Nedre TileMap-panel på/av"

msgid "TileSet"
msgstr "TileSet"

msgid "Toggle TileSet Bottom Panel"
msgstr "Nedre TileSet-panel på/av"

msgid ""
"No VCS plugins are available in the project. Install a VCS plugin to use VCS "
"integration features."
msgstr ""
"Inga VCS-plugin finns tillgängliga i projektet. Installera ett VCS-plugin för "
"att använda VCS-integrationsfunktioner."

msgid "Error"
msgstr "Fel"

msgid ""
"Remote settings are empty. VCS features that use the network may not work."
msgstr ""
"Remote-inställningar är tomma. VCS-funktioner som använder nätverket kanske "
"inte fungerar."

msgid "Commit"
msgstr "Commit"

msgid "Open in editor"
msgstr "Öppna i redigerare"

msgid "Discard changes"
msgstr "Förkasta ändringar"

msgid "Staged Changes"
msgstr "Köade ändringar"

msgid "Unstaged Changes"
msgstr "Ej köade ändringar"

msgid "Commit:"
msgstr "Commit:"

msgid "Date:"
msgstr "Datum:"

msgid "Subtitle:"
msgstr "Undertext:"

msgid "Do you want to remove the %s branch?"
msgstr "Vill du ta bort %s-grenen?"

msgid "Do you want to remove the %s remote?"
msgstr "Vill du ta bort %s-remoten?"

msgid "Toggle Version Control Bottom Panel"
msgstr "Nedre versionshantering-panel på/av"

msgid "Create Version Control Metadata"
msgstr "Skapa versionshantering-metadata"

msgid "Create VCS metadata files for:"
msgstr "Skapa VCS-metadatafiler för:"

msgid "Existing VCS metadata files will be overwritten."
msgstr "Befintliga VCS-metadatafiler skrivs över."

msgid "Local Settings"
msgstr "Lokala inställningar"

msgid "Apply"
msgstr "Tillämpa"

msgid "VCS Provider"
msgstr "VCS-leverantör"

msgid "Connect to VCS"
msgstr "Anslut till VCS"

msgid "Remote Login"
msgstr "Fjärrinloggning"

msgid "Username"
msgstr "Användarnamn"

msgid "Password"
msgstr "Lösenord"

msgid "SSH Public Key Path"
msgstr "SSH publik nyckel-sökväg"

msgid "Select SSH public key path"
msgstr "Ange SSH publik nyckel-sökväg"

msgid "SSH Private Key Path"
msgstr "SSH privatnyckel-sökväg"

msgid "Select SSH private key path"
msgstr "Ange SSH privatnyckel-sökväg"

msgid "SSH Passphrase"
msgstr "SSH lösenfras"

msgid "Detect new changes"
msgstr "Sök efter nya ändringar"

msgid "Discard all changes"
msgstr "Förkasta alla ändringar"

msgid "This operation is IRREVERSIBLE. Your changes will be deleted FOREVER."
msgstr ""
"Den här åtgärden är OÅTERKALLELIG. Dina ändringar försvinner FÖR ALLTID."

msgid "Permanentally delete my changes"
msgstr "Radera mina ändringar permanent"

msgid "Stage all changes"
msgstr "Stagea alla ändringar"

msgid "Unstage all changes"
msgstr "Unstagea alla ändringar"

msgid "Commit Message"
msgstr "Commit-meddelande"

msgid "Commit Changes"
msgstr "Checka in ändringar"

msgid "Commit List"
msgstr "Commit-lista"

msgid "Commit list size"
msgstr "Storlek commit-lista"

msgid "Branches"
msgstr "Grenar"

msgid "Create New Branch"
msgstr "Skapa ny gren"

msgid "Remove Branch"
msgstr "Ta bort gren"

msgid "Branch Name"
msgstr "Namn på gren"

msgid "Remotes"
msgstr "Remoter"

msgid "Create New Remote"
msgstr "Skapa ny remote"

msgid "Remove Remote"
msgstr "Ta bort remote"

msgid "Remote Name"
msgstr "Namn på remote"

msgid "Remote URL"
msgstr "Remote-URL"

msgid "Fetch"
msgstr "Fetch"

msgid "Pull"
msgstr "Pull"

msgid "Push"
msgstr "Push"

msgid "Force Push"
msgstr "Tvinga push"

msgid "Modified"
msgstr "Ändrad"

msgid "Renamed"
msgstr "Namnändrad"

msgid "Deleted"
msgstr "Raderad"

msgid "Unmerged"
msgstr "Unmergad"

msgid "View file diffs before committing them to the latest version"
msgstr "Visa filskillnader innan de committas till den senaste versionen"

msgid "View:"
msgstr "Visa:"

msgid "Split"
msgstr "Delad"

msgid "Unified"
msgstr "Förenad"

msgid "E constant (2.718282). Represents the base of the natural logarithm."
msgstr ""
"Konstanten E (2,718282). Representerar basen för den naturliga logaritmen."

msgid "Epsilon constant (0.00001). Smallest possible scalar number."
msgstr "Konstanten epsilon (0,00001). Minsta möjliga skalärnummer."

msgid "Phi constant (1.618034). Golden ratio."
msgstr "Konstanten fi (1,618034). Gyllene snittet."

msgid "Pi/4 constant (0.785398) or 45 degrees."
msgstr "Konstanten Pi/4 (0,785398), eller 45°."

msgid "Pi/2 constant (1.570796) or 90 degrees."
msgstr "Konstanten Pi/2 (1,570796), eller 90°."

msgid "Pi constant (3.141593) or 180 degrees."
msgstr "Konstanten Pi (3,141593), eller 180°."

msgid "Tau constant (6.283185) or 360 degrees."
msgstr "Konstanten tau (6.283185), eller 360°."

msgid "Sqrt2 constant (1.414214). Square root of 2."
msgstr "Konstanten sqrt(2) (1,414214). Kvadratroten ur 2."

msgid "Drag and drop nodes here to attach them."
msgstr "Dra & släpp noder här för att fästa dem."

msgid "Add Input"
msgstr "Lägg till inmatning"

msgid "Add Output"
msgstr "Lägg till utmaning"

msgid "Float"
msgstr "Float"

msgid "Int"
msgstr "Int"

msgid "UInt"
msgstr "UInt"

msgid "Vector2"
msgstr "Vector2"

msgid "Vector3"
msgstr "Vector3"

msgid "Vector4"
msgstr "Vector4"

msgid "Boolean"
msgstr "Boolean"

msgid "Sampler"
msgstr "Sampler"

msgid "[default]"
msgstr "[default]"

msgid ""
"The 2D preview cannot correctly show the result retrieved from instance "
"parameter."
msgstr ""
"2D-förhandsvisningen kan inte visa resultatet från instansparametern korrekt."

msgid "Add Input Port"
msgstr "Lägg till inmatningsport"

msgid "Add Output Port"
msgstr "Lägg till utmatningsport"

msgid "Change Input Port Type"
msgstr "Ändra inmatningsportens typ"

msgid "Change Output Port Type"
msgstr "Ändra utmatningsportens typ"

msgid "Change Input Port Name"
msgstr "Ändra inmatningsportens namn"

msgid "Change Output Port Name"
msgstr "Ändra utmatningsportens namn"

msgid "Expand Output Port"
msgstr "Expandera utmatningsport"

msgid "Shrink Output Port"
msgstr "Krymp utmatningsport"

msgid "Remove Input Port"
msgstr "Ta bort inmatningsport"

msgid "Remove Output Port"
msgstr "Ta bort utmatningsport"

msgid "Set VisualShader Expression"
msgstr "Ställ in VisualShader-uttryck"

msgid "Resize VisualShader Node"
msgstr "Skala om VisuaShader-nod"

msgid "Hide Port Preview"
msgstr "Göm portförhandsvisning"

msgid "Show Port Preview"
msgstr "Visa portförhandsvisning"

msgid "Set Frame Title"
msgstr "Ställ in ramtitel"

msgid "Set Tint Color"
msgstr "Ställ in färgton"

msgid "Toggle Frame Color"
msgstr "Växla ramfärg"

msgid "Set Frame Color"
msgstr "Ställ in ramfärg"

msgid "Toggle Auto Shrink"
msgstr "Växla auto-krymp"

msgid "Set Parameter Name"
msgstr "Ställ in parameternamn"

msgid "Set Input Default Port"
msgstr "Ställ in standardinmatningsport"

msgid "Set Custom Node Option"
msgstr "Ställ in anpassad nodinställning"

msgid "Add Node to Visual Shader"
msgstr "Lägg till nod i VisualShader"

msgid "Add Varying to Visual Shader: %s"
msgstr "Lägg till varying i VisualShader: %s"

msgid "Remove Varying from Visual Shader: %s"
msgstr "Ta bort varying från VisualShader: %s"

msgid "Move VisualShader Node(s)"
msgstr "Flytta VisualShader-noder"

msgid "Move and Attach VisualShader Node(s) to parent frame"
msgstr "Flytta och fäst VisualShader-nod(er) till föräldraram"

msgid "Insert node"
msgstr "Infoga nod"

msgid "Convert Constant Node(s) To Parameter(s)"
msgstr "Konvertera konstant-nod(er) till parameter"

msgid "Convert Parameter Node(s) To Constant(s)"
msgstr "Konvertera parameter-nod(er) till konstant(er)"

msgid "Detach VisualShader Node(s) from Frame"
msgstr "Koppla loss VisualShader-nod(er) från ram"

msgid "Delete VisualShader Node"
msgstr "Radera VisualShader-nod"

msgid "Delete VisualShader Node(s)"
msgstr "Radera VisualShader-nod(er)"

msgid "Float Constants"
msgstr "Flyttalskonstanter"

msgid "Convert Constant(s) to Parameter(s)"
msgstr "Konvertera konstant(er) till parameter(ar)"

msgid "Convert Parameter(s) to Constant(s)"
msgstr "Konvertera parameter(ar) till konstant(er)"

msgid "Detach from Parent Frame"
msgstr "Koppla loss från föräldraram"

msgid "Enable Auto Shrink"
msgstr "Slå på auto-krymp"

msgid "Enable Tint Color"
msgstr "Slå på färgton"

msgid "Duplicate VisualShader Node(s)"
msgstr "Duplicera VisualShader-nod(er)"

msgid "Paste VisualShader Node(s)"
msgstr "Klistra in VisualShader-nod(er)"

msgid "Cut VisualShader Node(s)"
msgstr "Klipp ut VisualShader-nod(er)"

msgid "ParameterRef Name Changed"
msgstr "ParameterRef-namn ändrades"

msgid "Varying Name Changed"
msgstr "Varying-namn ändrades"

msgid "Set Constant: %s"
msgstr "Ställ in konstant: %s"

msgid "Invalid name for varying."
msgstr "Ogiltigt namn på varying."

msgid "Varying with that name is already exist."
msgstr "Varying med det namnet finns redan."

msgid "Add Node(s) to Visual Shader"
msgstr "Lägg till nod(er) i VisualShader"

msgid "Vertex"
msgstr "Vertex"

msgid "Fragment"
msgstr "Fragment"

msgid "Light"
msgstr "Ljus"

msgid "Process"
msgstr "Process"

msgid "Collide"
msgstr "Kollision"

msgid "Sky"
msgstr "Himmel"

msgid "Fog"
msgstr "Dimma"

msgid "Manage Varyings"
msgstr "Hantera varyings"

msgid "Add Varying"
msgstr "Lägg till varying"

msgid "Remove Varying"
msgstr "Ta bort varying"

msgid "Show generated shader code."
msgstr "Visa genererad shader-kod."

msgid "Generated Shader Code"
msgstr "Genererad shader-kod"

msgid "Add Node"
msgstr "Lägg till nod"

msgid "Clear Copy Buffer"
msgstr "Rensa kopieringsbuffer"

msgid "Insert New Node"
msgstr "Infoga ny nod"

msgid "Insert New Reroute"
msgstr "Infoga ny omdirigering"

msgid "High-end node"
msgstr "High end-nod"

msgid "Create Shader Node"
msgstr "Skapa shader-nod"

msgid "Create Shader Varying"
msgstr "Skapa shader-varying"

msgid "Delete Shader Varying"
msgstr "Radera shader-varying"

msgid "Color function."
msgstr "Färgfunktion."

msgid "Color operator."
msgstr "Färgoperatör."

msgid "Grayscale function."
msgstr "Gråskalefunktion."

msgid "Converts HSV vector to RGB equivalent."
msgstr "Konverterar HSV-vektor till RGB-motsvarighet."

msgid "Converts RGB vector to HSV equivalent."
msgstr "Konverterar RGB-vektor till HSV-motsvarighet."

msgid "Sepia function."
msgstr "Sepia-funktion."

msgid "Burn operator."
msgstr "Efterbelys-operatör."

msgid "Darken operator."
msgstr "Mörkare-operatör."

msgid "Difference operator."
msgstr "Differens-operatör."

msgid "Dodge operator."
msgstr "Skugga-operatör."

msgid "HardLight operator."
msgstr "Skarpt ljus-operatör."

msgid "Lighten operator."
msgstr "Ljusare-operatör."

msgid "Overlay operator."
msgstr "Täcka över-operatör."

msgid "Screen operator."
msgstr "Raster-operatör."

msgid "SoftLight operator."
msgstr "Mjukt ljus-operatör."

msgid "Color constant."
msgstr "Färgkonstant."

msgid "Color parameter."
msgstr "Färgparameter."

msgid "(Fragment/Light mode only) Derivative function."
msgstr "(Endast i fragment-/ljusläge) Derivatafunktioner."

msgid "Returns the boolean result of the %s comparison between two parameters."
msgstr ""
"Returnerar det booleska resultatet av %s-jämförelsen mellan två parametrar."

msgid "Equal (==)"
msgstr "Lika med (==)"

msgid "Greater Than (>)"
msgstr "Större än (>)"

msgid "Greater Than or Equal (>=)"
msgstr "Större än eller lika med (>=)"

msgid ""
"Returns an associated vector if the provided scalars are equal, greater or "
"less."
msgstr ""
"Returnerar en associerad vektor om de givna skalärerna är likställda, större "
"eller mindre än."

msgid ""
"Returns the boolean result of the comparison between INF and a scalar "
"parameter."
msgstr ""
"Returnerar det booleska resultatet av jämförelsen mellan INF och en "
"skalärparameter."

msgid ""
"Returns the boolean result of the comparison between NaN and a scalar "
"parameter."
msgstr ""
"Returnerar det booleska resultatet av jämförelsen mellan NaN och en "
"skalärparameter."

msgid "Less Than (<)"
msgstr "Mindre än (<)"

msgid "Less Than or Equal (<=)"
msgstr "Mindre än eller lika med (<=)"

msgid "Not Equal (!=)"
msgstr "Inte lika med (!=)"

msgid ""
"Returns an associated 2D vector if the provided boolean value is true or "
"false."
msgstr ""
"Returnerar en associerad 2D-vektor om det givna booleska värdet är sant eller "
"falskt."

msgid ""
"Returns an associated 3D vector if the provided boolean value is true or "
"false."
msgstr ""
"Returnerar en associerad 3D-vektor om det givna booleska värdet är sant eller "
"falskt."

msgid ""
"Returns an associated 4D vector if the provided boolean value is true or "
"false."
msgstr ""
"Returnerar en associerad 4D-vektor om det givna booleska värdet är sant eller "
"falskt."

msgid ""
"Returns an associated boolean if the provided boolean value is true or false."
msgstr ""
"Returnerar en associerad boolesk om det givna booleska värdet är sant eller "
"falskt."

msgid ""
"Returns an associated floating-point scalar if the provided boolean value is "
"true or false."
msgstr ""
"Returnerar en associerad flyttals-skalär om det givna booleska värdet är sant "
"eller falskt."

msgid ""
"Returns an associated integer scalar if the provided boolean value is true or "
"false."
msgstr ""
"Returnerar en associerad heltals-skalär om det givna booleska värdet är sant "
"eller falskt."

msgid ""
"Returns an associated transform if the provided boolean value is true or "
"false."
msgstr ""
"Returnerar en associerad transform om det givna booleska värdet är sant eller "
"falskt."

msgid ""
"Returns an associated unsigned integer scalar if the provided boolean value "
"is true or false."
msgstr ""
"Returnerar en associerad positiv heltals-skalär om det givna booleska värdet "
"är sant eller falskt."

msgid "Returns the boolean result of the comparison between two parameters."
msgstr ""
"Returnerar det booleska resultatet av jämförelsen mellan två parametrar."

msgid ""
"Returns the boolean result of the comparison between INF (or NaN) and a "
"scalar parameter."
msgstr ""
"Returnerar det booleska resultatet av jämförelsen mellan INF (eller NaN) och "
"en skalärparameter."

msgid "Boolean constant."
msgstr "Boolesk konstant."

msgid "Boolean parameter."
msgstr "Boolesk parameter."

msgid "Translated to '%s' in Godot Shading Language."
msgstr "Översatt till \"%s\" i Godots shaderspråk."

msgid "'%s' input parameter for all shader modes."
msgstr "\"%s\"-inmatningsparameter för alla shaderlägen."

msgid "Input parameter."
msgstr "Inmatningsparameter."

msgid "'%s' input parameter for vertex and fragment shader modes."
msgstr "\"%s\"-inmatningsparameter för vertex- och fragmentshaderlägen."

msgid "'%s' input parameter for fragment and light shader modes."
msgstr "\"%s\"-inmatningsparameter för fragment- och ljusshaderlägen."

msgid "'%s' input parameter for fragment shader mode."
msgstr "\"%s\"-inmatningsparameter för fragmentshaderläget."

msgid "'%s' input parameter for sky shader mode."
msgstr "\"%s\"-inmatningsparameter för himmelsshaderläget."

msgid "'%s' input parameter for fog shader mode."
msgstr "\"%s\"-inmatningsparameter för dimshaderläget."

msgid "'%s' input parameter for light shader mode."
msgstr "\"%s\"-inmatningsparameter för ljusshaderläget."

msgid "'%s' input parameter for vertex shader mode."
msgstr "\"%s\"-inmatningsparameter för vertexshaderläget."

msgid "'%s' input parameter for start shader mode."
msgstr "\"%s\"-inmatningsparameter för startshaderläget."

msgid "'%s' input parameter for process shader mode."
msgstr "\"%s\"-inmatningsparameter för processhaderläget."

msgid "'%s' input parameter for start and process shader modes."
msgstr "\"%s\"-inmatningsparameter för start- och processhaderlägen."

msgid "'%s' input parameter for process and collide shader modes."
msgstr "\"%s\"-inmatningsparameter för process- och kollisionshaderlägen."

msgid ""
"A node for help to multiply a position input vector by rotation using "
"specific axis. Intended to work with emitters."
msgstr ""
"En node för att hjälpa till att multiplicera en positions-inmatningsvektor "
"med rotation via en specifik axel. Tänkt att fungera med utstrålare."

msgid "Float function."
msgstr "Flyttalsfunktion."

msgid "Float operator."
msgstr "Flyttalsoperatör."

msgid "Integer function."
msgstr "Heltalsfunktion."

msgid "Integer operator."
msgstr "Heltalsoperatör."

msgid "Unsigned integer function."
msgstr "Positiv heltalsfunktion."

msgid "Unsigned integer operator."
msgstr "Positiv heltalsoperatör."

msgid "Returns the absolute value of the parameter."
msgstr "Returnerar absolutbeloppet av parametern."

msgid "Returns the arc-cosine of the parameter."
msgstr "Returnerar arccosinus av parametern."

msgid "Returns the inverse hyperbolic cosine of the parameter."
msgstr "Returnerar inv. hyperbolisk cosinus av parametern."

msgid "Returns the arc-sine of the parameter."
msgstr "Returnerar arcsinus av parametern."

msgid "Returns the inverse hyperbolic sine of the parameter."
msgstr "Returnerar inv. hyperbolisk sinus av parametern."

msgid "Returns the arc-tangent of the parameter."
msgstr "Returnerar arctangens av parametern."

msgid "Returns the arc-tangent of the parameters."
msgstr "Returnerar arctangens av parametrarna."

msgid "Returns the inverse hyperbolic tangent of the parameter."
msgstr "Returnerar inv. Hyperbolisk tangens av parametern."

msgid "Returns the result of bitwise NOT (~a) operation on the integer."
msgstr "Returnerar resultatet av bitvis INTE (~a) på parametern."

msgid ""
"Returns the result of bitwise NOT (~a) operation on the unsigned integer."
msgstr "Returnerar resultatet av bitvis INTE (~a) på det positiva heltalet."

msgid ""
"Finds the nearest integer that is greater than or equal to the parameter."
msgstr "Hittar närmaste heltal som är större än eller lika med parametern."

msgid "Constrains a value to lie between two further values."
msgstr "Begränsar ett värde till att ligga mellan två andra värden."

msgid "Returns the cosine of the parameter."
msgstr "Returnerar cosinus av parametern."

msgid "Returns the hyperbolic cosine of the parameter."
msgstr "Returnerar hyberbolisk cosinus av parametern."

msgid "Converts a quantity in radians to degrees."
msgstr "Omvandlar en kvantitet i radianer till grader."

msgid ""
"(Fragment/Light mode only) (Scalar) Derivative in 'x' using local "
"differencing."
msgstr ""
"(Endast i fragment-/ljusläge) (skalär) Derivata i \"x\" m.h.a lokal "
"ändringskvot."

msgid ""
"(Fragment/Light mode only) (Scalar) Derivative in 'y' using local "
"differencing."
msgstr ""
"(Endast i fragment-/ljusläge) (skalär) Derivata i \"y\" m.h.a lokal "
"ändringskvot."

msgid "Base-e Exponential."
msgstr "Bas e-exponent."

msgid "Base-2 Exponential."
msgstr "Bas 2-exponent."

msgid "Finds the nearest integer less than or equal to the parameter."
msgstr "Hittar närmaste heltal som är mindre än eller lika med parametern."

msgid "Computes the fractional part of the argument."
msgstr "Beräknar decimaldelen av argumentet."

msgid "Returns the inverse of the square root of the parameter."
msgstr "Returnerar inversen av parameterns kvadratrot."

msgid "Natural logarithm."
msgstr "Naturlig logaritm."

msgid "Base-2 logarithm."
msgstr "Bas 2-logaritm."

msgid "Returns the greater of two values."
msgstr "Returnerar det största av två värden."

msgid "Returns the lesser of two values."
msgstr "Returnerar det minsta av två värden."

msgid "Linear interpolation between two scalars."
msgstr "Linjär interpolering mellan två skalärer."

msgid "Performs a fused multiply-add operation (a * b + c) on scalars."
msgstr ""
"Utför en sammanslagen multiplicera-addera-operation (a * b + c) på skalärer."

msgid "Returns the opposite value of the parameter."
msgstr "Returnerar parameterns motsatta värde."

msgid "1.0 - scalar"
msgstr "1,0 - skalär"

msgid ""
"Returns the value of the first parameter raised to the power of the second."
msgstr "Returnerar värdet av den första parametern upphöjd till den andra."

msgid "Converts a quantity in degrees to radians."
msgstr "Omvandlar en kvantitet från grader till radianer."

msgid "1.0 / scalar"
msgstr "1,0 / skalär"

msgid "Finds the nearest integer to the parameter."
msgstr "Hittar närmaste heltal till parametern."

msgid "Finds the nearest even integer to the parameter."
msgstr "Hittar närmaste jämna heltal till parametern."

msgid "Clamps the value between 0.0 and 1.0."
msgstr "Begränsar värdet mellan 0,0 och 1,0."

msgid "Extracts the sign of the parameter."
msgstr "Extraherar parameterns tecken (-/+)."

msgid "Returns the sine of the parameter."
msgstr "Returnerar sinus av parametern."

msgid "Returns the hyperbolic sine of the parameter."
msgstr "Returnerar hyperbolisk sinus av parametern."

msgid "Returns the square root of the parameter."
msgstr "Returnerar kvadratroten av parametern."

msgid ""
"SmoothStep function( scalar(edge0), scalar(edge1), scalar(x) ).\n"
"\n"
"Returns 0.0 if 'x' is smaller than 'edge0' and 1.0 if x is larger than "
"'edge1'. Otherwise the return value is interpolated between 0.0 and 1.0 using "
"Hermite polynomials."
msgstr ""
"SmoothStep-funktion( skalär(gräns0), skalär(gräns1), skalär(x) ).\n"
"\n"
"Returnerar 0,0 om 'x' är mindre än ’gräns0' och 1,0 om x är större än "
"’gräns1'. Annars interpoleras värdet mellan 0,0 och 1,0 m.h.a. Hermitepolynom."

msgid ""
"Step function( scalar(edge), scalar(x) ).\n"
"\n"
"Returns 0.0 if 'x' is smaller than 'edge' and otherwise 1.0."
msgstr ""
"Stegfunction( skalär(gräns), scalar(x) ).\n"
"\n"
"Returnerar 0,0 om ’x’ är mindre än ’gräns0’ och annars 1,0."

msgid ""
"(Fragment/Light mode only) (Scalar) Sum of absolute derivative in 'x' and 'y'."
msgstr ""
"(Endast i fragment-/ljusläge)(skalär) Summan av absoluta derivata i x och y."

msgid "Returns the tangent of the parameter."
msgstr "Returnerar tangens av parametern."

msgid "Returns the hyperbolic tangent of the parameter."
msgstr "Returnerar hyperbolisk tangens av parametern."

msgid "Finds the truncated value of the parameter."
msgstr "Hittar det trunkerade värdet av parametern."

msgid "Sums two floating-point scalars."
msgstr "Adderar två flyttals-skalärer."

msgid "Sums two integer scalars."
msgstr "Adderar två heltals-skalärer."

msgid "Sums two unsigned integer scalars."
msgstr "Adderar två positiva heltals-skalärer."

msgid "Returns the result of bitwise AND (a & b) operation for two integers."
msgstr "Returnerar resultatet av operationen bitvis OCH (a & b) på två heltal."

msgid ""
"Returns the result of bitwise AND (a & b) operation for two unsigned integers."
msgstr ""
"Returnerar resultatet av operationen bitvis OCH (a & b) på två positiva "
"heltal."

msgid ""
"Returns the result of bitwise left shift (a << b) operation on the integer."
msgstr "Returnerar resultatet av en bitvis vänsterskift (a << b) på heltalet."

msgid ""
"Returns the result of bitwise left shift (a << b) operation on the unsigned "
"integer."
msgstr ""
"Returnerar resultatet av en bitvis vänsterskift (a << b) på det positiva "
"heltalet."

msgid "Returns the result of bitwise OR (a | b) operation for two integers."
msgstr ""
"Returnerar resultatet av operationen bitvis ELLER (a | b) på två heltal."

msgid ""
"Returns the result of bitwise OR (a | b) operation for two unsigned integers."
msgstr ""
"Returnerar resultatet av operationen bitvis ELLER (a | b) på två positiva "
"heltal."

msgid ""
"Returns the result of bitwise right shift (a >> b) operation on the integer."
msgstr "Returnerar resultatet av en bitvis högerskift (a >> b) på heltalet."

msgid ""
"Returns the result of bitwise right shift (a >> b) operation on the unsigned "
"integer."
msgstr ""
"Returnerar resultatet av en bitvis högerskift (a >> b) på det positiva "
"heltalet."

msgid "Returns the result of bitwise XOR (a ^ b) operation on the integer."
msgstr "Returnerar resultatet av operationen bitvis XOR (a ^ b) på heltalet."

msgid ""
"Returns the result of bitwise XOR (a ^ b) operation on the unsigned integer."
msgstr ""
"Returnerar resultatet av operationen bitvis XOR (a ^ b) på det positiva "
"heltalet."

msgid "Divides two floating-point scalars."
msgstr "Dividerar två flyttals-skalärer."

msgid "Divides two integer scalars."
msgstr "Dividerar två heltals-skalärer."

msgid "Divides two unsigned integer scalars."
msgstr "Dividerar två positiva heltals-skalärer."

msgid "Multiplies two floating-point scalars."
msgstr "Multiplicerar två flyttals-skalärer."

msgid "Multiplies two integer scalars."
msgstr "Multiplicerar två heltals-skalärer."

msgid "Multiplies two unsigned integer scalars."
msgstr "Multiplicerar två positiva heltals-skalärer."

msgid "Returns the remainder of the two floating-point scalars."
msgstr "Returnerar resten av de två flyttals-skalärerna."

msgid "Returns the remainder of the two integer scalars."
msgstr "Returnerar resten av de två heltals-skalärerna."

msgid "Returns the remainder of the two unsigned integer scalars."
msgstr "Returnerar resten av de två positiva heltals-skalärerna."

msgid "Subtracts two floating-point scalars."
msgstr "Subtraherar två flyttals-skalärer."

msgid "Subtracts two integer scalars."
msgstr "Subtraherar två heltals-skalärer."

msgid "Subtracts two unsigned integer scalars."
msgstr "Subtraherar två positiva heltals-skalärer."

msgid "Scalar floating-point constant."
msgstr "Skalär flyttals-konstant."

msgid "Scalar integer constant."
msgstr "Skalär heltals-konstant."

msgid "Scalar unsigned integer constant."
msgstr "Skalär positiv heltals-konstant."

msgid "Scalar floating-point parameter."
msgstr "Skalär flyttals-parameter."

msgid "Scalar integer parameter."
msgstr "Skalär heltals-parameter."

msgid "Scalar unsigned integer parameter."
msgstr "Skalär positiv heltals-parameter."

msgid "Converts screen UV to a SDF."
msgstr "Omvandlar skärm-UV till en SDF."

msgid "Casts a ray against the screen SDF and returns the distance travelled."
msgstr "Skickar en stråle mot skärm-SDF:en och returnerar avståndet."

msgid "Converts a SDF to screen UV."
msgstr "Omvandlar en SDF till skärm-UV."

msgid "Performs a SDF texture lookup."
msgstr "Utför en SDF-textur-lookup."

msgid "Performs a SDF normal texture lookup."
msgstr "Utför en SDF-normaltextur-lookup."

msgid "Function to be applied on texture coordinates."
msgstr "Funktion som ska tillämpas på texturkoordinaterna."

msgid "Polar coordinates conversion applied on texture coordinates."
msgstr "Polärkoortinatomvandling som tillämpas på texturkoordinaterna."

msgid "Perform the cubic texture lookup."
msgstr "Utför kubisk textur-looup."

msgid "Perform the curve texture lookup."
msgstr "Utför kurv-textur-looup."

msgid "Perform the three components curve texture lookup."
msgstr "Utför trekomponentskurv-textur-looup."

msgid "Reconstructs the World Position of the Node from the depth texture."
msgstr "Rekonstruerar världspositionen av en nod utifrån djuptexturen."

msgid "Unpacks the Screen Normal Texture in World Space"
msgstr "Packar upp Skärmnormaltexturen i världskoordinater"

msgid "Perform the 2D texture lookup."
msgstr "Utför 2D textur-looup."

msgid "Perform the 2D-array texture lookup."
msgstr "Utför 2D-array-textur-looup."

msgid "Perform the 3D texture lookup."
msgstr "Utför 3D textur-looup."

msgid "Apply panning function on texture coordinates."
msgstr "Tillämpa panoreringsfunktion på texturkooordinaterna."

msgid "Apply scaling function on texture coordinates."
msgstr "Tillämpa skalningsfunktion på texturkooordinaterna."

msgid "Cubic texture parameter lookup."
msgstr "Kubisk texturparameter-lookup."

msgid "2D texture parameter lookup."
msgstr "2D-texturparameter-lookup."

msgid "2D texture parameter lookup with triplanar."
msgstr "2D-texturparameter-lookup med triplanar."

msgid "2D array of textures parameter lookup."
msgstr "2D-texturarray-parameter-lookup."

msgid "3D texture parameter lookup."
msgstr "3D-texturparameter-lookup."

msgid "Transform function."
msgstr "Transformera funktion."

msgid "Transform operator."
msgstr "Transformera operatör."

msgid "Composes transform from four vectors."
msgstr "Skapar transformation från fyra vektorer."

msgid "Decomposes transform to four vectors."
msgstr "Extraherar fyra vektorer från en transformation."

msgid "Calculates the determinant of a transform."
msgstr "Beräknar determinanten av en transformation."

msgid "Calculates the inverse of a transform."
msgstr "Beräknar inversen av en transformation."

msgid "Calculates the transpose of a transform."
msgstr "Beräknar transponeringen av en transformation."

msgid "Sums two transforms."
msgstr "Adderar två transformationer."

msgid "Divides two transforms."
msgstr "Dividerar två transformationer."

msgid "Multiplies two transforms."
msgstr "Multiplicerar två transformationer."

msgid "Performs per-component multiplication of two transforms."
msgstr "Multiplicerar två matriser per komposant."

msgid "Subtracts two transforms."
msgstr "Subtraherar två transformationer."

msgid "Multiplies vector by transform."
msgstr "Multiplicerar vektor med transformation."

msgid "Transform constant."
msgstr "Transformation-konstant."

msgid "Transform parameter."
msgstr "Transformation-parameter."

msgid ""
"The distance fade effect fades out each pixel based on its distance to "
"another object."
msgstr ""
"Avståndsmattnings-effekten mattar av varje pixel baserat på dess avstånd till "
"ett annat objekt."

msgid ""
"The proximity fade effect fades out each pixel based on its distance to "
"another object."
msgstr ""
"Närhetsmattnings-effekten mattar av varje pixel baserat på dess avstånd till "
"ett annat objekt."

msgid "Returns a random value between the minimum and maximum input values."
msgstr "Returnerar ett slumpat värde inom den övre och undre gränsen."

msgid ""
"Builds a rotation matrix from the given axis and angle, multiply the input "
"vector by it and returns both this vector and a matrix."
msgstr ""
"Skapar en rotationsmatris från en given rotationsaxel och -vinkel, "
"multiplicerar inputvektorn med den och returnerar både resultatet och en "
"matris."

msgid "Vector function."
msgstr "Vektorfunktion."

msgid "Vector operator."
msgstr "Vektoroperatör."

msgid "Composes vector from scalars."
msgstr "Bildar vektor från skalärer."

msgid "Decomposes vector to scalars."
msgstr "Delar upp vektor i skalärer."

msgid "Composes 2D vector from two scalars."
msgstr "Bildar 2D-vektor från två skalärer."

msgid "Decomposes 2D vector to two scalars."
msgstr "Delar 2D-vektor i två skalärer."

msgid "Composes 3D vector from three scalars."
msgstr "Bildar 3D-vektor från tre skalärer."

msgid "Decomposes 3D vector to three scalars."
msgstr "Delar upp 3D-vektor i tre skalärer."

msgid "Composes 4D vector from four scalars."
msgstr "Bildar 4D-vektor från fyra skalärer."

msgid "Decomposes 4D vector to four scalars."
msgstr "Delar upp 4D-vektor i fyra skalärer."

msgid "Calculates the cross product of two vectors."
msgstr "Beräknar kryssprodukten av två vektorer."

msgid ""
"(Fragment/Light mode only) (Vector) Derivative in 'x' using local "
"differencing."
msgstr ""
"(Endast i fragment-/ljusläge) (vektor) Derivata i \"x\" m.h.a lokal "
"ändringskvot."

msgid ""
"(Fragment/Light mode only) (Vector) Derivative in 'y' using local "
"differencing."
msgstr ""
"(Endast i fragment-/ljusläge) (vektor) Derivata i \"y\" m.h.a lokal "
"ändringskvot."

msgid "Returns the distance between two points."
msgstr "Returnerar avståndet mellan två koordinater."

msgid "Calculates the dot product of two vectors."
msgstr "Beräknar skalärprodukten av två vektorer."

msgid "Calculates the length of a vector."
msgstr "Beräknar vektorns längd."

msgid "Linear interpolation between two vectors."
msgstr "Linjär interpolering mellan två vektorer."

msgid "Linear interpolation between two vectors using scalar."
msgstr "Linjär interpolering mellan två vektorer med en skalär."

msgid "Performs a fused multiply-add operation (a * b + c) on vectors."
msgstr ""
"Utför en sammanslagen multiplicera-addera-operation (a * b + c) på vektorer."

msgid "1.0 - vector"
msgstr "1,0 - vektor"

msgid "1.0 / vector"
msgstr "1,0 / vektor"

msgid ""
"Returns the vector that points in the direction of reflection ( a : incident "
"vector, b : normal vector )."
msgstr ""
"Returnerar den reflekterade vektorn (a: Infallsvektorn, b: normalvektorn)."

msgid "Returns the vector that points in the direction of refraction."
msgstr "Returnerar vektorn som pekar i ljusbrytningens riktning."

msgid ""
"SmoothStep function( vector(edge0), vector(edge1), vector(x) ).\n"
"\n"
"Returns 0.0 if 'x' is smaller than 'edge0' and 1.0 if 'x' is larger than "
"'edge1'. Otherwise the return value is interpolated between 0.0 and 1.0 using "
"Hermite polynomials."
msgstr ""
"SmoothStep-funktion( vektor(gräns0), vektor(gräns1), vektor(x) ).\n"
"\n"
"Returnerar 0,0 om ’x’ är mindre än ’gräns0’ och 1,0 om x är större än "
"’gräns1’. Annars interpoleras värdet mellan 0,0 och 1,0 m.h.a. Hermitepolynom."

msgid ""
"SmoothStep function( scalar(edge0), scalar(edge1), vector(x) ).\n"
"\n"
"Returns 0.0 if 'x' is smaller than 'edge0' and 1.0 if 'x' is larger than "
"'edge1'. Otherwise the return value is interpolated between 0.0 and 1.0 using "
"Hermite polynomials."
msgstr ""
"SmoothStep-funktion( skalär(gräns0), skalär(gräns1), vektor(x) ).\n"
"\n"
"Returnerar 0,0 om ’x’ är mindre än ’gräns0’ och 1,0 om x är större än "
"’gräns1’. Annars interpoleras värdet mellan 0,0 och 1,0 m.h.a. Hermitepolynom."

msgid ""
"Step function( vector(edge), vector(x) ).\n"
"\n"
"Returns 0.0 if 'x' is smaller than 'edge' and otherwise 1.0."
msgstr ""
"Stegfunction( vektor(gräns), vektor(x) ).\n"
"\n"
"Returnerar 0,0 om ’x’ är mindre än ’gräns0’ och annars 1,0."

msgid ""
"Step function( scalar(edge), vector(x) ).\n"
"\n"
"Returns 0.0 if 'x' is smaller than 'edge' and otherwise 1.0."
msgstr ""
"Stegfunction( skalär(gräns), vektor(x) ).\n"
"\n"
"Returnerar 0,0 om ’x’ är mindre än ’gräns0’ och annars 1,0."

msgid ""
"(Fragment/Light mode only) (Vector) Sum of absolute derivative in 'x' and 'y'."
msgstr ""
"(Endast i fragment-/ljusläge)(vektor) Summan av absoluta derivata i x och y."

msgid "Adds 2D vector to 2D vector."
msgstr "Adderar två 2D-vektorer."

msgid "Adds 3D vector to 3D vector."
msgstr "Adderar två 3D-vektorer."

msgid "Adds 4D vector to 4D vector."
msgstr "Adderar två 4D-vektorer."

msgid "Divides 2D vector by 2D vector."
msgstr "Dividerar 2D-vektor med 2D-vektor."

msgid "Divides 3D vector by 3D vector."
msgstr "Dividerar 3D-vektor med 3D-vektor."

msgid "Divides 4D vector by 4D vector."
msgstr "Dividerar 4D-vektor med 4D-vektor."

msgid "Multiplies 2D vector by 2D vector."
msgstr "Multiplicerar 2D-vektor med 2D-vektor."

msgid "Multiplies 3D vector by 3D vector."
msgstr "Multiplicerar 3D-vektor med 3D-vektor."

msgid "Multiplies 4D vector by 4D vector."
msgstr "Multiplicerar 4D-vektor med 4D-vektor."

msgid "Returns the remainder of the two 2D vectors."
msgstr "Returnerar resten av de två 2D-vektorerna."

msgid "Returns the remainder of the two 3D vectors."
msgstr "Returnerar resten av de två 3D-vektorerna."

msgid "Returns the remainder of the two 4D vectors."
msgstr "Returnerar resten av de två 4D-vektorerna."

msgid "Subtracts 2D vector from 2D vector."
msgstr "Subtraherar två 2D-vektorer."

msgid "Subtracts 3D vector from 3D vector."
msgstr "Subtraherar två 3D-vektorer."

msgid "Subtracts 4D vector from 4D vector."
msgstr "Subtraherar två 3D-vektorer."

msgid "2D vector constant."
msgstr "2D-vektor-konstant."

msgid "2D vector parameter."
msgstr "2D-vektor-parameter."

msgid "3D vector constant."
msgstr "3D-vektor-konstant."

msgid "3D vector parameter."
msgstr "3D-vektor-parameter."

msgid "4D vector constant."
msgstr "4D-vektor-konstant."

msgid "4D vector parameter."
msgstr "4D-vektor-parameter."

msgid ""
"A rectangular area with a description string for better graph organization."
msgstr ""
"En rektangulär area med en beskrivningstext för bättre diagramorganisering."

msgid "A reference to an existing parameter."
msgstr "En referens till en befintlig parameter."

msgid ""
"Reroute connections freely, can be used to connect multiple input ports to "
"single output port."
msgstr ""
"Dra om kopplingar fritt, kan användas för att koppla flera ingångar till ett "
"output."

msgid "Edit Visual Property: %s"
msgstr "Redigera visuell egenskap: %s"

msgid "Visual Shader Mode Changed"
msgstr "VisualShader-läge ändrat"

msgid "Voxel GI data is not local to the scene."
msgstr "VoxelGI-data är inte lokalt för scenen."

msgid "Voxel GI data is part of an imported resource."
msgstr "VoxelGI-data är en del av en importerad resurs."

msgid "Voxel GI data is an imported resource."
msgstr "VoxelGI-data är en importerad resurs."

msgid "Bake VoxelGI"
msgstr "Baka VoxelGI"

msgid "Select path for VoxelGI Data File"
msgstr "Ange sökväg för VoxelGI-datafil"

msgid "Go Online and Open Asset Library"
msgstr "Gå online och öppna asset-bibliotek"

msgid "Are you sure to run %d projects at once?"
msgstr "Vill du verkligen köra %d projekt samtidigt?"

msgid ""
"Can't run project: Project has no main scene defined.\n"
"Please edit the project and set the main scene in the Project Settings under "
"the \"Application\" category."
msgstr ""
"Kan inte köra projekt: Projektet har ingen huvudscen angiven.\n"
"Redigera projektet och ställ in huvudscenen i projektinställningarna under "
"\"Application\"-kategorin."

msgid ""
"Can't run project: Assets need to be imported first.\n"
"Please edit the project to trigger the initial import."
msgstr ""
"Kan inte köra projekt: Assets måste importeras först.\n"
"Redigera projektet för att trigga initial import."

msgid ""
"Can't open project at '%s'.\n"
"Project file doesn't exist or is inaccessible."
msgstr ""
"Kan inte öppna projekt vid \"%s\".\n"
"Projektfilen finns inte eller är otillgänglig."

msgid ""
"Can't open project at '%s'.\n"
"Failed to start the editor."
msgstr ""
"Kan inte öppna projekt vid \"%s\".\n"
"Kunde inte starta redigeraren."

msgid ""
"You requested to open %d projects in parallel. Do you confirm?\n"
"Note that usual checks for engine version compatibility will be bypassed."
msgstr ""
"Du försökte öppna %d projekt parallellt. Bekräfta detta?\n"
"Notera att vanliga kontroller för motorversionskompatibilitet kommer att "
"förbises."

msgid ""
"The selected project \"%s\" does not specify its supported Godot version in "
"its configuration file (\"project.godot\").\n"
"\n"
"Project path: %s\n"
"\n"
"If you proceed with opening it, it will be converted to Godot's current "
"configuration file format.\n"
"\n"
"Warning: You won't be able to open the project with previous versions of the "
"engine anymore."
msgstr ""
"Det valda projektet \"%s\" anger inte sin stödda Godot-version i sin "
"konfigurationsfil (\"project.godot\").\n"
"\n"
"Projektsökväg: %s\n"
"\n"
"Om du går vidare med öppnandet kommer den att konverteras till Godots "
"aktuella konfigurationsfilformat.\n"
"\n"
"Varning: Du kommer inte längre att kunna öppna projektet i tidigare versioner "
"av Godot."

msgid ""
"The selected project \"%s\" was generated by Godot 3.x, and needs to be "
"converted for Godot 4.x.\n"
"\n"
"Project path: %s\n"
"\n"
"You have three options:\n"
"- Convert only the configuration file (\"project.godot\"). Use this to open "
"the project without attempting to convert its scenes, resources and scripts.\n"
"- Convert the entire project including its scenes, resources and scripts "
"(recommended if you are upgrading).\n"
"- Do nothing and go back.\n"
"\n"
"Warning: If you select a conversion option, you won't be able to open the "
"project with previous versions of the engine anymore."
msgstr ""
"Det valda projektet \"%s\" generades av Godot 3.x och måste konverteras till "
"Godot 4.x.\n"
"\n"
"Projektsökväg: %s\n"
"\n"
"Du har 3 val:\n"
"- Konvertera bara konfigurationsfilen (\"project.godot\"). Använd den för att "
"öppna projektet utan att försöka konvertera dess scener, resurser eller "
"skript.\n"
"- Konvertera hela projektet, inklusive scener, resurser och skript "
"(rekommenderas om du uppgraderar).\n"
"- Gör ingenting och avbryt.\n"
"\n"
"Varning: Om du väljer ett konverteringsalternativ kommer du inte längre att "
"kunna öppna projektet i tidigare versioner av Godot."

msgid "Convert project.godot Only"
msgstr "Konvertera bara projekt.godot"

msgid ""
"The selected project \"%s\" was generated by an older engine version, and "
"needs to be converted for this version.\n"
"\n"
"Project path: %s\n"
"\n"
"Do you want to convert it?\n"
"\n"
"Warning: You won't be able to open the project with previous versions of the "
"engine anymore."
msgstr ""
"Det valda projektet \"%s\" genererades av en äldre motorversion, och måste "
"konverteras till den här versionen.\n"
"\n"
"Projektsökväg: %s\n"
"\n"
"Vill du konvertera det?\n"
"\n"
"Varning: Du kommer inte längre att kunna öppna projektet i tidigare versioner "
"av Godot."

msgid "Convert project.godot"
msgstr "Konvertera projekt.godot"

msgid ""
"Can't open project \"%s\" at the following path:\n"
"\n"
"%s\n"
"\n"
"The project settings were created by a newer engine version, whose settings "
"are not compatible with this version."
msgstr ""
"Kan inte öppna projektet \"%s\" vid sökvägen:\n"
"\n"
"%s\n"
"\n"
"Projektinställningarna skapades av en nyare motorversion vars inställningar "
"inte är kompatibla med den här versionen."

msgid ""
"Warning: This project uses double precision floats, but this version of\n"
"Godot uses single precision floats. Opening this project may cause data "
"loss.\n"
"\n"
msgstr ""
"Varning: Det här projektet använder flyttal med dubbel precision, men den "
"här\n"
"versionen av Godot använder enkel precision. Data kan förloras om du öppnar "
"projektet.\n"
"\n"

msgid ""
"Warning: This project uses C#, but this build of Redot does not have\n"
"the Mono module. If you proceed you will not be able to use any C# scripts.\n"
"\n"
msgstr ""
<<<<<<< HEAD
"Varning: Detta projekt använder C#, men detta bygge av Redot har inte\n"
"Mono modulen. Om du fortsätter så kommer du inte kunna använda några C# "
=======
"Varning: Det här projektet använder C#, men det här Godot-bygget har inte\n"
"Mono-modulen. Om du fortsätter kommer du inte att kunna använda några C#-"
>>>>>>> ad9abe841d9bb47a397c5e1a314ced1c5abc1ccd
"skript.\n"
"\n"

msgid ""
"Warning: This project was last edited in Redot %s. Opening will change it to "
"Redot %s.\n"
"\n"
msgstr ""
<<<<<<< HEAD
"Varning: Detta projekt var senast editerat i Redot %s. Att öppna det kommer "
"att ändra det till Redot %s.\n"
=======
"Varning: Projektet redigerades senast i Godot %s. Att öppna det kommer att "
"ändra det till Godot %s.\n"
>>>>>>> ad9abe841d9bb47a397c5e1a314ced1c5abc1ccd
"\n"

msgid ""
"Warning: This project uses the following features not supported by this build "
"of Redot:\n"
"\n"
"%s\n"
"\n"
msgstr ""
<<<<<<< HEAD
"Varning: Detta projekt använder följande funktioner som ej stöds av detta "
"bygget av Redot:\n"
=======
"Varning: Det här projektet använder följande funktioner som inte stöds i det "
"här Godot-bygget:\n"
>>>>>>> ad9abe841d9bb47a397c5e1a314ced1c5abc1ccd
"\n"
"%s\n"
"\n"

msgid "Open anyway? Project will be modified."
msgstr "Öppna ändå? Projektet kommer att modifieras."

msgid "Remove %d projects from the list?"
msgstr "Ta bort %d gamla projekt från listan?"

msgid "Remove this project from the list?"
msgstr "Ta bort det här projektet från listan?"

msgid ""
"Remove all missing projects from the list?\n"
"The project folders' contents won't be modified."
msgstr ""
"Ta bort alla projekt som saknas från listan?\n"
"Projektmapparna innehåll kommer inte att påverkas."

msgid "Couldn't load project at '%s'. It may be missing or corrupted."
msgstr ""
"Kunde inte läsa in projekt vid \"%s\". Det kanske saknas eller är korrupt."

msgid "Couldn't save project at '%s' (error %d)."
msgstr "Kunde inte spara projekt vid \"%s\" (felkod %d)."

msgid "Tag name can't be empty."
msgstr "Namnet får inte vara tomt."

msgid "Tag name can't contain spaces."
msgstr "Namnet får inte innehålla blanksteg."

msgid "These characters are not allowed in tags: %s."
msgstr "Följande tecken är otillåtna i etiketter: %s."

msgid "Tag name must be lowercase."
msgstr "Namnet måste skrivas med gemener."

msgctxt "Application"
msgid "Project Manager"
msgstr "Projekthanterare"

msgid "Settings"
msgstr "Inställningar"

msgid "Projects"
msgstr "Projekt"

msgid "New Project"
msgstr "Nytt projekt"

msgid "Import Project"
msgstr "Importera projekt"

msgid "Scan"
msgstr "Skanna"

msgid "Scan Projects"
msgstr "Skanna projekt"

msgid "Loading, please wait..."
msgstr "Läser in, vänta…"

msgid "Filter Projects"
msgstr "Filtrera projekt"

msgid ""
"This field filters projects by name and last path component.\n"
"To filter projects by name and full path, the query must contain at least one "
"`/` character."
msgstr ""
"Det här fältet filtrerar projekt efter namn och sista sökvägsbit.\n"
"För att filtrera projekt efter namn och full sökväg måste förfrågan innehålla "
"minst ett \"/\"-tecken."

msgid "Last Edited"
msgstr "Senast ändrat"

msgid "Tags"
msgstr "Etiketter"

msgid "You don't have any projects yet."
msgstr "Du har inga projekt än."

msgid ""
"Get started by creating a new one,\n"
"importing one that exists, or by downloading a project template from the "
"Asset Library!"
msgstr ""
"Kom igång genom att skapa ett nytt,\n"
"Importera ett befintligt eller hämta en projektmall från asset-biblioteket!"

msgid "Create New Project"
msgstr "Skapa nytt projekt"

msgid "Import Existing Project"
msgstr "Importera befintligt projekt"

msgid ""
"Note: The Asset Library requires an online connection and involves sending "
"data over the internet."
msgstr ""
"Obs! Asset-biblioteket kräver en internetuppkoppling och skickar data över "
"nätet."

msgid "Edit Project"
msgstr "Redigera projekt"

msgid "Rename Project"
msgstr "Byt namn på projekt"

msgid "Manage Tags"
msgstr "Hantera etiketter"

msgid "Remove Project"
msgstr "Ta bort projekt"

msgid "Remove Missing"
msgstr "Ta bort saknade"

msgid ""
"Asset Library not available (due to using Web editor, or because SSL support "
"disabled)."
msgstr ""
"Asset-bibliotek ej tillgängligt (Webbredigeraren används, eller så är SSL-"
"stöd avaktiverat)."

msgid "Select a Folder to Scan"
msgstr "Välj en mapp att skanna"

msgid "Remove All"
msgstr "Ta bort alla"

msgid "Convert Full Project"
msgstr "Konvertera hela projektet"

msgid ""
"This option will perform full project conversion, updating scenes, resources "
"and scripts from Godot 3 to work in Godot 4.\n"
"\n"
"Note that this is a best-effort conversion, i.e. it makes upgrading the "
"project easier, but it will not open out-of-the-box and will still require "
"manual adjustments.\n"
"\n"
"IMPORTANT: Make sure to backup your project before converting, as this "
"operation makes it impossible to open it in older versions of Godot."
msgstr ""
"Det här alternativet utför en komplett projektkonvertering och uppdaterar "
"scener, resurser och skript från Godot 3 för användning i Godot 4.\n"
"\n"
"Notera att det här är efter bästa ansträngning och är till för att "
"underlätta, projektet kommer inte att kunna köras som det är och behöver "
"fortfarande justeras manuellt.\n"
"\n"
"VIKTIGT: Säkerhetskopiera projektet innan du konverterar det, eftersom den "
"här åtgärden gör det omöjligt att öppna projektet i tidigare versioner av "
"Godot."

msgid "Manage Project Tags"
msgstr "Hantera projektetiketter"

msgid "Project Tags"
msgstr "Projektetiketter"

msgid "Click tag to remove it from the project."
msgstr "Tryck på en etikett för att ta bort den från projektet."

msgid "All Tags"
msgstr "Alla etiketter"

msgid "Click tag to add it to the project."
msgstr "Tryck på en etikett för att lägga till den i projektet."

msgid "Create New Tag"
msgstr "Skapa ny etikett"

msgid "Tags are capitalized automatically when displayed."
msgstr "Etiketter formateras automatiskt med stor bokstav när de visas."

msgid "It would be a good idea to name your project."
msgstr "Det är en bra idé att namnge ditt projekt."

msgid "Invalid \".zip\" project file; it is not in ZIP format."
msgstr "Ogiltig \".zip\"-projektfil; den är inte av ZIP-format."

msgid ""
"Invalid \".zip\" project file; it doesn't contain a \"project.godot\" file."
msgstr ""
"Ogiltig \".zip\"-projektfil; den innehåller ingen \"project.godot\"-fil."

msgid "Valid project found at path."
msgstr "Giltigt projekt hittat i sökväg."

msgid ""
"Please choose a \"project.godot\", a directory with one, or a \".zip\" file."
msgstr ""
"Var vänlig välj en \"project.godot\"-fil, en mapp där en finns eller en \"."
"zip\"-fil."

msgid ""
"Creating a project at the engine's working directory or executable directory "
"is not allowed, as it would prevent the project manager from starting."
msgstr ""
"Otillåtet att skapa ett projekt i motorns arbetssökväg eller körbar fil-"
"sökväg, eftersom det skulle hindra projekthanteraren från att starta."

msgid ""
"You cannot save a project at the selected path. Please create a subfolder or "
"choose a new path."
msgstr ""
"Du kan inte spara ett projekt vid den angivna sökvägen. Skapa en undermapp "
"eller välj en ny sökväg."

msgid "The parent directory of the path specified doesn't exist."
msgstr "Den överordnade mappen i den angivna sökvägen finns inte."

msgid "The project folder already exists and is empty."
msgstr "Projektmappen finns redan och är tom."

msgid "The project folder will be automatically created."
msgstr "Projektmappen kommer att skapas automatiskt."

msgid "The path specified doesn't exist."
msgstr "Den angivna sökvägen finns inte."

msgid "The project folder exists and is empty."
msgstr "Projektmappen finns och är tom."

msgid ""
"The selected path is not empty. Choosing an empty folder is highly "
"recommended."
msgstr ""
"Den angivna sökvägen är inte tom. Du rekommenderas starkt att välja en tom "
"mapp."

msgid "New Game Project"
msgstr "Nytt spelprojekt"

msgid "Supports desktop platforms only."
msgstr "Stödjer endast stationära plattformar."

msgid "Advanced 3D graphics available."
msgstr "Tillgång till avancerad 3D-grafik."

msgid "Can scale to large complex scenes."
msgstr "Kan skalas upp till stora, komplexa scener."

msgid "Uses RenderingDevice backend."
msgstr "Använder RenderingDevice-backend."

msgid "Slower rendering of simple scenes."
msgstr "Långsammare rendering av enkla scener."

msgid "Supports desktop + mobile platforms."
msgstr "Stödjer stationära- och mobilplattformar."

msgid "Less advanced 3D graphics."
msgstr "Mindre avancerad 3D-grafik."

msgid "Less scalable for complex scenes."
msgstr "Mindre skalbar för komplexa scener."

msgid "Fast rendering of simple scenes."
msgstr "Snabb rendering av enkla scener."

msgid "Supports desktop, mobile + web platforms."
msgstr "Stödjer stationära-, webb- och mobilplattformar."

msgid "Intended for low-end/older devices."
msgstr "Avsedd för sämre/äldre enheter."

msgid "Uses OpenGL 3 backend (OpenGL 3.3/ES 3.0/WebGL2)."
msgstr "Använder OpenGL 3 som backend (OpenGL 3.3/ES 3.0/WebGL2)."

msgid "Fastest rendering of simple scenes."
msgstr "Snabbast rendering av enkla scener."

msgid "Warning: This folder is not empty"
msgstr "Varning: Den här mappen är inte tom"

msgid ""
"You are about to create a Redot project in a non-empty folder.\n"
"The entire contents of this folder will be imported as project resources!\n"
"\n"
"Are you sure you wish to continue?"
msgstr ""
<<<<<<< HEAD
"Du kommer att skapa ett Redot projekt i en icke tom mapp.\n"
"Allt innehåll i denna mapp kommer att importeras som projektresurser!\n"
=======
"Du håller på att skapa ett Godot-projekt i en mapp som inte är tom.\n"
"Allt innehåll i mappen kommer att importeras som projektresurser!\n"
>>>>>>> ad9abe841d9bb47a397c5e1a314ced1c5abc1ccd
"\n"
"Vill du verkligen fortsätta?"

msgid "Couldn't create project directory, check permissions."
msgstr "Kunde inte skapa projektmapp, kontrollera åtkomst."

msgid "Couldn't create project.godot in project path."
msgstr "Kunde inte skapa project.godot i projektsökväg."

msgid "Couldn't create icon.svg in project path."
msgstr "Kunde inte skapa icon.svg i projektsökväg."

msgid "Error opening package file, not in ZIP format."
msgstr "Fel när paketfilen skulle öppnas, inte en ZIP-fil."

msgid "The following files failed extraction from package:"
msgstr "Följande filer kunde inte extraheras från paketet:"

msgid ""
"Couldn't load project at '%s' (error %d). It may be missing or corrupted."
msgstr ""
"Kunde inte läsa in projekt vid \"%s\" (felkod %d). Det kanske saknas eller är "
"korrupt."

msgid "Install Project:"
msgstr "Installera projekt:"

msgid "Project Name:"
msgstr "Projektnamn:"

msgid "Project Path:"
msgstr "Projektsökväg:"

msgid "Project Installation Path:"
msgstr "Projektinstallationssökväg:"

msgid "Renderer:"
msgstr "Renderare:"

msgid "The renderer can be changed later, but scenes may need to be adjusted."
msgstr ""
"Renderingsläget kan ändras senare, men scener kan komma att behöva justeras."

msgid "Version Control Metadata:"
msgstr "Versionshantering-metadata:"

msgid "Git"
msgstr "Git"

msgid "This project was last edited in a different Godot version: "
msgstr "Projektet ändrades senast i en annan version av Godot: "

msgid "This project uses features unsupported by the current build:"
msgstr "Projektet använder funktioner som inte stöds av det aktuella bygget:"

msgid "Error: Project is missing on the filesystem."
msgstr "Fel: Projektet saknas från filsystemet."

msgid "Missing Project"
msgstr "Projekt saknas"

msgid "Restart Now"
msgstr "Starta om nu"

msgid "Quick Settings"
msgstr "Snabbinställningar"

msgid "Interface Theme"
msgstr "Gränssnittstema"

msgid "Custom preset can be further configured in the editor."
msgstr "Anpassad förinställning kan konfigureras ytterligare i redigeraren."

msgid "Display Scale"
msgstr "Visningsskala"

msgid "Network Mode"
msgstr "Nätverksläge"

msgid "Directory Naming Convention"
msgstr "Sökvägsnamnkonvention"

msgid ""
"Settings changed! The project manager must be restarted for changes to take "
"effect."
msgstr ""
"Inställningar ändrade! Projekthanteraren måste startas om för att ändringar "
"ska träda i kraft."

msgid "Add Project Setting"
msgstr "Lägg till projektinställning"

msgid "Delete Item"
msgstr "Radera objekt"

msgid "(All)"
msgstr "(Alla)"

msgid "Add Input Action"
msgstr "Lägg till inmatningshandling"

msgid "Change Action deadzone"
msgstr "Ändra handligs-dödzon"

msgid "Change Input Action Event(s)"
msgstr "Ändra inmatinghandlings-händelse(r)"

msgid "Erase Input Action"
msgstr "Radera inmatningshandling"

msgid "Rename Input Action"
msgstr "Byt namn på inmatningshandling"

msgid "Update Input Action Order"
msgstr "Uppdatera inmatningshandling"

msgid "Project Settings (project.godot)"
msgstr "Projektinställningar (projekt.godot)"

msgid "Select a Setting or Type its Name"
msgstr "Markera en inställning eller skriv dess namn"

msgid "Changed settings will be applied to the editor after restarting."
msgstr "Ändrade inställningar kommer att tillämpas vid omstart av redigeraren."

msgid "Input Map"
msgstr "Inmatningskarta"

msgid "Localization"
msgstr "Lokalisering"

msgid "Globals"
msgstr "Globaler"

msgid "Autoload"
msgstr "Autoladda"

msgid "Shader Globals"
msgstr "Shader-globaler"

msgid "Plugins"
msgstr "Plugin"

msgid "Import Defaults"
msgstr "Importstandarder"

msgid "Select Property"
msgstr "Välj egenskap"

msgid "Select Virtual Method"
msgstr "Välj virtuell metod"

msgid "Batch Rename"
msgstr "Byt namn på flera"

msgid "Prefix:"
msgstr "Prefix:"

msgid "Suffix:"
msgstr "Suffix:"

msgid "Use Regular Expressions"
msgstr "Använd reguljärt uttryck"

msgid "Substitute"
msgstr "Ersättning"

msgid "Node name."
msgstr "Nodens namn."

msgid "Node's parent name, if available."
msgstr "Namn på nodens förälder, om den finns."

msgid "Node type."
msgstr "Nodtyp."

msgid "Current scene name."
msgstr "Namn på aktuell scen."

msgid "Root node name."
msgstr "Rot-nodens namn."

msgid ""
"Sequential integer counter.\n"
"Compare counter options."
msgstr ""
"Sekventiell heltalsräknare.\n"
"Jämför räknar-alternativ."

msgid "Per-level Counter"
msgstr "Per nivå-räknare"

msgid "If set, the counter restarts for each group of child nodes."
msgstr "Om vald börjar räknaren om för varje grupp av barn-noder."

msgid "Initial value for the counter."
msgstr "Startvärde för räknaren."

msgid "Step"
msgstr "Steg"

msgid "Amount by which counter is incremented for each node."
msgstr "Hur mycket ökar räknaren för varje nod."

msgid "Padding"
msgstr "Utfyllnad"

msgid ""
"Minimum number of digits for the counter.\n"
"Missing digits are padded with leading zeros."
msgstr ""
"Minsta antal siffror för räknaren.\n"
"Siffror som saknas fylls ut med nollor före talet."

msgid "Post-Process"
msgstr "Efterbehandling"

msgid "Style"
msgstr "Stil"

msgid "PascalCase to snake_case"
msgstr "PascalCase till snake_case"

msgid "snake_case to PascalCase"
msgstr "snake_case till PascalCase"

msgid "Case"
msgstr "Versaler/gemener"

msgid "To Lowercase"
msgstr "Till gemener"

msgid "To Uppercase"
msgstr "Till versaler"

msgid "Reset"
msgstr "Återställ"

msgid "Regular Expression Error:"
msgstr "Fel i reguljärt uttryck:"

msgid "At character %s"
msgstr "Vid tecken %s"

msgid "Reparent Node"
msgstr "Byt förälder på nod"

msgid "Select new parent:"
msgstr "Välj ny förälder:"

msgid "Keep Global Transform"
msgstr "Behåll global transfomation"

msgid "Reparent"
msgstr "Byt förälder"

msgid "Run Instances"
msgstr "Körinstanser"

msgid "Enable Multiple Instances"
msgstr "Tillåt flera instanser"

msgid "Space-separated arguments, example: host player1 blue"
msgstr "Blankstegsseparerade argument, ex: värd spelare1 blå"

msgid "Comma-separated tags, example: demo, steam, event"
msgstr "Kommaseparerade etiketter, ex: demo, steam, evenemang"

msgid "Instance Configuration"
msgstr "Instanskonfiguration"

msgid "Override Main Run Args"
msgstr "Skriv över huvud-körargument"

msgid "Override Main Tags"
msgstr "Skriv över huvud-featuretaggar"

msgid "Feature Tags"
msgstr "Featuretaggar"

msgid "Pick Root Node Type"
msgstr "Välj rotnods-typ"

msgid "Pick"
msgstr "Välj"

msgid "Scene name is empty."
msgstr "Scenens namn är tomt."

msgid "File name invalid."
msgstr "Ogiltigt filnamn."

msgid "File already exists."
msgstr "Filen finns redan."

msgid "Leave empty to derive from scene name"
msgstr "Lämna tomt för att derivera från scenens namn"

msgid "Invalid root node name."
msgstr "Ogiltigt rotnodsnamn."

msgid "Invalid root node name characters have been replaced."
msgstr "Ogiltiga tecken i rotnodsnamnet har ersatts."

msgid "Root Type:"
msgstr "Rottyp:"

msgid "2D Scene"
msgstr "2D-scen"

msgid "3D Scene"
msgstr "3D-scen"

msgid "User Interface"
msgstr "Användargränssnitt"

msgid "Scene Name:"
msgstr "Scenens namn:"

msgid "Root Name:"
msgstr "Rotens namn:"

msgid ""
"When empty, the root node name is derived from the scene name based on the "
"\"editor/naming/node_name_casing\" project setting."
msgstr ""
"Om det lämnas tomt deriveras namnet på rot-noden från scenen baserat på "
"\"editor/naming/node_name_casing\"-projektinställningen."

msgid "Scene name is valid."
msgstr "Scenens namn är giltigt."

msgid "Root node valid."
msgstr "Rot-noden är giltig."

msgid "Create New Scene"
msgstr "Skapa ny scen"

msgid "No parent to instantiate a child at."
msgstr "Ingen förälder att instansiera ett barn hos."

msgid "No parent to instantiate the scenes at."
msgstr "Ingen förälder att instansiera scenerna hos."

msgid "Error loading scene from %s"
msgstr "Fel när scen lästes in från %s"

msgid "Error instantiating scene from %s"
msgstr "Fel när scen instansierades från %s"

msgid ""
"Cannot instantiate the scene '%s' because the current scene exists within one "
"of its nodes."
msgstr ""
"Kan inte instansiera scenen \"%s\" eftersom den aktuella scenen finns inom "
"någon av dess noder."

msgid "Instantiate Scene"
msgid_plural "Instantiate Scenes"
msgstr[0] "Instansiera scen"
msgstr[1] "Instansiera scener"

msgid "Error loading audio stream from %s"
msgstr "Fel när ljudström lästes in från %s"

msgid "Replace with Branch Scene"
msgstr "Ersätt med gren-scen"

msgid "Detach Script"
msgstr "Lösgör skript"

msgid "This operation can't be done on the tree root."
msgstr "Den här åtgärden kan inte utföras på trädroten."

msgid "Move Node in Parent"
msgstr "Flytta nod i förälder"

msgid "Move Nodes in Parent"
msgstr "Flytta noder i förälder"

msgid "Duplicate Node(s)"
msgstr "Duplicera nod(er)"

msgid "Can't reparent nodes in inherited scenes, order of nodes can't change."
msgstr ""
"Kan inte byta förälder på noder i ärvda scener, nodernas ordning får inte "
"ändras."

msgid "Node must belong to the edited scene to become root."
msgstr "Noden måste tillhöra den redigerade scenen för att kunna bli rot."

msgid "Instantiated scenes can't become root"
msgstr "Instansierade scener kan inte bli rot"

msgid "Make node as Root"
msgstr "Gör nod till rot"

msgid "Delete %d nodes and any children?"
msgstr "Radera %d noder och eventuella barn?"

msgid "Delete %d nodes?"
msgstr "Radera %d noder?"

msgid "Delete the root node \"%s\"?"
msgstr "Radera rot-noden \"%s\"?"

msgid "Delete node \"%s\" and its children?"
msgstr "Radera noden \"%s\" och dess barn?"

msgid "Delete node \"%s\"?"
msgstr "Radera noden \"%s\"?"

msgid "Some nodes are referenced by animation tracks."
msgstr "Några noder har referenser från animationsspår."

msgid "Saving the branch as a scene requires having a scene open in the editor."
msgstr ""
"En scen måste vara öppen i redigeraren för att kunna spara grenen som en scen."

msgid ""
"Saving the branch as a scene requires selecting only one node, but you have "
"selected %d nodes."
msgstr ""
"För att spara grenen som en scen måste en enda nod vara markerad, men du har "
"markerat %d noder."

msgid ""
"Can't save the branch of an already instantiated scene.\n"
"To create a variation of a scene, you can make an inherited scene based on "
"the instantiated scene using Scene > New Inherited Scene... instead."
msgstr ""
"Kan inte spara grenen av en redan instansierad scen.\n"
"För att skapa en variant av en scen kan du göra en ny, ärvd, scen baserad på "
"den instansierade scenen med Scen > Ny ärvd scen… i stället."

msgid ""
"Can't save a branch which is a child of an already instantiated scene.\n"
"To save this branch into its own scene, open the original scene, right click "
"on this branch, and select \"Save Branch as Scene\"."
msgstr ""
"Kan inte spara en gren som är barn till en redan instansierad scen.\n"
"För att spara den här scenen som sin egen scen: öppna ursprungscenen, "
"högerklicka på den här grenen och tryck på \"Spara gren som ny scen\"."

msgid ""
"Can't save a branch which is part of an inherited scene.\n"
"To save this branch into its own scene, open the original scene, right click "
"on this branch, and select \"Save Branch as Scene\"."
msgstr ""
"Kan inte spara en gren som är del av en redan instansierad scen.\n"
"För att spara den här scenen som sin egen scen: öppna ursprungscenen, "
"högerklicka på den här grenen och tryck på \"Spara gren som ny scen\"."

msgid "Save New Scene As..."
msgstr "Spara ny scen som..."

msgid ""
"Disabling \"editable_instance\" will cause all properties of the node to be "
"reverted to their default."
msgstr ""
"Om du avaktiverar \"editable_instance\" kommer alla nodens egenskaper att "
"återställas till sina standardvärden."

msgid ""
"Enabling \"Load as Placeholder\" will disable \"Editable Children\" and cause "
"all properties of the node to be reverted to their default."
msgstr ""
"Om du slår på \"Läs in som platshållare\" kommer \"Redigerbara barn\" att "
"slås på och alla nodens egenskaper kommer att återställas till sina "
"standardvärden."

msgid "Make Local"
msgstr "Gör lokal"

msgid "Can't toggle unique name for nodes in subscene!"
msgstr "Kan inte växla unika namn för noder i en under-scen!"

msgid "Unique names already used by another node in the scene:"
msgstr "Unika namn som redan används av en annan nod i scenen:"

msgid "Disable Scene Unique Name(s)"
msgstr "Stäng av Unika namn för scen(er)"

msgid "New Scene Root"
msgstr "Ny scen-rot"

msgid "Create Root Node:"
msgstr "Skapa rot-nod:"

msgid "Toggle the display of favorite nodes."
msgstr "Växla synlighet av favoritnoder."

msgid "Other Node"
msgstr "Annan nod"

msgid "Paste From Clipboard"
msgstr "Klistra in från urklipp"

msgid "Filters"
msgstr "Filter"

msgid "Can't operate on nodes from a foreign scene!"
msgstr "Kan inte köras på noder från en annan scen!"

msgid "Can't operate on nodes the current scene inherits from!"
msgstr "Kan inte köras på noder som den här scenen ärver från!"

msgid "This operation can't be done on instantiated scenes."
msgstr "Åtgärden kan inte köras på instansierade scener."

msgid "Attach Script"
msgstr "Fäst skript"

msgid "Set Shader"
msgstr "Ställ in shader"

msgid "Toggle Editable Children"
msgstr "Växla Redigerbara barn av/på"

msgid "Cut Node(s)"
msgstr "Klipp ut nod(er)"

msgid "Remove Node(s)"
msgstr "Ta bort nod(er)"

msgid "Change type of node(s)"
msgstr "Ändra typ på nod(er)"

msgid "This operation requires a single selected node."
msgstr "Åtgärden kräver att en (1) nod markeras."

msgid ""
"Couldn't save new scene. Likely dependencies (instances) couldn't be "
"satisfied."
msgstr ""
"Scenen kunde inte sparas. Troligen kunde beroenden (instanser) inte uppfyllas."

msgid "Error saving scene."
msgstr "Fel när scenen sparades."

msgid "Error duplicating scene to save it."
msgstr "Fel när scenen duplicerades för att sparas."

msgid "Instantiate Script"
msgstr "Instansiera skript"

msgid "Sub-Resources"
msgstr "Under-resurser"

msgid "Revoke Unique Name"
msgstr "Återkalla unikt namn"

msgid "Clear Inheritance"
msgstr "Rensa arv"

msgid "Editable Children"
msgstr "Redigerbara barn"

msgid "Load as Placeholder"
msgstr "Läs in som platshållare"

msgid "Auto Expand to Selected"
msgstr "Auto-expandera till markering"

msgid "Center Node on Reparent"
msgstr "Centrera nod på förälder"

msgid ""
"If enabled, Reparent to New Node will create the new node in the center of "
"the selected nodes, if possible."
msgstr ""
"Om inställningen är på skapar \"Byt förälder till ny nod…\" den nya noden i "
"mitten av de markerade noderna, om möjligt."

msgid "All Scene Sub-Resources"
msgstr "Alla scen-underresurser"

msgid ""
"Filter nodes by entering a part of their name, type (if prefixed with \"type:"
"\" or \"t:\")\n"
"or group (if prefixed with \"group:\" or \"g:\"). Filtering is case-"
"insensitive."
msgstr ""
"Filtrera noder genom att ange en del av deras namn, typ (om prefix \"type:\" "
"eller \"t:\" används)\n"
"Eller grupp (om prefix \"group:\" eller \"g:\" används). Filtret är icke-"
"skiftlägeskänsligt."

msgid "Filter by Type"
msgstr "Filtrera efter typ"

msgid "Filter by Group"
msgstr "Filtrera efter grupp"

msgid "Selects all Nodes of the given type."
msgstr "Markerar alla noder av den angivna typen."

msgid ""
"Cannot attach a script: there are no languages registered.\n"
"This is probably because this editor was built with all language modules "
"disabled."
msgstr ""
"Kan inte fästa skript: inga språk har registrerats.\n"
"Det här beror troligtvis på att den här redigeraren byggdes med alla språk-"
"moduler avaktiverade."

msgid "Can't paste root node into the same scene."
msgstr "Kan inte klistra in rot-nod i sammaa scen."

msgid "Paste Node(s) as Sibling of %s"
msgstr "Klistra in nod(er) som till syskon till %s"

msgid "Paste Node(s) as Child of %s"
msgstr "Klistra in nod(er) som till barn till %s"

msgid "Paste Node(s) as Root"
msgstr "Klistra in nod(er) som rot"

msgid "<Unnamed> at %s"
msgstr "<Namnlöst> vid %s"

msgid "(used %d times)"
msgstr "(använd %d ggr)"

msgid "Batch Rename..."
msgstr "Döp om flera…"

msgid "Add Child Node..."
msgstr "Lägg till barn-nod…"

msgid "Instantiate Child Scene..."
msgstr "Instansiera barn-scen…"

msgid "Paste as Sibling"
msgstr "Klistra in som syskon"

msgid "Change Type..."
msgstr "Ändra typ…"

msgid "Attach Script..."
msgstr "Fäst skript..."

msgid "Reparent..."
msgstr "Byt förälder…"

msgid "Reparent to New Node..."
msgstr "Byt förälder till ny nod…"

msgid "Make Scene Root"
msgstr "Gör till scen-rot"

msgid "Save Branch as Scene..."
msgstr "Spara gren som scen…"

msgid "Toggle Access as Unique Name"
msgstr "Växla \"Tillgå som unikt namn\" av/på"

msgid "Delete (No Confirm)"
msgstr "Radera (utan bekräftelse)"

msgid "Add/Create a New Node."
msgstr "Lägg till/skapa en ny nod."

msgid ""
"Instantiate a scene file as a Node. Creates an inherited scene if no root "
"node exists."
msgstr ""
"Instansiera en scen-fil som en ny nod. Skapar en ärvd scen om ingen rot-nod "
"finns."

msgid "Filter: name, t:type, g:group"
msgstr "Filter: namn, t:typ, g:grupp"

msgid "Attach a new or existing script to the selected node."
msgstr "Fäst ett nytt eller befintligt skript till den markerade noden."

msgid "Detach the script from the selected node."
msgstr "Ta loss ett skript från den markerade noden."

msgid "Extra scene options."
msgstr "Ytterligare scen-alternativ."

msgid ""
"If selected, the Remote scene tree dock will cause the project to stutter "
"every time it updates.\n"
"Switch back to the Local scene tree dock to improve performance."
msgstr ""
"Om inställningen väljs kommer Fjärr-scenträd-fliken att få projektet att "
"hacka varje gång det uppdateras.\n"
"Byt tillbaka till Lokal-scenträd-fliken för att förbättra prestanda."

msgid "Local"
msgstr "Lokal"

msgid "Delete Related Animation Tracks"
msgstr "Radera relaterade animationsspår"

msgid "Clear Inheritance? (No Undo!)"
msgstr "Rensa arv? (Kan ej ångras!)"

msgid "Path is empty."
msgstr "Sökvägen är tom."

msgid "Filename is empty."
msgstr "Filnamnet är tomt."

msgid "Filename is invalid."
msgstr "Filnamnet är ogiltigt."

msgid "Name begins with a dot."
msgstr "Namnet börjar med punkt."

msgid "Path is not local."
msgstr "Sökvägen är inte lokal."

msgid "Base path is invalid."
msgstr "Grundsökvägen är ogiltig."

msgid "A directory with the same name exists."
msgstr "Det finns redan en katalog med samma namn."

msgid "File does not exist."
msgstr "Filen finns inte."

msgid "Invalid extension."
msgstr "Ogiltigt tillägg."

msgid "Extension doesn't match chosen language."
msgstr "Tillägg stämmer inte överens med valt språk."

msgid "Template:"
msgstr "Mall:"

msgid "Error - Could not create script in filesystem."
msgstr "Fel: Kunde inte skapa skript i filsystemet."

msgid "Error loading script from %s"
msgstr "Fel när skript lästen in från %s"

msgid "Open Script / Choose Location"
msgstr "Öppna skript / välj plats"

msgid "Open Script"
msgstr "Öppna skript"

msgid "Inherit %s"
msgstr "Ärv %s"

msgid "Inherit"
msgstr "Ärv"

msgid "Invalid path."
msgstr "Ogiltig sökväg."

msgid "Invalid inherited parent name or path."
msgstr "Ogiltigt ärvt föräldranamn eller -sökväg ."

msgid "File exists, it will be reused."
msgstr "Filen finns redan och kommer att återanvändas."

msgid ""
"Note: Built-in scripts have some limitations and can't be edited using an "
"external editor."
msgstr ""
"Obs! Inbyggda skript har vissa begränsningar och kan inte redigeras med en "
"extern redigerare."

msgid ""
"Warning: Having the script name be the same as a built-in type is usually not "
"desired."
msgstr ""
"Varning: Att ha skript-namnet samma som en inbyggd typ bör oftast undvikas."

msgid "Using existing script file."
msgstr "Använder befintlig skriptfil."

msgid "Will load an existing script file."
msgstr "Kommer att läsa in en befintlig skriptfil."

msgid "Script file already exists."
msgstr "Skriptfilen finns redan."

msgid "No suitable template."
msgstr "Ingen lämplig mall."

msgid "Empty"
msgstr "Tom"

msgid "Script path/name is valid."
msgstr "Skriptnamn/-sökväg är giltig."

msgid "Will create a new script file."
msgstr "Kommer att skapa en ny skriptfil."

msgid "Built-in Script:"
msgstr "Inbyggt skript:"

msgid "Attach Node Script"
msgstr "Fäst nod-skript"

msgid "Error - Could not create shader include in filesystem."
msgstr "Fel: Kunde inte skapa inkluderbar shader i filsystemet."

msgid "Error - Could not create shader in filesystem."
msgstr "Fel: Kunde inte skapa shaderi filsystemet."

msgid "Error loading shader from %s"
msgstr "Fel när shader lästes in från %s"

msgid "N/A"
msgstr "N/A"

msgid "Open Shader / Choose Location"
msgstr "Öppna shader / välj plats"

msgid "Invalid base path."
msgstr "Ogiltig grundsökväg."

msgid "Wrong extension chosen."
msgstr "Fel filtillägg valt."

msgid "Note: Built-in shaders can't be edited using an external editor."
msgstr "Obs! Inbyggda skript kan inte redigeras med en extern redigerare."

msgid "Will load an existing shader file."
msgstr "Kommer att läsa in en befintlig shaderfil."

msgid "Shader file already exists."
msgstr "Shaderfilen finns redan."

msgid "Shader path/name is valid."
msgstr "Shadernamn/-sökväg är giltig."

msgid "Will create a new shader file."
msgstr "Kommer att skapa en ny shaderfil."

msgid "Mode:"
msgstr "Läge:"

msgid "Built-in Shader:"
msgstr "Inbyggd shader:"

msgid "Create Shader"
msgstr "Skapa shader"

msgid "Set Shader Global Variable"
msgstr "Ställ in shader-globalvariabel"

msgid "Name must be a valid identifier."
msgstr "Namned måste vara en giltig identifierare."

msgid "Global shader parameter '%s' already exists."
msgstr "Global shader-parameter \"%s\" finns redan."

msgid "Name '%s' is a reserved shader language keyword."
msgstr "Namnet \"%s\" är reserverat för shaderspråket."

msgid "Add Shader Global Parameter"
msgstr "Lägg till global shader-parameter"

msgid ""
"This project uses meshes with an outdated mesh format from previous Godot "
"versions. The engine needs to update the format in order to use those meshes. "
"Please use the 'Upgrade Mesh Surfaces' tool from the 'Project > Tools' menu. "
"You can ignore this message and keep using outdated meshes, but keep in mind "
"that this leads to increased load times every time you load the project."
msgstr ""
"Projektet använder mesher med ett föråldrat mesh-format från tidigare Godot-"
"versioner. Motorn behöver uppdatera formatet för att kunna använda mesherna. "
"Använd verktyget \"Uppgradera mesh-ytor\" från Projekt > Verktyg-menyn. "
"Meddelandet kan ignoreras och föråldrade mesher fortsätta användas, men tänk "
"på att det leder till ökande inläsningstider för projektet."

msgid ""
"This project uses meshes with an outdated mesh format. Check the output log."
msgstr ""
"Projektet använder mesher med ett föråldrat mesh-format. Se utmatningsloggen."

msgid "Upgrading All Meshes in Project"
msgstr "Uppgraderar alla mesher i projektet"

msgid "Attempting to re-save "
msgstr "Försöker spara om "

msgid "Attempting to remove "
msgstr "Försöker ta bort "

msgid ""
"The mesh format has changed in Godot 4.2, which affects both imported meshes "
"and meshes authored inside of Godot. The engine needs to update the format in "
"order to use those meshes.\n"
"\n"
"If your project predates Godot 4.2 and contains meshes, we recommend you run "
"this one time conversion tool. This update will restart the editor and may "
"take several minutes. Upgrading will make the meshes incompatible with "
"previous versions of Godot.\n"
"\n"
"You can still use your existing meshes as is. The engine will update each "
"mesh in memory, but the update will not be saved. Choosing this option will "
"lead to slower load times every time this project is loaded."
msgstr ""
"Meshformatet ändrades in Godot 4.2, vilket påverkar både importerade mesher "
"och mesher skapade i Godot. Motorn behöver uppdatera formatet för att kunna "
"använda mesherna.\n"
"\n"
"Om ditt projekt är från innan Godot 4.2 och innehåller mesher rekommenderar "
"vi att du lör det här en-gångs-konverterteringsverktyget. Uppdateringen "
"kommer att starta om redigeraren och kan ta flera minuter. Efter "
"uppgraderingen kommer mesherna att vara kompatibla med tidigare Godot-"
"versioner.\n"
"\n"
"Du kan fortfarande använda de befintliga mesherna som de är. Motorn kommer "
"att uppdatera dem i minnet, med ändringen kommer inte att sparas. Om du "
"väljer det här alternativet kommer projektet att läsas in långsammare."

msgid "Restart & Upgrade"
msgstr "Starta om & uppgradera"

msgid "Make this panel floating in the screen %d."
msgstr "Gör panelen svävande på skärm %d."

msgid ""
"Make this panel floating.\n"
"Right-click to open the screen selector."
msgstr ""
"Gör panelen svävande.\n"
"Högerklicka för att öppna skärmväljaren."

msgid "Select Screen"
msgstr "Välj skärm"

msgid "Change Torus Inner Radius"
msgstr "Ändra inre radie på torus"

msgid "Change Torus Outer Radius"
msgstr "Ändra yttre radie på torus"

msgid "Invalid type argument to convert(), use TYPE_* constants."
msgstr "Ogiltigt typ-argument till convert(), använd TYPE_*-konstanter."

msgid "Step argument is zero!"
msgstr "Steg-argumentet är noll!"

msgid "Cannot instantiate GDScript class."
msgstr "Kan inte instansiera GDScript-klass."

msgid ""
"Invalid type argument for is_instance_of(), use TYPE_* constants for built-in "
"types."
msgstr ""
"Ogiltigt typ-argument till is_instance_of(), använd TYPE_*-konstanter för "
"inbyggda typer."

msgid "Type argument is a previously freed instance."
msgstr "Typ-argument är en tidigare friad instans."

msgid ""
"Invalid type argument for is_instance_of(), should be a TYPE_* constant, a "
"class or a script."
msgstr ""
"Ogiltigt typ-argument till is_instance_of(), måste vara en TYPE_*-konstant, "
"en klass eller ett skript."

msgid "Value argument is a previously freed instance."
msgstr "Värde-argument är en tidigare friad instans."

msgid "Export Scene to glTF 2.0 File"
msgstr "Exportera scen till glTF 2.0-fil"

msgid "Export Settings:"
msgstr "Exportinställningar:"

msgid "glTF 2.0 Scene..."
msgstr "glTF 2.0-scen..."

msgid "Path does not point to a valid executable."
msgstr "Sökvägen innehåller inte en giltig körbar fil."

msgid "Couldn't run Blender executable."
msgstr "Kunde inte köra den körbara Blender-filen."

msgid "Unexpected --version output from Blender executable at: %s."
msgstr "Oväntad \"--version\"-utmatning från körbar Blender-fil vid: %s."

msgid "Couldn't extract version information from Blender executable at: %s."
msgstr "Kunde inte extrahera versionsinfo från körbar Blender-fil vid: %s."

msgid ""
"Found Blender version %d.x, which is too old for this importer (3.0+ is "
"required)."
msgstr ""
"Hittade Blender version %d.x, vilket är för gammalt för den här importören "
"(3.0+ krävs)."

msgid "Path to Blender executable is valid (Autodetected)."
msgstr "Sökvägen till den körbara Blender-filen är giltig (Autodetekterat)."

msgid "Path to Blender executable is valid."
msgstr "Sökvägen till den körbara Blender-filen är giltig."

msgid "Configure Blender Importer"
msgstr "Konfigurera Blender-importör"

msgid ""
"Blender 3.0+ is required to import '.blend' files.\n"
"Please provide a valid path to a Blender executable."
msgstr ""
"Blender 3.0+ krävs för att importera \".blend\"-filer.\n"
"Vänligen ange en giltig sökväg till en körbar Blender-fil."

msgid ""
"On macOS, this should be the `Contents/MacOS/blender` file within the Blender "
"`.app` folder."
msgstr ""
"På macOS är det \"Contents/MacOS/blender\"-filen inuti Blender:s \".app\"-"
"mapp."

msgid "Disable '.blend' Import"
msgstr "Avaktivera \".blend\"-import"

msgid ""
"Disables Blender '.blend' files import for this project. Can be re-enabled in "
"Project Settings."
msgstr ""
"Avaktiverar Blender-\".blend\"-filer från att imorteras i projektet. Kan "
"återaktiveras i projektinställningarna."

msgid "Disabling '.blend' file import requires restarting the editor."
msgstr "Redigeraren måste startas om när \".blend\"-import avaktiveras."

msgid "GridMap Delete Selection"
msgstr "GridMap radera markering"

msgid "GridMap Fill Selection"
msgstr "GridMap fyll markering"

msgid "GridMap Paste Selection"
msgstr "GridMap klistra in markering"

msgid "GridMap Paint"
msgstr "GridMap måla"

msgid "GridMap Selection"
msgstr "GridMap markering"

msgid "Previous Floor"
msgstr "Föregående golv"

msgid "Next Floor"
msgstr "Nästa golv"

msgid "Edit X Axis"
msgstr "Redigera X-axel"

msgid "Edit Y Axis"
msgstr "Redigera Y-axel"

msgid "Edit Z Axis"
msgstr "Redigera Z-axel"

msgid "GridMap Settings"
msgstr "GridMap-inställningar"

msgid "Pick Distance:"
msgstr "Välj avstånd:"

msgid "Selection"
msgstr "Markering"

msgid "Cursor Rotate X"
msgstr "Pekare rotera X"

msgid "Cursor Rotate Y"
msgstr "Pekare rotera Y"

msgid "Cursor Rotate Z"
msgstr "Pekare rotera Z"

msgid "Filter Meshes"
msgstr "Filtrera mesher"

msgid "Give a MeshLibrary resource to this GridMap to use its meshes."
msgstr ""
"Ge den här GridMap:en en MeshLibrary-resurs för att använda dess mesher."

msgid "All Clips"
msgstr "Alla klipp"

msgid "Add Clip"
msgstr "Lägg till klipp"

msgid "Add Stream"
msgstr "Lägg till ström"

msgid "Disabled"
msgstr "Avaktiverad"

msgid "Fade-In"
msgstr "Tona-in"

msgid "Fade-Out"
msgstr "Tona-ut"

msgid "Automatic"
msgstr "Automatisk"

msgid "Edit Transitions"
msgstr "Redigera övergångar"

msgid "No transition available."
msgstr "Inga tillgängliga övergångar."

msgid "Next Beat"
msgstr "Nästa taktslag"

msgid "Clip End"
msgstr "Klippslut"

msgctxt "Transition Time Position"
msgid "Same"
msgstr "Samma"

msgctxt "Transition Time Position"
msgid "Start"
msgstr "Början"

msgctxt "Transition Time Position"
msgid "Prev"
msgstr "Slutet"

msgid "From / To"
msgstr "Från / till"

msgid "AudioStreamInteractive Transition Editor"
msgstr "AudioStreamInteractive övergångs-redigerare"

msgid "Use Transition:"
msgstr "Använd övergång:"

msgid "Transition From:"
msgstr "Övergång från:"

msgid "Transition To:"
msgstr "Övergång till:"

msgid "Same Position"
msgstr "Samma position"

msgid "Clip Start"
msgstr "Klippbörjan"

msgid "Prev Position"
msgstr "Föreg. position"

msgid "Determining optimal atlas size"
msgstr "Bestämmer optimal atlas-storlek"

msgid "Blitting albedo and emission"
msgstr "Blittar albedo och utstrålning"

msgid "Plotting mesh into acceleration structure %d/%d"
msgstr "Plottar mesh till accelerationsstruktur %d/%d"

msgid "Optimizing acceleration structure"
msgstr "Optimerar accelerationsstruktur"

msgid "Denoising %d%%"
msgstr "Brusreducerar %d%%"

msgid "Begin Bake"
msgstr "Påbörja bakning"

msgid "Preparing shaders"
msgstr "Förbereder shaders"

msgid "Un-occluding geometry"
msgstr "Av-ockluderar geometri"

msgid "Plot direct lighting"
msgstr "Plotta direktbelysning"

msgid "Integrate indirect lighting"
msgstr "Integrera indirekt belysning"

msgid "Integrate indirect lighting %d%%"
msgstr "Integrerar indirekt belysning %d%%"

msgid "Integrating light probes %d%%"
msgstr "Integrerar ljus-sonder %d%%"

msgid "Denoising"
msgstr "Brusreducerar"

msgid "Retrieving textures"
msgstr "Hämtar texturer"

msgid "Class name can't be a reserved keyword"
msgstr "Klassnamnet får inte vara ett reserverat nyckelord"

msgid "Class name must be a valid identifier"
msgstr "Klassnamnet måste vara en giltig identifierare"

msgid "Not enough bytes for decoding bytes, or invalid format."
msgstr ""
"Inte tillräckligt med byts för att avkoda bytes, eller också ogiltigt format."

msgid "Failed to load .NET runtime"
msgstr "Kunde inte läsa in .NET runtime"

msgid ""
"Unable to find the .NET assemblies directory.\n"
"Make sure the '%s' directory exists and contains the .NET assemblies."
msgstr ""
"Kunde inte hitta .NET assembly-katalogen.\n"
"Kontrollera att katalogen \"%s\" finns och innehåller .NET-assemblierna."

msgid ".NET assemblies not found"
msgstr "Kunde inte hitta .NET assembly"

msgid "%d (%s)"
msgstr "%d (%s)"

msgid "%s/s"
msgstr "%s/s"

msgctxt "Network"
msgid "Down"
msgstr "Ned"

msgctxt "Network"
msgid "Up"
msgstr "Upp"

msgid "Incoming RPC"
msgstr "Inkommande RPC"

msgid "Outgoing RPC"
msgstr "Utgående RPC"

msgid "Synchronizer"
msgstr "Synkroniserare"

msgid "Config"
msgstr "Konfig"

msgid "Count"
msgstr "Antal"

msgid "Replication"
msgstr "Replikation"

msgid "Toggle Replication Bottom Panel"
msgstr "Nedre replikation-panel på/av"

msgid "Not possible to add a new property to synchronize without a root."
msgstr "Kan inte lägga till ny egenskap att synkronisera utan en rot."

msgid "Property is already being synchronized."
msgstr "Egenskapen synkroniseras redan."

msgid "Add property to synchronizer"
msgstr "Lägg till egenskap till synkroniserare"

msgid "Pick a node to synchronize:"
msgstr "Välj en nod att synkronisera:"

msgid "Add property to sync..."
msgstr "Lägg till egenskap att synka..."

msgid "Add from path"
msgstr "Lägg till från sökväg"

msgid "Pin replication editor"
msgstr "Fäst replikationsredigerare"

msgid "Replicate"
msgstr "Replikera"

msgid ""
"Add properties using the options above, or\n"
"drag them from the inspector and drop them here."
msgstr ""
"Lägg till egenskaper med alternativen ovan, eller\n"
"dra in dem från Granskaren och släpp dem här."

msgid "Please select a MultiplayerSynchronizer first."
msgstr "Välj en MultiplayerSynchronizer först."

msgid "The MultiplayerSynchronizer needs a root path."
msgstr "MultiplayerSynchronizer:n behöver en rotsökväg."

msgid "Property/path must not be empty."
msgstr "Egenskap/sökväg får inte vara tom."

msgid "Invalid property path: '%s'"
msgstr "Ogiltig egenskapssökväg: \"%s\""

msgid "Set spawn property"
msgstr "Ställ in spawn-egenskap"

msgid "Set sync property"
msgstr "Ställ in synk-egenskap"

msgid ""
"Each MultiplayerSynchronizer can have no more than 64 watched properties."
msgstr "Varje MultiplayerSynchronizer får ha maximalt 64 bevakade egenskaper."

msgid "Delete Property?"
msgstr "Radera egenskap?"

msgid "Remove Property"
msgstr "Ta bort egenskap"

msgid "Property of this type not supported."
msgstr "Den här egenskapstypen stöds inte."

msgctxt "Replication Mode"
msgid "Never"
msgstr "Aldrig"

msgctxt "Replication Mode"
msgid "Always"
msgstr "Alltid"

msgctxt "Replication Mode"
msgid "On Change"
msgstr "Vid ändring"

msgid ""
"A valid NodePath must be set in the \"Spawn Path\" property in order for "
"MultiplayerSpawner to be able to spawn Nodes."
msgstr ""
"En giltig NodePath måste anges i \"Spawn Path\"-egenskapen för att "
"MultiplayerSpawner ska kunna spawna noder."

msgid ""
"A valid NodePath must be set in the \"Root Path\" property in order for "
"MultiplayerSynchronizer to be able to synchronize properties."
msgstr ""
"En giltig NodePath måste anges i \"Root Path\"-egenskapen för att "
"MultiplayerSpawner ska kunna synkronisera egenskaper."

msgid "A NavigationMesh resource must be set or created for this node to work."
msgstr ""
"En navigationsmesh-resurs måste ställas in eller skapas för att den här noden "
"ska fungera."

msgid ""
"Cannot generate navigation mesh because it does not belong to the edited "
"scene. Make it unique first."
msgstr ""
"Kan inte exportera navigationsmesh eftersom den inte tillhör den redigera "
"scenen. Gör den unik först."

msgid ""
"Cannot generate navigation mesh because it belongs to a resource which was "
"imported."
msgstr ""
"Kan inte exportera navigationsmesh eftersom den tillhör en resurs som "
"importerats."

msgid ""
"Cannot generate navigation mesh because the resource was imported from "
"another type."
msgstr ""
"Kan inte exportera navigationsmesh eftersom resursen importerades från en "
"annan typ."

msgid "Bake NavigationMesh"
msgstr "Baka navigationsmesh"

msgid ""
"Bakes the NavigationMesh by first parsing the scene for source geometry and "
"then creating the navigation mesh vertices and polygons."
msgstr ""
"Bakar navigationsmeshen genom att först genomsöka scenen efter källgeometri "
"och sedan skapa navigationsmeshens vertices och polygoner."

msgid "Clear NavigationMesh"
msgstr "Rensa navigationsmeshen"

msgid "Clears the internal NavigationMesh vertices and polygons."
msgstr "Rensa den interna navigationsmeshens vertices och polygoner."

msgid "Toggles whether the noise preview is computed in 3D space."
msgstr "Växla 3D-rymd-beräkning av brus-förhandsvisning."

msgid "Rename Action"
msgstr "Byt namn på åtgärd"

msgid "Rename Actions Localized name"
msgstr "Byt åtgärdens lokaliserade namn"

msgid "Change Action Type"
msgstr "Ändra åtgärdstyp"

msgid "Remove action"
msgstr "Ta bort åtgärd"

msgid "Add action set"
msgstr "Lägg till åtgärds-sätt"

msgid "Remove action set"
msgstr "Ta bort åtgärds-sätt"

msgid "Add interaction profile"
msgstr "Lägg till interaktionsprofil"

msgid "Error loading %s: %s."
msgstr "Fel vid inläsning av %s: %s."

msgid "Error saving file %s: %s"
msgstr "Fel vid sparande av fil %s: %s"

msgid "OpenXR Action map:"
msgstr "OpenXR-åtgärdskarta:"

msgid "Remove interaction profile"
msgstr "Ta bort interaktionsprofil"

msgid "Action Map"
msgstr "Åtgärdskarta"

msgid "Add Action Set"
msgstr "Lägg till åtgärds-sätt"

msgid "Add an action set."
msgstr "Lägg till ett åtgärds-sätt."

msgid "Add profile"
msgstr "Lägg till profil"

msgid "Add an interaction profile."
msgstr "Lägg till en interaktionsprofil."

msgid "Save this OpenXR action map."
msgstr "Spara den här OpenXR-åtgärdskartan."

msgid "Reset to default OpenXR action map."
msgstr "Återgå till standard-OpenXR-åtgärdskartan."

msgid "Action Sets"
msgstr "Åtgärds-sätt"

msgid "Rename Action Set"
msgstr "Byt namn på åtgärds-sätt"

msgid "Rename Action Sets Localized name"
msgstr "Byt åtgärds-sättets lokaliserade namn"

msgid "Change Action Sets priority"
msgstr "Ändra åtgärds-sättets prioritering"

msgid "Add action"
msgstr "Lägg till åtgärd"

msgid "Delete action"
msgstr "Ta bort åtgärd"

msgid "Add action."
msgstr "Lägg till åtgärd."

msgid "Remove action set."
msgstr "Ta bort åtgärds-sätt."

msgid "OpenXR Action Map"
msgstr "OpenXR-åtgärdskarta"

msgid "Toggle OpenXR Action Map Bottom Panel"
msgstr "Nedre OpenXR-åtgärdskarta-panel på/av"

msgid "Remove action from interaction profile"
msgstr "Ta bort åtgärd från interaktionsprofil"

msgid "Add binding"
msgstr "Lägg till bindning"

msgid "Remove binding"
msgstr "Ta bort bindning"

msgid "Pose"
msgstr "Pose"

msgid "Haptic"
msgstr "Haptisk"

msgid "Unknown"
msgstr "Okänd"

msgid "Select an action"
msgstr "Välj en åtgärd"

msgid "Select an interaction profile"
msgstr "Välj en interaktionsprofil"

msgid "Choose an XR runtime."
msgstr "Välj en XR-runtime."

msgid ""
"Cannot use the same SubViewport with multiple OpenXR composition layers. "
"Clear it from its current layer first."
msgstr ""
"Kan inte använda samma SubViewport med flera OpenXR-kompositionslager. Rensa "
"den från dess nuvarande lager först."

msgid "OpenXR composition layers must have an XROrigin3D node as their parent."
msgstr "OpenXR-kompositionslager måste ha en XROrigin3D-nod som sin förälder."

msgid ""
"OpenXR composition layers must have orthonormalized transforms (ie. no scale "
"or shearing)."
msgstr ""
"OpenXR-kompositionslager måste ha ortnormaliserade transformationer (d.v.s, "
"ingen skalning eller skjuvning)."

msgid ""
"Hole punching won't work as expected unless the sort order is less than zero."
msgstr ""
"Hålslagning kommer inte att fungera som förväntat om inte sorteringsordningen "
"är mindre än noll."

msgid "Package name is missing."
msgstr "Packetnamnet saknas."

msgid "Package segments must be of non-zero length."
msgstr "Paketsegmentens längd får inte vara noll."

msgid "The character '%s' is not allowed in Android application package names."
msgstr "Tecknet \"%s\" är inte tillåtet i Android-applikations-paketnamn."

msgid "A digit cannot be the first character in a package segment."
msgstr "En siffra får inte vara det första tecknet i ett paketsegment."

msgid "The character '%s' cannot be the first character in a package segment."
msgstr "Tecknet \"%s\" får inte vara det första tecknet i ett paketsegment."

msgid "The package must have at least one '.' separator."
msgstr "Paketet måste ha minst en \".\"-avskiljare."

msgid "Error creating keystores directory:"
msgstr "Fel när keystores-katalog skulle skapas:"

msgid "Invalid public key for APK expansion."
msgstr "Ogiltig publik nyckel för APK-expansion."

msgid "Invalid package name:"
msgstr "Ogiltigt paketnamn:"

msgid "\"Use Gradle Build\" must be enabled to use the plugins."
msgstr "\"Use Gradle Build\" måste vara på för att använda pluginnen."

msgid "OpenXR requires \"Use Gradle Build\" to be enabled"
msgstr "OpenXR kräver att \"Use Gradle Build\" är påslaget"

msgid ""
"\"Compress Native Libraries\" is only valid when \"Use Gradle Build\" is "
"enabled."
msgstr ""
"\"Compress Native Libraries\" gäller bara när \"Use Gradle Build\" är på."

msgid "\"Export AAB\" is only valid when \"Use Gradle Build\" is enabled."
msgstr "\"Export AAB\" gäller bara när \"Use Gradle Build\" är på."

msgid "\"Min SDK\" can only be overridden when \"Use Gradle Build\" is enabled."
msgstr ""
"\"Min SDK\" kan bara skrivas över när \"Använd Gradle Build\" är påslaget."

msgid "\"Min SDK\" should be a valid integer, but got \"%s\" which is invalid."
msgstr ""
"\"Min SDK\" ska vara ett giltigt heltal, fick \"%s\" vilket är ogiltigt."

msgid ""
"\"Min SDK\" cannot be lower than %d, which is the version needed by the Godot "
"library."
msgstr ""
"\"Min SDK\" får inte vara lägre än %d, den version som krävs av Godot-"
"biblioteket."

msgid ""
"\"Target SDK\" can only be overridden when \"Use Gradle Build\" is enabled."
msgstr ""
"\"Target SDK\" kan bara skrivas över när \"Använd Gradle Build\" är påslaget."

msgid ""
"\"Target SDK\" should be a valid integer, but got \"%s\" which is invalid."
msgstr ""
"\"Target SDK\" måste vara ett giltigt heltal, var \"%s\" vilket är ogiltigt."

msgid "\"Target SDK\" version must be greater or equal to \"Min SDK\" version."
msgstr ""
"\"Target SDK\" måste vara större än eller lika med \"Min SDK\"-versionen."

msgid "Select device from the list"
msgstr "Välj enhet från listan"

msgid "Running on %s"
msgstr "Kör på %s"

msgid "Exporting APK..."
msgstr "Exporterar APK..."

msgid "Uninstalling..."
msgstr "Avinstallerar..."

msgid "Installing to device, please wait..."
msgstr "Installerar på enhet, vänta..."

msgid "Could not install to device: %s"
msgstr "Kunde inte installera på enhet: %s"

msgid "Running on device..."
msgstr "Kör på enhet..."

msgid "Could not execute on device."
msgstr "Kunde inte köra på enhet."

msgid "Error: There was a problem validating the keystore username and password"
msgstr ""
"Fel: Ett problem uppstod när keystore-användarnamnet och -lösenordet skulle "
"valideras"

msgid "Exporting to Android when using C#/.NET is experimental."
msgstr "Export till Android med C#/.NET är experimentellt."

msgid "Custom Android source template not found."
msgstr "Anpassat Android-källmall hittades inte."

msgid ""
"Android build template not installed in the project. Install it from the "
"Project menu."
msgstr ""
"Android-byggmall inte installerad i projektet. Installera den från projekt-"
"menyn."

msgid ""
"Either Debug Keystore, Debug User AND Debug Password settings must be "
"configured OR none of them."
msgstr ""
"Antingen måste både Debug Keystore, Debug User OCH Debug Password vara "
"inställda, ELLER ingen av dem."

msgid "Debug keystore not configured in the Editor Settings nor in the preset."
msgstr ""
"Debyg Keystore inte inställt varken i redigerarinställningarna eller i mallen."

msgid ""
"Either Release Keystore, Release User AND Release Password settings must be "
"configured OR none of them."
msgstr ""
"Antingen måste både Release Keystore, Release User OCH Release Password vara "
"inställda, ELLER ingen av dem."

msgid "Release keystore incorrectly configured in the export preset."
msgstr "Release Keystore felaktigt inställd i exportförinställningen."

msgid "A valid Java SDK path is required in Editor Settings."
msgstr "En giltig Java SDK-sökväg måste anges i redigerarinställningar."

msgid "Invalid Java SDK path in Editor Settings."
msgstr "Ogiltig Java SDK-sökväg i redigerarinställningar."

msgid "Missing 'bin' directory!"
msgstr "\"bin\"-katalog saknas!"

msgid "Unable to find 'java' command using the Java SDK path."
msgstr "Kunde inte hitta \"java\"-kommando med JavaSDK-sökvägen."

msgid "Please check the Java SDK directory specified in Editor Settings."
msgstr "Kontrollera den angivna Java SDK-sökvägen i redigerarinställningar."

msgid "A valid Android SDK path is required in Editor Settings."
msgstr "En giltig Android SDK-sökväg måste anges i redigerarinställningar."

msgid "Invalid Android SDK path in Editor Settings."
msgstr "Ogiltig Android SDK-sökväg i redigerarinställningar."

msgid "Missing 'platform-tools' directory!"
msgstr "\"platform-tools\"-katalog saknas!"

msgid "Unable to find Android SDK platform-tools' adb command."
msgstr "Kunde ej hitta Android SDK platform-tools' adb kommando."

msgid "Please check in the Android SDK directory specified in Editor Settings."
msgstr "Kontrollera den angivna Android SDK-sökvägen i redigerarinställningar."

msgid "Missing 'build-tools' directory!"
msgstr "\"build-tools\"-katalog saknas!"

msgid "Unable to find Android SDK build-tools' apksigner command."
msgstr "Kunde ej hitta Android SDK build-tools' apksigner kommando."

msgid ""
"\"Target SDK\" %d is higher than the default version %d. This may work, but "
"wasn't tested and may be unstable."
msgstr ""
"\"Target SDK\" %d är högre än standardversionen %d. Kombinationen kanske "
"fungerar, men har ej testats och kan vara instabil."

msgid ""
"The \"%s\" renderer is designed for Desktop devices, and is not suitable for "
"Android devices."
msgstr ""
"\"%s\"-renderaren är utformad för stationära enheter och ej lämpad för "
"Android-enheter."

msgid "\"Min SDK\" should be greater or equal to %d for the \"%s\" renderer."
msgstr ""
"\"Min SDK\" måste vara större än eller lika med %d för \"%s\"-rendereraren."

msgid ""
"The project name does not meet the requirement for the package name format "
"and will be updated to \"%s\". Please explicitly specify the package name if "
"needed."
msgstr ""
"Projektnamnet möter inte kraven på paketnamnsformatet och kommer att "
"uppdateras till \"%s\". Ställ in paketnamnet direkt om det behövs."

msgid "Code Signing"
msgstr "Kodsignering"

msgid "Could not find keystore, unable to export."
msgstr "Kunde inte hitta keystore, kan inte exportera."

msgid "Could not start apksigner executable."
msgstr "Kunde inte start apksigner-körbar fil."

msgid "'apksigner' returned with error #%d"
msgstr "\"apksigner\" returnerade med felkoden #%d"

msgid ""
"output: \n"
"%s"
msgstr ""
"utmatning: \n"
"%s"

msgid "Target folder does not exist or is inaccessible: \"%s\""
msgstr "Målmappen finns inte eller är otillgänglig: \"%s\""

msgid "Exporting for Android"
msgstr "Exporterar för Android"

msgid "Invalid filename! Android App Bundle requires the *.aab extension."
msgstr "Ogiltigt filnamn! Android App Bundle kräver *.aab filändelsen."

msgid "APK Expansion not compatible with Android App Bundle."
msgstr "APK-expansion ej kompatibel med Android App Bundle."

msgid "Invalid filename! Android APK requires the *.apk extension."
msgstr "Ogiltigt filnamn! Android APK kräver *.apk som filändelse."

msgid "Unsupported export format!"
msgstr "Exportformatet stöds inte!"

msgid ""
"Java SDK path must be configured in Editor Settings at 'export/android/"
"java_sdk_path'."
msgstr ""
"Java SDK-sökväg måste ställas in i redigerarinställningarna under \"export/"
"android/java_sdk_path\"."

msgid ""
"Android SDK path must be configured in Editor Settings at 'export/android/"
"android_sdk_path'."
msgstr ""
"Androic-SDK-sökvägen måste ställas in i Redigerarinställningar vid \"export/"
"android/android_sdk_path\"."

msgid "Unable to overwrite res/*.xml files with project name."
msgstr "Kunde inte skriva över res/*.xml-filer med projektnamnet."

msgid "Could not export project files to gradle project."
msgstr "Kunde inte exportera projektfiler till ett gradle projekt."

msgid "Could not write expansion package file!"
msgstr "Kunde inte skriva expansionspaketfil!"

msgid "Building Android Project (gradle)"
msgstr "Bygger Android projekt (gradle)"

msgid "Building of Android project failed, check output for the error:"
msgstr "Bygget av Android-projektet misslyckades, se utmatningen för fel:"

msgid "Moving output"
msgstr "Flyttar utmatning"

msgid "Unable to copy and rename export file:"
msgstr "Kunde inte kopiera och byta namn på exportfilen:"

msgid "Creating APK..."
msgstr "Skapar APK..."

msgid "Could not find template APK to export: \"%s\"."
msgstr "Kunde inte hitta mall-APK för export: \"%s\"."

msgid ""
"Missing libraries in the export template for the selected architectures: %s. "
"Please build a template with all required libraries, or uncheck the missing "
"architectures in the export preset."
msgstr ""
"Bibliotek saknas i exportmallarna för de valda arkitekturerna: %s. Bygg en "
"mall med alla nödvändiga biblioteket eller kryssa ur arkitekturerna som "
"saknas i exportförinställningen."

msgid "Adding files..."
msgstr "Lägger till filer..."

msgid "Could not export project files."
msgstr "Kunde inte exportera projektfiler."

msgid "Could not unzip temporary unaligned APK."
msgstr "Kunde inte packa upp temporärt ojusterat APK."

msgid "App Store Team ID not specified."
msgstr "App Store Team ID ej specificerat."

msgid "Invalid Identifier:"
msgstr "Ogiltig identifierare:"

msgid "At least one file timestamp access reason should be selected."
msgstr "Minst en åtkomstanledning för fil-timestamp måste markeras."

msgid "At least one disk space access reason should be selected."
msgstr "Minst en åtkomstanledning för diskutrymme måste markeras."

msgid "At least one system boot time access reason should be selected."
msgstr "Minst en åtkomstanledning för systemstarttid måste markeras."

msgid "Export Icons"
msgstr "Exportera ikoner"

msgid "Could not open a directory at path \"%s\"."
msgstr "Kunde inte öppna katalog vid sökvägen \"%s\"."

msgid "Could not write to a file at path \"%s\"."
msgstr "Kunde inte skriva till en fil vid sökvägen \"%s\"."

msgid "Exporting for iOS (Project Files Only)"
msgstr "Exporterar för iOS (bara projektfiler)"

msgid "Exporting for iOS"
msgstr "Exporterar för iOS"

msgid "Prepare Templates"
msgstr "Förbered mallar"

msgid "Export template not found."
msgstr "Exportmall hittades inte."

msgid ""
"Unexpected files found in the export destination directory \"%s.xcodeproj\", "
"delete it manually or select another destination."
msgstr ""
"Oväntade filer hittade i export-målsökvägen \"%s.xcodeproj\", ta bort dessa "
"manuellt eller välj en annan målsökväg."

msgid ""
"Unexpected files found in the export destination directory \"%s\", delete it "
"manually or select another destination."
msgstr ""
"Oväntade filer hittade i export-målsökvägen \"%s\", ta bort dessa manuellt "
"eller välj en annan målsökväg."

msgid "Failed to create the directory: \"%s\""
msgstr "Kunde inte skapa katalog: \"%s\""

msgid "Could not create and open the directory: \"%s\""
msgstr "Kunde inte skapa och öppna katalog: \"%s\""

msgid "iOS Plugins"
msgstr "iOS Plugins"

msgid "Failed to export iOS plugins with code %d. Please check the output log."
msgstr "Kunde inte exportera iOS-plugin med koden %d. Se output-loggen."

msgid "Could not copy a file at path \"%s\" to \"%s\"."
msgstr "Kunde inte kopiera fil från sökväg \"%s\" till \"%s\"."

msgid "Failed to create a file at path \"%s\" with code %d."
msgstr "Kunde inte skapa fil med sökväg \"%s\"med koden %d."

msgid "Debug Script Export"
msgstr "Avlusa skript-export"

msgid "Could not open file \"%s\"."
msgstr "Kunde inte öppna fil \"%s\"."

msgid "Failed to open executable file \"%s\"."
msgstr "Fel när den körbara filen \"%s\" skulle öppnas."

msgid "Executable \"pck\" section not found."
msgstr "Exekverbar \"pck\" sektion hittades ej."

msgid "Run on remote Linux/BSD system"
msgstr "Kör på fjärr Linux/BSD system"

msgid "Run exported project on remote Linux/BSD system"
msgstr "Kör exporterat projekt på fjärr Linux/BSD system"

msgid "Exporting project..."
msgstr "Exporterar projekt..."

msgid "Starting project..."
msgstr "Startar projekt..."

msgid "App Store distribution with ad-hoc code signing is not supported."
msgstr "App Store distribution med ad-hoc signerad kod är inte supportat."

msgid "Apple Team ID is required for App Store distribution."
msgstr "Apple Team ID krävs för App Store distribution."

msgid "Apple ID password not specified."
msgstr "Apple ID lösenord inte specificerat."

msgid "App Store Connect API key ID not specified."
msgstr "App Store Connect API nyckel ID inte specificerad."

msgid "App Store Connect issuer ID name not specified."
msgstr "App Store Connect utgivar ID namn inte specificerat."

msgid "Microphone access is enabled, but usage description is not specified."
msgstr ""
"Mikrofonåtkomst är påslagen, men användningsbeskrivning är inte specificerad."

msgid "Camera access is enabled, but usage description is not specified."
msgstr ""
"Kameraåtkomst är påslagen, men användningsbeskrivning är inte specificerad."

msgid ""
"Location information access is enabled, but usage description is not "
"specified."
msgstr ""
"Platsåtkomst är påslagen, men användningsbeskrivning är inte specificerad."

msgid "Address book access is enabled, but usage description is not specified."
msgstr ""
"Addressboksåtkomst är påslagen, men användningsbeskrivning är inte "
"specificerad."

msgid "Calendar access is enabled, but usage description is not specified."
msgstr ""
"Kalenderåtkomst är påslagen, men användningsbeskrivning är inte specificerad."

msgid "Photo library access is enabled, but usage description is not specified."
msgstr ""
"Fotobiblioteksåtkomst är påslagen, men användningsbeskrivning är inte "
"specificerad."

msgid "Could not start rcodesign executable."
msgstr "Kunde inte starta rcodesign programmet."

msgid ""
"You can check progress manually by opening a Terminal and running the "
"following command:"
msgstr ""
"Du kan kontrollera utvecklingen manuellt genom att öppna en terminal och köra "
"följande kommando:"

msgid "Xcode command line tools are not installed."
msgstr "Xcode kommandoradsverktyg är inte installerade."

msgid "Could not start xcrun executable."
msgstr "Kunde inte starta xcrun processen."

msgid "Cannot sign file %s."
msgstr "Kan inte signera fil %s."

msgid "Could not start productbuild executable."
msgstr "Kunde inte starta productbuild programmet."

msgid "Could not start hdiutil executable."
msgstr "Kunde inte starta hdiutil programmet."

msgid "Could not find template app to export: \"%s\"."
msgstr "Kunde inte öppna mall för export: \"%s\"."

msgid "Could not create directory: \"%s\"."
msgstr "Kunde inte skapa katalog: \"%s\"."

msgid "Could not create directory \"%s\"."
msgstr "Kunde inte skapa katalog \"%s\"."

msgid "Could not created symlink \"%s\" -> \"%s\"."
msgstr "Kunde inte skapa symbolisk länk \"%s\" -> \"%s\"."

msgid "Could not open \"%s\"."
msgstr "Kunde inte öppna \"%s\"."

msgid "Could not open template for export: \"%s\"."
msgstr "Kunde inte öppna mall för export: \"%s\"."

msgid "Invalid export template: \"%s\"."
msgstr "Ogiltig exportmall: \"%s\"."

msgid "Could not write file: \"%s\"."
msgstr "Kunde inte skriva till filen: \"%s\"."

msgid "Could not read file: \"%s\"."
msgstr "Kunde inte läsa från filen: \"%s\"."

msgid "Could not read HTML shell: \"%s\"."
msgstr "Kunde inte läsa HTML-shell: \"%s\"."

msgid "Run in Browser"
msgstr "Kör i Webbläsare"

msgid "Start HTTP Server"
msgstr "Starta HTTP-server"

msgid "Run exported HTML in the system's default browser."
msgstr "Kör exporterad HTML i systemets standardwebbläsare."

msgid "Start the HTTP server."
msgstr "Starta HTTP-servern."

msgid "Stop the HTTP server."
msgstr "Stoppa HTTP-servern."

msgid "Could not create HTTP server directory: %s."
msgstr "Kunde inte skapa HTTP-serverkatalog: %s."

msgid "Error starting HTTP server: %d."
msgstr "Fel vid start av HTTP-server: %d."

msgid "Failed to rename temporary file \"%s\"."
msgstr "Kan inte döpa om temporär fil \"%s\"."

msgid "Could not find rcedit executable at \"%s\"."
msgstr "Kunde inte hitta rcedit-körbar fil vid \"%s\"."

msgid "Could not find wine executable at \"%s\"."
msgstr "Kunde inte hitta wine-körbar fil vid \"%s\"."

msgid "Invalid icon file \"%s\"."
msgstr "Ogiltig ikonfil \"%s\"."

msgid ""
"Could not start rcedit executable. Configure rcedit path in the Editor "
"Settings (Export > Windows > rcedit), or disable \"Application > Modify "
"Resources\" in the export preset."
msgstr ""
"Kunde inte starta rcedit-körbar fil. Ställ in rcedit-sökvägen i "
"redigerarinställningarna (Export > Windows > rcedit), eller stäng av "
"\"Application > Modify Resources\" i exportförinställningen."

msgid "rcedit failed to modify executable: %s."
msgstr "rcedit lyckades inte modifiera körbar fil: %s."

msgid "Could not find signtool executable at \"%s\"."
msgstr "Kunde inte hitta signtool-körbar fil vid \"%s\"."

msgid "Could not find osslsigncode executable at \"%s\"."
msgstr "Kunde inte hitta osslsigncode-körbar fil vid \"%s\"."

msgid "No identity found."
msgstr "Ingen identitet funnen."

msgid "Invalid identity type."
msgstr "Ogiltig identitetstyp."

msgid "Signtool failed to sign executable: %s."
msgstr "Signtool misslyckades med att signera körbar fil: %s."

msgid "Failed to remove temporary file \"%s\"."
msgstr "Kan inte ta bort temporär fil \"%s\"."

msgid ""
"A SpriteFrames resource must be created or set in the \"Sprite Frames\" "
"property in order for AnimatedSprite2D to display frames."
msgstr ""
"En SpriteFrames-resurs måste skapas eller ställas in i \"Spritebildrutor\"-"
"egenskapen för att AnimatedSprite2D ska kunna visa bildrutor."

msgid ""
"Only one visible CanvasModulate is allowed per canvas.\n"
"When there are more than one, only one of them will be active. Which one is "
"undefined."
msgstr ""
"Bara en synlig CanvasModulate tillåten per canvas.\n"
"Om det finns flera kommer bara en, godtycklig, av dem att vara aktiv."

msgid ""
"CPUParticles2D animation requires the usage of a CanvasItemMaterial with "
"\"Particles Animation\" enabled."
msgstr ""
"CPUParticles2D-animation kräver ett CanvasItemMaterial med "
"\"Partikelanimation\" påslaget."

msgid ""
"Particles2D animation requires the usage of a CanvasItemMaterial with "
"\"Particles Animation\" enabled."
msgstr ""
"Particles2D-animation kräver ett CanvasItemMaterial med \"Partikelanimation\" "
"påslaget."

msgid ""
"A texture with the shape of the light must be supplied to the \"Texture\" "
"property."
msgstr "En textur med formen av lampan måste anges i \"Texture\"-egenskapen."

msgid ""
"An occluder polygon must be set (or drawn) for this occluder to take effect."
msgstr ""
"En ockluderarpolygon måste ställas in (eller ritas) för att den här "
"ockluderaren ska få effekt."

msgid "The occluder polygon for this occluder is empty. Please draw a polygon."
msgstr ""
"Ockluderarpolygonen för den här ockluderaren är tom. Var vänlig rita en "
"polygon."

msgid ""
"The NavigationAgent2D can be used only under a Node2D inheriting parent node."
msgstr ""
"NavigationAgent2D kan bara användas under en föräldranod som ärver Node2D."

msgid ""
"NavigationLink2D start position should be different than the end position to "
"be useful."
msgstr ""
"NavigationLink2D-startposition måste vara skild från slutpositionen för att "
"göra något."

msgid ""
"A NavigationMesh resource must be set or created for this node to work. "
"Please set a property or draw a polygon."
msgstr ""
"En NavigationMesh-resurs måste ställas in eller skapas för att den här noden "
"ska fungera. Var vänlig ställ in en egenskap eller rita en polygon."

msgid ""
"ParallaxLayer node only works when set as child of a ParallaxBackground node."
msgstr ""
"ParallaxLayer-noden fungerar bara som barn till en ParallaxBackground-nod."

msgid "PathFollow2D only works when set as a child of a Path2D node."
msgstr "PathFollow2D-noden fungerar bara som barn till en Path2D-nod."

msgid ""
"This node has no shape, so it can't collide or interact with other objects.\n"
"Consider adding a CollisionShape2D or CollisionPolygon2D as a child to define "
"its shape."
msgstr ""
"Noden har ingen form och kan därför inte kollidera eller interagera med andra "
"objekt.\n"
"Överväg att lägga till en CollisionShape2D eller en CollisionPolygon2D som "
"barn för att definiera dess form."

msgid ""
"CollisionPolygon2D only serves to provide a collision shape to a "
"CollisionObject2D derived node. Please only use it as a child of Area2D, "
"StaticBody2D, RigidBody2D, CharacterBody2D, etc. to give them a shape."
msgstr ""
"CollisionPolygon2D är bara avsedd för att ge en kollisionsform till en "
"CollisionObject2D-deriverad nod. Använd den bara som barn till Area2D, "
"StaticBody2D, RigidBody2D, CharacterBody2D, etc. för att ge dem en form."

msgid "An empty CollisionPolygon2D has no effect on collision."
msgstr "En tom CollisionPolygon2D har ingen påverkan på kollision."

msgid "Invalid polygon. At least 3 points are needed in 'Solids' build mode."
msgstr "Ogiltig polygon. Minst 3 punkter krävs i \"Solid\"-byggläget."

msgid "Invalid polygon. At least 2 points are needed in 'Segments' build mode."
msgstr "Ogiltig polygon. Minst 2 punkter krävs i \"Segment\"-byggläget."

msgid ""
"The One Way Collision property will be ignored when the collision object is "
"an Area2D."
msgstr ""
"Enkelriktad kollision-egenskapen ignoreras när kollisionobjektet är en Area2D."

msgid ""
"CollisionShape2D only serves to provide a collision shape to a "
"CollisionObject2D derived node.\n"
"Please only use it as a child of Area2D, StaticBody2D, RigidBody2D, "
"CharacterBody2D, etc. to give them a shape."
msgstr ""
"CollisionShape2D är bara avsedd för att ge en kollisionsform till en "
"CollisionObject2D-deriverad nod.\n"
"Använd den bara som barn till Area2D, StaticBody2D, RigidBody2D, "
"CharacterBody2D, etc. för att ge dem en form."

msgid ""
"A shape must be provided for CollisionShape2D to function. Please create a "
"shape resource for it!"
msgstr ""
"En form måste tillhandahållas för att CollisionShape2D ska fungera korrekt. "
"Var vänlig skapa en form-resurs åt den!"

msgid "Node A and Node B must be PhysicsBody2Ds"
msgstr "Nod A och B måste vara PhysicsBody2D:s"

msgid "Node A must be a PhysicsBody2D"
msgstr "Nod A måste vara en PhysicsBody2D"

msgid "Node B must be a PhysicsBody2D"
msgstr "Nod B måste vara en PhysicsBody2D"

msgid "Joint is not connected to two PhysicsBody2Ds"
msgstr "Länken är inte kopplad till två PhysicsBody2D:s"

msgid "Node A and Node B must be different PhysicsBody2Ds"
msgstr "Nod A och B måste vara olika PhysicsBody2D:s"

msgid ""
"A PhysicalBone2D only works with a Skeleton2D or another PhysicalBone2D as a "
"parent node!"
msgstr ""
"Ett PhysicalBone2D fungerar bara med ett Skeleton2D eller ett annat "
"PhysicalBone2D som föräldranod!"

msgid ""
"A PhysicalBone2D needs to be assigned to a Bone2D node in order to function! "
"Please set a Bone2D node in the inspector."
msgstr ""
"Ett PhysicalBone2D måste tillhöra en Bone2D-nod för att fungera! Ställ in en "
"Bone2D-nod i Granskaren."

msgid ""
"A PhysicalBone2D node should have a Joint2D-based child node to keep bones "
"connected! Please add a Joint2D-based node as a child to this node!"
msgstr ""
"Ett PhysicalBone2D måste ha en Joint2D-baserad barn-nod för att hålla samman "
"benen! Lägg till en Joint2D-baserad nod som barn till den här noden!"

msgid ""
"Size changes to RigidBody2D will be overridden by the physics engine when "
"running.\n"
"Change the size in children collision shapes instead."
msgstr ""
"Storleksändring av RigidBody2D kommer att skrivas över av fysikmotorn när den "
"körs.\n"
"Ändra storleken på barnens kollisionsformer i stället."

msgid ""
"This node cannot interact with other objects unless a Shape2D is assigned."
msgstr "Noden kan inte interagera med andra objekt om ingen Shape2D anges."

msgid "Path property must point to a valid Node2D node to work."
msgstr "Sökvägsegenskap måste peka på en giltig Node2D för att fungera."

msgid "This Bone2D chain should end at a Skeleton2D node."
msgstr "Den här Bone2D-kedjan måste sluta i en Skeleton2D-nod."

msgid "A Bone2D only works with a Skeleton2D or another Bone2D as parent node."
msgstr ""
"Ett Bone2D fungerar bara med ett Skeleton2D eller ett annat Bone2D som "
"föräldranod."

msgid ""
"This bone lacks a proper REST pose. Go to the Skeleton2D node and set one."
msgstr "Benet saknar en vilo-pose. Gå till dess Skeleton2D och ställ in en."

msgid ""
"The TileMap node is deprecated as it is superseded by the use of multiple "
"TileMapLayer nodes.\n"
"To convert a TileMap to a set of TileMapLayer nodes, open the TileMap bottom "
"panel with this node selected, click the toolbox icon in the top-right corner "
"and choose \"Extract TileMap layers as individual TileMapLayer nodes\"."
msgstr ""
"TileMap-noden är utfasad och ersatt med användandet av flera TileMapLayer-"
"noder.\n"
"För att konvertera en TileMap till en uppsättning TileMapLayer-noder, öppna "
"TileMap-bottenpanelen med den här noden vald, klicka på verktygslådeikonen i "
"övre högra hörnet och välj \"Extrahera TileMap-lager som individuella "
"TileMapLayer-noder\"."

msgid ""
"A Y-sorted layer has the same Z-index value as a not Y-sorted layer.\n"
"This may lead to unwanted behaviors, as a layer that is not Y-sorted will be "
"Y-sorted as a whole with tiles from Y-sorted layers."
msgstr ""
"Ett Y-ordnat lager har samma Z-index som ett icke-Y-ordnat lager.\n"
"Det kan leda till oönskat beteende eftersom icke-Y-ordnade lager sorteras i "
"sin helhet tillsammans med brickor från Y-ordnade lager."

msgid ""
"A TileMap layer is set as Y-sorted, but Y-sort is not enabled on the TileMap "
"node itself."
msgstr ""
"Ett TileMap-lager har satts som Y-ordnat, med Y-ordning är inte påslaget i "
"själva TileMap-noden."

msgid ""
"The TileMap node is set as Y-sorted, but Y-sort is not enabled on any of the "
"TileMap's layers.\n"
"This may lead to unwanted behaviors, as a layer that is not Y-sorted will be "
"Y-sorted as a whole."
msgstr ""
"TileMap har satts som Y-ordnat, med Y-ordning är inte påslaget i några "
"TileMap-lager.\n"
"Det kan leda till oönskat beteende eftersom icke-Y-ordnade lager sorteras i "
"sin helhet."

msgid ""
"Isometric TileSet will likely not look as intended without Y-sort enabled for "
"the TileMap and all of its layers."
msgstr ""
"Isometriskt TileSet kommer förmodligen inte se ut som väntat om inte Y-"
"ordning slås på för TileMap:en och alla dess lager."

msgid ""
"External Skeleton3D node not set! Please set a path to an external Skeleton3D "
"node."
msgstr ""
"Ingen extern Skeleton3D-nod inställd! Ställ in en sökväg till en extern "
"Skeleton3D-nod."

msgid ""
"Parent node is not a Skeleton3D node! Please use an external Skeleton3D if "
"you intend to use the BoneAttachment3D without it being a child of a "
"Skeleton3D node."
msgstr ""
"Föräldranoden är inte en Skeleton3D-nod! Använd en Skeleton3D-nod om du "
"tänker använda ett BoneAttachment3D utan att det är en del av en Skeleton3D-"
"nod."

msgid ""
"BoneAttachment3D node is not bound to any bones! Please select a bone to "
"attach this node."
msgstr ""
"BoneAttachment3D-nod inte bunden till några ben! Välj ett ben för att fästa "
"den här noden."

msgid "Nothing is visible because no mesh has been assigned."
msgstr "Inget syns eftersom ingen mesh tilldelats."

msgid ""
"The decal has no textures loaded into any of its texture properties, and will "
"therefore not be visible."
msgstr ""
"Dekalen har inga inlästa texturer i någon av dess texturegenskaper, och "
"kommer därför inte att synas."

msgid ""
"The decal has a Normal and/or ORM texture, but no Albedo texture is set.\n"
"An Albedo texture with an alpha channel is required to blend the normal/ORM "
"maps onto the underlying surface.\n"
"If you don't want the Albedo texture to be visible, set Albedo Mix to 0."
msgstr ""
"Dekalen har en normal- och/eller ORM-textur, men ingen albedotextur.\n"
"En albedotextur med alfakanal krävs för att blanda normal-/ORM-kartorna med "
"den underliggande ytan.\n"
"Om du inte vill att albedotexturen ska synas, ställ in Albedo Mix till 0."

msgid ""
"Fog Volumes need volumetric fog to be enabled in the scene's Environment in "
"order to be visible."
msgstr "Dimvolymer syns bara om volumetrisk dimma är påslaget i scenens miljö."

msgid ""
"Particles animation requires the usage of a BaseMaterial3D whose Billboard "
"Mode is set to \"Particle Billboard\"."
msgstr ""
"Partikel-animation kräver ett BaseMaterial3D vars billboardläge ställts in "
"till \"Partikelbillboard\"."

msgid ""
"Using Trail meshes with a skin causes Skin to override Trail poses. Suggest "
"removing the Skin."
msgstr ""
"Användande av spår-mesher med ett Skin resulterar i att Skin:et skriver över "
"spår-poserna. Ta förslagsvis bort Skin:et."

msgid "Trails active, but neither Trail meshes or a Skin were found."
msgstr "Spår aktiverade, men varken spår-mesher eller ett Skin hittades."

msgid ""
"Only one Trail mesh is supported. If you want to use more than a single mesh, "
"a Skin is needed (see documentation)."
msgstr ""
"Bara en spår-mesh stöds. Om du vill använda fler än en (1) mesh behöver du "
"använda ett Skin (se dokumentationen)."

msgid ""
"Trails enabled, but one or more mesh materials are either missing or not set "
"for trails rendering."
msgstr ""
"Spår påslagna, men en eller flera meshmaterial saknas eller är inte inställda "
"för spårrendering."

msgid ""
"The Bake Mask has no bits enabled, which means baking will not produce any "
"collision for this GPUParticlesCollisionSDF3D.\n"
"To resolve this, enable at least one bit in the Bake Mask property."
msgstr ""
"Bakmasken har inga bit:ar påslagna, och bakning kommer därför inte att "
"producera någon kollision för den här GPUParticlesCollisionSDF3D.\n"
"Slå på minst en bit i bakmask-egenskapen för att lösa det här."

msgid "A light's scale does not affect the visual size of the light."
msgstr "En ljuskällas skala påverkar inte den visuella storleken av ljuset."

msgid "Projector texture only works with shadows active."
msgstr "Projektor-textur fungerar bara med skuggor aktiverade."

msgid "A SpotLight3D with an angle wider than 90 degrees cannot cast shadows."
msgstr "En SpotLight3D med bredare vinkel än 90° kastar inga skuggor."

msgid "Finding meshes, lights and probes"
msgstr "Söker mesher, ljuskällor och sonder"

msgid "Preparing geometry %d/%d"
msgstr "Förbereder geometri %d/%d"

msgid "Creating probes"
msgstr "Skapar sonder"

msgid "Creating probes from mesh %d/%d"
msgstr "Skapar sonder från mesh %d/%d"

msgid "Preparing Lightmapper"
msgstr "Förbereder lightmapper"

msgid "Preparing Environment"
msgstr "Förbereder miljö"

msgid "Generating Probe Volumes"
msgstr "Genererar sond-volymer"

msgid "Generating Probe Acceleration Structures"
msgstr "Genererar sond-accelerationsstrukturer"

msgid ""
"CollisionPolygon3D only serves to provide a collision shape to a "
"CollisionObject3D derived node.\n"
"Please only use it as a child of Area3D, StaticBody3D, RigidBody3D, "
"CharacterBody3D, etc. to give them a shape."
msgstr ""
"CollisionPolygon3D tjänar bara till att ge en kollisionsform till en "
"CollisionObject3D-härledd nod.\n"
"Använd endast det som ett barn till Area3D, StaticBody3D, RigidBody3D, "
"CharacterBody3D, etc. för att ge dem en form."

msgid ""
"CollisionShape3D only serves to provide a collision shape to a "
"CollisionObject3D derived node.\n"
"Please only use it as a child of Area3D, StaticBody3D, RigidBody3D, "
"CharacterBody3D, etc. to give them a shape."
msgstr ""
"CollisionShape3D tjänar bara till att ge en kollisionsform till en "
"CollisionObject3D-härledd nod.\n"
"Använd endast det som ett barn till Area3D, StaticBody3D, RigidBody3D, "
"CharacterBody3D, etc. för att ge dem en form."

msgid "Animation not found: '%s'"
msgstr "Animationen \"%s\" hittades inte"

msgid "Nothing connected to input '%s' of node '%s'."
msgstr "Inget anslutet till inmatning '%s' av nod '%s'."

msgid ""
"Shader keywords cannot be used as parameter names.\n"
"Choose another name."
msgstr ""
"Shader nyckelord kan inte användas som parameternamn.\n"
"Välj ett annat namn."

msgid "Invalid comparison function for that type."
msgstr "Ogiltig jämförelsefunktion för den typen."

msgid "2D Mode"
msgstr "2D Läge"

msgid "Invalid arguments for the built-in function: \"%s(%s)\"."
msgstr "Ogiltiga argument för den inbyggda funktionen: \"%s(%s)\"."

msgid "Invalid assignment of '%s' to '%s'."
msgstr "Ogiltig tilldelning av '%s' till '%s'."

msgid "Expected constant expression."
msgstr "Förväntade ett konstant uttryck."

msgid "Cannot convert from '%s' to '%s'."
msgstr "Kan ej konvertera från '%s' till '%s'."

msgid "Expected ')' in expression."
msgstr "Förväntade ett ')' i uttrycket."

msgid "Void value not allowed in expression."
msgstr "Void-värde ej tillåtet i uttryck."

msgid "No matching constructor found for: '%s'."
msgstr "Ingen matchande konstruktor funnen för: '%s'."

msgid "No matching function found for: '%s'."
msgstr "Ingen matchande funktion funnen för: '%s'."

msgid "Invalid token for the operator: '%s'."
msgstr "Ogiltigt tecken för operatören: \"%s\"."

msgid "Unexpected end of expression."
msgstr "Oväntat avslut på uttryck."

msgid "Invalid arguments to unary operator '%s': %s."
msgstr "Ogiltiga argument till unär operator \"%s\": \"%s\"."

msgid "Invalid arguments to operator '%s': '%s'."
msgstr "Ogiltiga argument för operator '%s': '%s'."

msgid "Duplicated case label: %d."
msgstr "Duplicerad falletikett: %d."

msgid "Invalid shader type. Valid types are: %s"
msgstr "Ogiltig shadertyp. Giltiga typer är: %s"

msgid "Duplicated render mode: '%s'."
msgstr "Duplicerat renderingsläge: \"%s\"."

msgid "Expected data type."
msgstr "Förväntad datatyp."

msgid "Invalid data type for varying."
msgstr "Ogiltig datatyp för varying."

msgid "Duplicated hint: '%s'."
msgstr "Duplicerad ledtråd: \"%s\"."

msgid "Duplicated filter mode: '%s'."
msgstr "Duplicerat filterläge: '%s'."

msgid "Duplicated repeat mode: '%s'."
msgstr "Duplicerat repeteringsläge: '%s'."

msgid "Expected a '%s' or '%s'."
msgstr "Förväntade en'%s' eller '%s'."

msgid "Expected a '%s' after '%s'."
msgstr "Förväntat \"%s\" efter \"%s\"."

msgid "Redefinition of '%s'."
msgstr "Omdefiniering av '%s'."

msgid "Shader include file does not exist:"
msgstr "Inkluderbar shaderfil finns inte:"

msgid ""
"Shader include load failed. Does the shader include exist? Is there a cyclic "
"dependency?"
msgstr ""
"Inläsning av inkluderbar shader misslyckades. Finns den? Finns det ett "
"rekursivt beroende?"

msgid "Shader include resource type is wrong."
msgstr "Inkluderbar shader-resurstyp är fel."

msgid "Cyclic include found"
msgstr "Rekursiv inkludering upptäckt"

msgid "Macro expansion limit exceeded."
msgstr "Makroexpansionsgräns överskriden."

msgid "Invalid macro argument list."
msgstr "Ogiltig makroargumentslista."

msgid "Invalid macro argument."
msgstr "Ogiltigt makroargument."

msgid "Invalid macro argument count."
msgstr "Ogiltigt antal makroargument."

msgid "Invalid symbols placed before directive."
msgstr "Ogiltiga symboler placerade före direktivet."

msgid "Unmatched conditional statement."
msgstr "Omatchad villkorssats."

msgid ""
"Direct floating-point comparison (this may not evaluate to `true` as you "
"expect). Instead, use `abs(a - b) < 0.0001` for an approximate but "
"predictable comparison."
msgstr ""
"Direkt jämförelse av flyttal (kanske inte utvärderas till \"true\" som du "
"förväntar dig). Använd i stället \"abs(a - b) < 0.0001\" för en förutsägbar "
"uppskattad jämförelse."

msgid "The const '%s' is declared but never used."
msgstr "Konstanten \"%s\" deklareras men används aldrig."

msgid "The function '%s' is declared but never used."
msgstr "Funktionen \"%s\" deklareras men används aldrig."

msgid "The struct '%s' is declared but never used."
msgstr "Struct:en \"%s\" deklareras men används aldrig."

msgid "The uniform '%s' is declared but never used."
msgstr "Uniform:en \"%s\" deklareras men används aldrig."

msgid "The varying '%s' is declared but never used."
msgstr "Varying:en \"%s\" deklareras men används aldrig."

msgid "The local variable '%s' is declared but never used."
msgstr "Den lokala variabeln \"%s\" deklareras men används aldrig."

msgid ""
"The total size of the %s for this shader on this device has been exceeded (%d/"
"%d). The shader may not work correctly."
msgstr ""
"Den totala storleken på %s för den här shadern på den här enheten har "
"överskridits (%d/%d). Shadern kanske inte fungerar som den ska."<|MERGE_RESOLUTION|>--- conflicted
+++ resolved
@@ -1,5 +1,4 @@
-# Swedish translation of the Redot Engine editor interface.
-# Copyright (c) 2024-present Redot Engine contributors.
+# Swedish translation of the Godot Engine editor interface.
 # Copyright (c) 2014-present Godot Engine contributors.
 # Copyright (c) 2007-2014 Juan Linietsky, Ariel Manzur.
 # This file is distributed under the same license as the Godot source code.
@@ -47,8 +46,8 @@
 # Muhammad <muhammadshamaeem@gmail.com>, 2025.
 msgid ""
 msgstr ""
-"Project-Id-Version: Redot Engine editor interface\n"
-"Report-Msgid-Bugs-To: https://github.com/Redot-Engine/redot-engine\n"
+"Project-Id-Version: Godot Engine editor interface\n"
+"Report-Msgid-Bugs-To: https://github.com/godotengine/godot\n"
 "POT-Creation-Date: \n"
 "PO-Revision-Date: 2025-01-20 18:26+0000\n"
 "Last-Translator: Muhammad <muhammadshamaeem@gmail.com>\n"
@@ -1965,26 +1964,11 @@
 msgid "Double-click to open in browser."
 msgstr "Dubbelklicka för att öppna i webbläsare."
 
-msgid "Thanks from the Redot community!"
-msgstr "Tack från Redot-gemenskapen!"
-
-<<<<<<< HEAD
-msgid "(unknown)"
-msgstr "(okänd)"
-
-msgid ""
-"Git commit date: %s\n"
-"Click to copy the version number."
-msgstr ""
-"Git commit datum: %s\n"
-"Klicka för att kopiera versionsnummer."
-
-msgid "Redot Engine contributors"
-msgstr "Redot Engine bidragare"
-=======
+msgid "Thanks from the Godot community!"
+msgstr "Tack från Godot-gemenskapen!"
+
 msgid "Godot Engine contributors"
 msgstr "Godot Engine-bidragsgivare"
->>>>>>> ad9abe841d9bb47a397c5e1a314ced1c5abc1ccd
 
 msgid "Project Founders"
 msgstr "Projektgrundare"
@@ -2036,22 +2020,15 @@
 msgstr "Tredje-partslicens"
 
 msgid ""
-"Redot Engine relies on a number of third-party free and open source "
+"Godot Engine relies on a number of third-party free and open source "
 "libraries, all compatible with the terms of its MIT license. The following is "
 "an exhaustive list of all such third-party components with their respective "
 "copyright statements and license terms."
 msgstr ""
-<<<<<<< HEAD
-"Redot Engine förlitar sig på ett antal av tredje parts gratis och öppen "
-"källkods-bibliotek, alla kompatibla med MIT-licensen. Följande är en "
-"fullständig lista av alla sådana tredje parts komponenter med deras "
-"respektive upphovsrätts uttalanden och licensvillkor."
-=======
 "Godot Engine förlitar sig på ett antal gratis och öppen källkod- tredje-parts "
 "kodbibliotek. Alla dessa är kompatibla med Godot Engine:s MIT-licens. "
 "Följande lista är en komplett förteckning över alla sådana tredje-"
 "partskomponenter med deras respektive copyright-information och licensvillkor."
->>>>>>> ad9abe841d9bb47a397c5e1a314ced1c5abc1ccd
 
 msgid "All Components"
 msgstr "Alla komponenter"
@@ -2526,16 +2503,11 @@
 msgid "[unsaved]"
 msgstr "[osparad]"
 
-<<<<<<< HEAD
-msgid "%s - Redot Engine"
-msgstr "%s - Redot Engine"
-=======
 msgid "Move this dock right one tab."
 msgstr "Flytta den här fliken åt höger."
 
 msgid "Move this dock left one tab."
 msgstr "Flytta den här fliken åt vänster."
->>>>>>> ad9abe841d9bb47a397c5e1a314ced1c5abc1ccd
 
 msgid "Dock Position"
 msgstr "Flikposition"
@@ -2683,8 +2655,8 @@
 msgid "New profile name:"
 msgstr "Nytt profilnamn:"
 
-msgid "Redot Feature Profile"
-msgstr "Redot funktions profil"
+msgid "Godot Feature Profile"
+msgstr "Godot funktions profil"
 
 msgid "Import Profile(s)"
 msgstr "Importera profil(er)"
@@ -3329,18 +3301,13 @@
 
 msgid ""
 "File '%s' is saved in a format that is newer than the formats supported by "
-"this version of Redot, so it can't be opened."
-msgstr ""
-<<<<<<< HEAD
-"Filen \"%s\" har sparats i ett nyare format än vad som stöds i denna version "
-"av Redot och kan därför inte öppnas."
-=======
+"this version of Godot, so it can't be opened."
+msgstr ""
 "Filen \"%s\" är sparad i ett format av en nyare version än den här Godot-"
 "versionen stödjer och kan därför inte öppnas."
 
 msgid "Error while loading file '%s'."
 msgstr "Fel när filen \"%s\" lästes in."
->>>>>>> ad9abe841d9bb47a397c5e1a314ced1c5abc1ccd
 
 msgid "Saving Scene"
 msgstr "Spara scen"
@@ -3944,13 +3911,8 @@
 msgid "About Godot..."
 msgstr "Om Godot..."
 
-<<<<<<< HEAD
-msgid "Support Redot Development"
-msgstr "Supporta utvecklingen av Redot"
-=======
 msgid "Support Godot Development"
 msgstr "Stöd utvecklingen av Godot"
->>>>>>> ad9abe841d9bb47a397c5e1a314ced1c5abc1ccd
 
 msgid ""
 "Choose a rendering method.\n"
@@ -4700,13 +4662,8 @@
 msgid "Select Template File"
 msgstr "Välj mallfil"
 
-<<<<<<< HEAD
-msgid "Redot Export Templates"
-msgstr "Redot Exportmallar"
-=======
 msgid "Godot Export Templates"
 msgstr "Godot-exportmallar"
->>>>>>> ad9abe841d9bb47a397c5e1a314ced1c5abc1ccd
 
 msgid ""
 "The templates will continue to download.\n"
@@ -4906,28 +4863,19 @@
 
 msgid ""
 "Export the project resources as a PCK or ZIP package. This is not a playable "
-"build, only the project data without a Redot executable."
-msgstr ""
-<<<<<<< HEAD
-"Exportera projektresurserna som ett PCK- eller ZIP-paket. Det är inte ett "
-"spelbart bygge utan bara projektdatan utan en körbar Redot-fil."
-=======
+"build, only the project data without a Godot executable."
+msgstr ""
 "Exportera projektresurserna som ett PCK- eller ZIP-arkiv. Det här är inte ett "
 "körbart bygge, bara projektets data utan en körbar Godot-fil."
->>>>>>> ad9abe841d9bb47a397c5e1a314ced1c5abc1ccd
 
 msgid "Export Project..."
 msgstr "Exportera projekt…"
 
 msgid ""
-"Export the project as a playable build (Redot executable and project data) "
+"Export the project as a playable build (Godot executable and project data) "
 "for the selected preset."
 msgstr ""
-<<<<<<< HEAD
-"Exportera projektet som ett spelbart bygge (Körbar Redot-fil och projektdata) "
-=======
 "Exportera projektet som ett körbart bygge (körbar Godot-fil och projektdata) "
->>>>>>> ad9abe841d9bb47a397c5e1a314ced1c5abc1ccd
 "för den valda förinställningen."
 
 msgid "Export All"
@@ -9820,10 +9768,6 @@
 msgid "Online Docs"
 msgstr "Onlinedokumentation"
 
-<<<<<<< HEAD
-msgid "Open Redot online documentation."
-msgstr "Öppna Redot online dokumentation."
-=======
 msgid "Open Godot online documentation."
 msgstr "Öppna Godots onlinedokumentation."
 
@@ -9832,7 +9776,6 @@
 
 msgid "%s Class Reference"
 msgstr "%s-klassreferens"
->>>>>>> ad9abe841d9bb47a397c5e1a314ced1c5abc1ccd
 
 msgid "Find Next"
 msgstr "Nästa"
@@ -13382,48 +13325,33 @@
 "\n"
 
 msgid ""
-"Warning: This project uses C#, but this build of Redot does not have\n"
+"Warning: This project uses C#, but this build of Godot does not have\n"
 "the Mono module. If you proceed you will not be able to use any C# scripts.\n"
 "\n"
 msgstr ""
-<<<<<<< HEAD
-"Varning: Detta projekt använder C#, men detta bygge av Redot har inte\n"
-"Mono modulen. Om du fortsätter så kommer du inte kunna använda några C# "
-=======
 "Varning: Det här projektet använder C#, men det här Godot-bygget har inte\n"
 "Mono-modulen. Om du fortsätter kommer du inte att kunna använda några C#-"
->>>>>>> ad9abe841d9bb47a397c5e1a314ced1c5abc1ccd
 "skript.\n"
 "\n"
 
 msgid ""
-"Warning: This project was last edited in Redot %s. Opening will change it to "
-"Redot %s.\n"
+"Warning: This project was last edited in Godot %s. Opening will change it to "
+"Godot %s.\n"
 "\n"
 msgstr ""
-<<<<<<< HEAD
-"Varning: Detta projekt var senast editerat i Redot %s. Att öppna det kommer "
-"att ändra det till Redot %s.\n"
-=======
 "Varning: Projektet redigerades senast i Godot %s. Att öppna det kommer att "
 "ändra det till Godot %s.\n"
->>>>>>> ad9abe841d9bb47a397c5e1a314ced1c5abc1ccd
 "\n"
 
 msgid ""
 "Warning: This project uses the following features not supported by this build "
-"of Redot:\n"
+"of Godot:\n"
 "\n"
 "%s\n"
 "\n"
 msgstr ""
-<<<<<<< HEAD
-"Varning: Detta projekt använder följande funktioner som ej stöds av detta "
-"bygget av Redot:\n"
-=======
 "Varning: Det här projektet använder följande funktioner som inte stöds i det "
 "här Godot-bygget:\n"
->>>>>>> ad9abe841d9bb47a397c5e1a314ced1c5abc1ccd
 "\n"
 "%s\n"
 "\n"
@@ -13706,18 +13634,13 @@
 msgstr "Varning: Den här mappen är inte tom"
 
 msgid ""
-"You are about to create a Redot project in a non-empty folder.\n"
+"You are about to create a Godot project in a non-empty folder.\n"
 "The entire contents of this folder will be imported as project resources!\n"
 "\n"
 "Are you sure you wish to continue?"
 msgstr ""
-<<<<<<< HEAD
-"Du kommer att skapa ett Redot projekt i en icke tom mapp.\n"
-"Allt innehåll i denna mapp kommer att importeras som projektresurser!\n"
-=======
 "Du håller på att skapa ett Godot-projekt i en mapp som inte är tom.\n"
 "Allt innehåll i mappen kommer att importeras som projektresurser!\n"
->>>>>>> ad9abe841d9bb47a397c5e1a314ced1c5abc1ccd
 "\n"
 "Vill du verkligen fortsätta?"
 
