/**************************************************************************/
/*  script_editor_debugger.cpp                                            */
/**************************************************************************/
/*                         This file is part of:                          */
/*                             REDOT ENGINE                               */
/*                        https://redotengine.org                         */
/**************************************************************************/
/* Copyright (c) 2024-present Redot Engine contributors                   */
/*                                          (see REDOT_AUTHORS.md)        */
/* Copyright (c) 2014-present Godot Engine contributors (see AUTHORS.md). */
/* Copyright (c) 2007-2014 Juan Linietsky, Ariel Manzur.                  */
/*                                                                        */
/* Permission is hereby granted, free of charge, to any person obtaining  */
/* a copy of this software and associated documentation files (the        */
/* "Software"), to deal in the Software without restriction, including    */
/* without limitation the rights to use, copy, modify, merge, publish,    */
/* distribute, sublicense, and/or sell copies of the Software, and to     */
/* permit persons to whom the Software is furnished to do so, subject to  */
/* the following conditions:                                              */
/*                                                                        */
/* The above copyright notice and this permission notice shall be         */
/* included in all copies or substantial portions of the Software.        */
/*                                                                        */
/* THE SOFTWARE IS PROVIDED "AS IS", WITHOUT WARRANTY OF ANY KIND,        */
/* EXPRESS OR IMPLIED, INCLUDING BUT NOT LIMITED TO THE WARRANTIES OF     */
/* MERCHANTABILITY, FITNESS FOR A PARTICULAR PURPOSE AND NONINFRINGEMENT. */
/* IN NO EVENT SHALL THE AUTHORS OR COPYRIGHT HOLDERS BE LIABLE FOR ANY   */
/* CLAIM, DAMAGES OR OTHER LIABILITY, WHETHER IN AN ACTION OF CONTRACT,   */
/* TORT OR OTHERWISE, ARISING FROM, OUT OF OR IN CONNECTION WITH THE      */
/* SOFTWARE OR THE USE OR OTHER DEALINGS IN THE SOFTWARE.                 */
/**************************************************************************/

#include "script_editor_debugger.h"

#include "core/debugger/debugger_marshalls.h"
#include "core/debugger/remote_debugger.h"
#include "core/string/ustring.h"
#include "core/version.h"
#include "editor/debugger/editor_expression_evaluator.h"
#include "editor/debugger/editor_performance_profiler.h"
#include "editor/debugger/editor_profiler.h"
#include "editor/debugger/editor_visual_profiler.h"
#include "editor/editor_file_system.h"
#include "editor/editor_log.h"
#include "editor/editor_node.h"
#include "editor/editor_property_name_processor.h"
#include "editor/editor_settings.h"
#include "editor/editor_string_names.h"
#include "editor/filesystem_dock.h"
#include "editor/gui/editor_file_dialog.h"
#include "editor/gui/editor_toaster.h"
#include "editor/inspector_dock.h"
#include "editor/plugins/canvas_item_editor_plugin.h"
#include "editor/plugins/editor_debugger_plugin.h"
#include "editor/plugins/node_3d_editor_plugin.h"
#include "editor/themes/editor_scale.h"
#include "main/performance.h"
#include "scene/3d/camera_3d.h"
#include "scene/debugger/scene_debugger.h"
#include "scene/gui/button.h"
#include "scene/gui/dialogs.h"
#include "scene/gui/grid_container.h"
#include "scene/gui/label.h"
#include "scene/gui/line_edit.h"
#include "scene/gui/margin_container.h"
#include "scene/gui/separator.h"
#include "scene/gui/split_container.h"
#include "scene/gui/tab_container.h"
#include "scene/gui/tree.h"
#include "servers/debugger/servers_debugger.h"
#include "servers/display_server.h"

using CameraOverride = EditorDebuggerNode::CameraOverride;

void ScriptEditorDebugger::_put_msg(const String &p_message, const Array &p_data, uint64_t p_thread_id) {
	ERR_FAIL_COND(p_thread_id == Thread::UNASSIGNED_ID);
	if (is_session_active()) {
		Array msg = { p_message, p_thread_id, p_data };
		Error err = peer->put_message(msg);
		ERR_FAIL_COND_MSG(err != OK, vformat("Failed to send message %d", err));
	}
}

void ScriptEditorDebugger::debug_copy() {
	String msg = reason->get_text();
	if (msg.is_empty()) {
		return;
	}
	DisplayServer::get_singleton()->clipboard_set(msg);
}

void ScriptEditorDebugger::debug_skip_breakpoints() {
	skip_breakpoints_value = !skip_breakpoints_value;
	if (skip_breakpoints_value) {
		skip_breakpoints->set_button_icon(get_editor_theme_icon(SNAME("DebugSkipBreakpointsOn")));
	} else {
		skip_breakpoints->set_button_icon(get_editor_theme_icon(SNAME("DebugSkipBreakpointsOff")));
	}

	Array msg = { skip_breakpoints_value };
	_put_msg("set_skip_breakpoints", msg, debugging_thread_id != Thread::UNASSIGNED_ID ? debugging_thread_id : Thread::MAIN_ID);
}

void ScriptEditorDebugger::debug_ignore_error_breaks() {
	ignore_error_breaks_value = !ignore_error_breaks_value;
	if (ignore_error_breaks_value) {
		ignore_error_breaks->set_button_icon(get_theme_icon(SNAME("NotificationDisabled"), SNAME("EditorIcons")));
	} else {
		ignore_error_breaks->set_button_icon(get_theme_icon(SNAME("Notification"), SNAME("EditorIcons")));
	}

	Array msg = { ignore_error_breaks_value };
	_put_msg("set_ignore_error_breaks", msg);
}

void ScriptEditorDebugger::debug_next() {
	ERR_FAIL_COND(!is_breaked());

	_put_msg("next", Array(), debugging_thread_id);
	_clear_execution();
}

void ScriptEditorDebugger::debug_step() {
	ERR_FAIL_COND(!is_breaked());

	_put_msg("step", Array(), debugging_thread_id);
	_clear_execution();
}

void ScriptEditorDebugger::debug_break() {
	ERR_FAIL_COND(is_breaked());

	_put_msg("break", Array());
}

void ScriptEditorDebugger::debug_continue() {
	ERR_FAIL_COND(!is_breaked());

	// Allow focus stealing only if we actually run this client for security.
	if (remote_pid && EditorNode::get_singleton()->has_child_process(remote_pid)) {
		DisplayServer::get_singleton()->enable_for_stealing_focus(remote_pid);
	}

	_clear_execution();
	_put_msg("continue", Array(), debugging_thread_id);
	_put_msg("servers:foreground", Array());
}

void ScriptEditorDebugger::update_tabs() {
	if (error_count == 0 && warning_count == 0) {
		errors_tab->set_name(TTR("Errors"));
		tabs->set_tab_icon(tabs->get_tab_idx_from_control(errors_tab), Ref<Texture2D>());
	} else {
		errors_tab->set_name(TTR("Errors") + " (" + itos(error_count + warning_count) + ")");
		if (error_count >= 1 && warning_count >= 1) {
			tabs->set_tab_icon(tabs->get_tab_idx_from_control(errors_tab), get_editor_theme_icon(SNAME("ErrorWarning")));
		} else if (error_count >= 1) {
			tabs->set_tab_icon(tabs->get_tab_idx_from_control(errors_tab), get_editor_theme_icon(SNAME("Error")));
		} else {
			tabs->set_tab_icon(tabs->get_tab_idx_from_control(errors_tab), get_editor_theme_icon(SNAME("Warning")));
		}
	}
}

void ScriptEditorDebugger::clear_style() {
	tabs->remove_theme_style_override(SceneStringName(panel));
}

void ScriptEditorDebugger::save_node(ObjectID p_id, const String &p_file) {
	Array msg = { p_id, p_file };
	_put_msg("scene:save_node", msg);
}

void ScriptEditorDebugger::_file_selected(const String &p_file) {
	switch (file_dialog_purpose) {
		case SAVE_MONITORS_CSV: {
			Error err;
			Ref<FileAccess> file = FileAccess::open(p_file, FileAccess::WRITE, &err);

			if (err != OK) {
				ERR_PRINT("Failed to open " + p_file);
				return;
			}
			Vector<String> line;
			line.resize(Performance::MONITOR_MAX);

			// signatures
			for (int i = 0; i < Performance::MONITOR_MAX; i++) {
				line.write[i] = Performance::get_singleton()->get_monitor_name(Performance::Monitor(i));
			}
			file->store_csv_line(line);

			// values
			Vector<List<float>::Element *> iterators;
			iterators.resize(Performance::MONITOR_MAX);
			bool continue_iteration = false;
			for (int i = 0; i < Performance::MONITOR_MAX; i++) {
				iterators.write[i] = performance_profiler->get_monitor_data(Performance::get_singleton()->get_monitor_name(Performance::Monitor(i)))->back();
				continue_iteration = continue_iteration || iterators[i];
			}
			while (continue_iteration) {
				continue_iteration = false;
				for (int i = 0; i < Performance::MONITOR_MAX; i++) {
					if (iterators[i]) {
						line.write[i] = String::num_real(iterators[i]->get());
						iterators.write[i] = iterators[i]->prev();
					} else {
						line.write[i] = "";
					}
					continue_iteration = continue_iteration || iterators[i];
				}
				file->store_csv_line(line);
			}
			file->store_string("\n");

			Vector<Vector<String>> profiler_data = profiler->get_data_as_csv();
			for (int i = 0; i < profiler_data.size(); i++) {
				file->store_csv_line(profiler_data[i]);
			}
		} break;
		case SAVE_VRAM_CSV: {
			Error err;
			Ref<FileAccess> file = FileAccess::open(p_file, FileAccess::WRITE, &err);

			if (err != OK) {
				ERR_PRINT("Failed to open " + p_file);
				return;
			}

			Vector<String> headers;
			headers.resize(vmem_tree->get_columns());
			for (int i = 0; i < vmem_tree->get_columns(); ++i) {
				headers.write[i] = vmem_tree->get_column_title(i);
			}
			file->store_csv_line(headers);

			if (vmem_tree->get_root()) {
				TreeItem *ti = vmem_tree->get_root()->get_first_child();
				while (ti) {
					Vector<String> values;
					values.resize(vmem_tree->get_columns());
					for (int i = 0; i < vmem_tree->get_columns(); ++i) {
						values.write[i] = ti->get_text(i);
					}
					file->store_csv_line(values);

					ti = ti->get_next();
				}
			}
		} break;
	}
}

void ScriptEditorDebugger::request_remote_tree() {
	_put_msg("scene:request_scene_tree", Array());
}

const SceneDebuggerTree *ScriptEditorDebugger::get_remote_tree() {
	return scene_tree;
}

void ScriptEditorDebugger::request_remote_evaluate(const String &p_expression, int p_stack_frame) {
	Array msg = { p_expression, p_stack_frame };
	_put_msg("evaluate", msg);
}

void ScriptEditorDebugger::update_remote_object(ObjectID p_obj_id, const String &p_prop, const Variant &p_value, const String &p_field) {
	Array msg = { p_obj_id, p_prop, p_value };
	if (p_field.is_empty()) {
		_put_msg("scene:set_object_property", msg);
	} else {
		msg.push_back(p_field);
		_put_msg("scene:set_object_property_field", msg);
	}
}

void ScriptEditorDebugger::request_remote_objects(const TypedArray<uint64_t> &p_obj_ids, bool p_update_selection) {
	ERR_FAIL_COND(p_obj_ids.is_empty());
	Array msg = { p_obj_ids.duplicate(), p_update_selection };
	_put_msg("scene:inspect_objects", msg);
}

void ScriptEditorDebugger::clear_inspector(bool p_send_msg) {
	inspector->clear_remote_inspector();
	if (p_send_msg) {
		_put_msg("scene:clear_selection", Array());
	}
}

void ScriptEditorDebugger::_remote_object_selected(ObjectID p_id) {
	Array arr = { p_id };
	emit_signal(SNAME("remote_objects_requested"), arr);
}

void ScriptEditorDebugger::_remote_objects_edited(const String &p_prop, const TypedDictionary<uint64_t, Variant> &p_values, const String &p_field) {
	for (const KeyValue<Variant, Variant> &kv : p_values) {
		update_remote_object(ObjectID(static_cast<uint64_t>(kv.key)), p_prop, kv.value, p_field);
	}
	request_remote_objects(p_values.keys(), false);
}

void ScriptEditorDebugger::_remote_object_property_updated(ObjectID p_id, const String &p_property) {
	emit_signal(SNAME("remote_object_property_updated"), p_id, p_property);
}

void ScriptEditorDebugger::_video_mem_request() {
	_put_msg("servers:memory", Array());
}

void ScriptEditorDebugger::_video_mem_export() {
	file_dialog->set_file_mode(EditorFileDialog::FILE_MODE_SAVE_FILE);
	file_dialog->set_access(EditorFileDialog::ACCESS_FILESYSTEM);
	file_dialog->clear_filters();
	file_dialog_purpose = SAVE_VRAM_CSV;
	file_dialog->popup_file_dialog();
}

Size2 ScriptEditorDebugger::get_minimum_size() const {
	Size2 ms = MarginContainer::get_minimum_size();
	ms.y = MAX(ms.y, 250 * EDSCALE);
	return ms;
}

void ScriptEditorDebugger::_thread_debug_enter(uint64_t p_thread_id) {
	ERR_FAIL_COND(!threads_debugged.has(p_thread_id));
	ThreadDebugged &td = threads_debugged[p_thread_id];
	_set_reason_text(td.error, MESSAGE_ERROR);
	emit_signal(SNAME("breaked"), true, td.can_debug, td.error, td.has_stackdump);
	if (!td.error.is_empty() && EDITOR_GET("debugger/auto_switch_to_stack_trace")) {
		tabs->set_current_tab(0);
	}
	inspector->clear_cache(); // Take a chance to force remote objects update.
	_put_msg("get_stack_dump", Array(), p_thread_id);
}

void ScriptEditorDebugger::_select_thread(int p_index) {
	debugging_thread_id = threads->get_item_metadata(threads->get_selected());
	_thread_debug_enter(debugging_thread_id);
}

void ScriptEditorDebugger::_msg_debug_enter(uint64_t p_thread_id, const Array &p_data) {
	ERR_FAIL_COND(p_data.size() != 4);

	const Thread::ID caller_id = p_data[3];

	ThreadDebugged td;
	td.name = (caller_id == Thread::get_main_id()) ? TTR("Main Thread") : itos(caller_id);
	td.error = p_data[1];
	td.can_debug = p_data[0];
	td.has_stackdump = p_data[2];
	td.thread_id = p_thread_id;
	static uint32_t order_inc = 0;
	td.debug_order = order_inc++;

	threads_debugged.insert(p_thread_id, td);

	if (threads_debugged.size() == 1) {
		// First thread that requests debug
		debugging_thread_id = p_thread_id;
		_thread_debug_enter(p_thread_id);
		can_request_idle_draw = true;
		if (is_move_to_foreground()) {
			DisplayServer::get_singleton()->window_move_to_foreground();
		}
		profiler->set_enabled(false, false);
		visual_profiler->set_enabled(false);
	}
	_update_buttons_state();
}

void ScriptEditorDebugger::_msg_debug_exit(uint64_t p_thread_id, const Array &p_data) {
	threads_debugged.erase(p_thread_id);
	if (p_thread_id == debugging_thread_id) {
		_clear_execution();
		if (threads_debugged.is_empty()) {
			debugging_thread_id = Thread::UNASSIGNED_ID;
		} else {
			// Find next thread to debug.
			uint32_t min_order = 0xFFFFFFFF;
			uint64_t next_thread = Thread::UNASSIGNED_ID;
			for (KeyValue<uint64_t, ThreadDebugged> T : threads_debugged) {
				if (T.value.debug_order < min_order) {
					min_order = T.value.debug_order;
					next_thread = T.key;
				}
			}

			debugging_thread_id = next_thread;
		}

		if (debugging_thread_id == Thread::UNASSIGNED_ID) {
			// Nothing else to debug.
			profiler->set_enabled(true, false);
			profiler->disable_seeking();

			visual_profiler->set_enabled(true);

			_set_reason_text(TTR("Execution resumed."), MESSAGE_SUCCESS);
			emit_signal(SNAME("breaked"), false, false, "", false);

			_update_buttons_state();
		} else {
			_thread_debug_enter(debugging_thread_id);
		}
	} else {
		_update_buttons_state();
	}
}

void ScriptEditorDebugger::_msg_set_pid(uint64_t p_thread_id, const Array &p_data) {
	ERR_FAIL_COND(p_data.is_empty());
	remote_pid = p_data[0];
}

void ScriptEditorDebugger::_msg_scene_click_ctrl(uint64_t p_thread_id, const Array &p_data) {
	ERR_FAIL_COND(p_data.size() < 2);
	clicked_ctrl->set_text(p_data[0]);
	clicked_ctrl_type->set_text(p_data[1]);
}

void ScriptEditorDebugger::_msg_scene_scene_tree(uint64_t p_thread_id, const Array &p_data) {
	scene_tree->nodes.clear();
	scene_tree->deserialize(p_data);
	emit_signal(SNAME("remote_tree_updated"));
	_update_buttons_state();
}

void ScriptEditorDebugger::_msg_scene_inspect_objects(uint64_t p_thread_id, const Array &p_data) {
	ERR_FAIL_COND(p_data.is_empty());
	EditorDebuggerRemoteObjects *objs = inspector->set_objects(p_data);
	if (objs && EditorDebuggerNode::get_singleton()->match_remote_selection(objs->remote_object_ids)) {
		EditorDebuggerNode::get_singleton()->stop_waiting_inspection();

		emit_signal(SNAME("remote_objects_updated"), objs);
	}
}

void ScriptEditorDebugger::_msg_servers_memory_usage(uint64_t p_thread_id, const Array &p_data) {
	vmem_tree->clear();
	TreeItem *root = vmem_tree->create_item();
	ServersDebugger::ResourceUsage usage;
	usage.deserialize(p_data);

	uint64_t total = 0;

	for (const ServersDebugger::ResourceInfo &E : usage.infos) {
		TreeItem *it = vmem_tree->create_item(root);
		String type = E.type;
		int bytes = E.vram;
		it->set_text(0, E.path);
		it->set_text(1, type);
		it->set_text(2, E.format);
		it->set_text(3, String::humanize_size(bytes));
		total += bytes;

		if (has_theme_icon(type, EditorStringName(EditorIcons))) {
			it->set_icon(0, get_editor_theme_icon(type));
		}
	}

	vmem_total->set_tooltip_text(TTR("Bytes:") + " " + itos(total));
	vmem_total->set_text(String::humanize_size(total));
}

void ScriptEditorDebugger::_msg_servers_drawn(uint64_t p_thread_id, const Array &p_data) {
	can_request_idle_draw = true;
}

void ScriptEditorDebugger::_msg_stack_dump(uint64_t p_thread_id, const Array &p_data) {
	DebuggerMarshalls::ScriptStackDump stack;
	stack.deserialize(p_data);

	stack_dump->clear();
	inspector->clear_stack_variables();
	TreeItem *r = stack_dump->create_item();

	Array stack_dump_info;

	int i = 0;
	for (List<ScriptLanguage::StackInfo>::Iterator itr = stack.frames.begin(); itr != stack.frames.end(); ++itr, ++i) {
		TreeItem *s = stack_dump->create_item(r);
		Dictionary d;
		d["frame"] = i;
		d["file"] = itr->file;
		d["function"] = itr->func;
		d["line"] = itr->line;
		stack_dump_info.push_back(d);
		s->set_metadata(0, d);

		String line = itos(i) + " - " + String(d["file"]) + ":" + itos(d["line"]) + " - at function: " + String(d["function"]);
		s->set_text(0, line);

		if (i == 0) {
			s->select(0);
		}
	}
	emit_signal(SNAME("stack_dump"), stack_dump_info);
}

void ScriptEditorDebugger::_msg_stack_frame_vars(uint64_t p_thread_id, const Array &p_data) {
	inspector->clear_stack_variables();
	ERR_FAIL_COND(p_data.size() != 1);
	emit_signal(SNAME("stack_frame_vars"), p_data[0]);
}

void ScriptEditorDebugger::_msg_stack_frame_var(uint64_t p_thread_id, const Array &p_data) {
	inspector->add_stack_variable(p_data);
	emit_signal(SNAME("stack_frame_var"), p_data);
}

void ScriptEditorDebugger::_msg_output(uint64_t p_thread_id, const Array &p_data) {
	ERR_FAIL_COND(p_data.size() != 2);

	ERR_FAIL_COND(p_data[0].get_type() != Variant::PACKED_STRING_ARRAY);
	Vector<String> output_strings = p_data[0];

	ERR_FAIL_COND(p_data[1].get_type() != Variant::PACKED_INT32_ARRAY);
	Vector<int> output_types = p_data[1];

	ERR_FAIL_COND(output_strings.size() != output_types.size());

	for (int i = 0; i < output_strings.size(); i++) {
		RemoteDebugger::MessageType type = (RemoteDebugger::MessageType)(int)(output_types[i]);
		EditorLog::MessageType msg_type;
		switch (type) {
			case RemoteDebugger::MESSAGE_TYPE_LOG: {
				msg_type = EditorLog::MSG_TYPE_STD;
			} break;
			case RemoteDebugger::MESSAGE_TYPE_LOG_RICH: {
				msg_type = EditorLog::MSG_TYPE_STD_RICH;
			} break;
			case RemoteDebugger::MESSAGE_TYPE_ERROR: {
				msg_type = EditorLog::MSG_TYPE_ERROR;
			} break;
			default: {
				WARN_PRINT("Unhandled script debugger message type: " + itos(type));
				msg_type = EditorLog::MSG_TYPE_STD;
			} break;
		}
		EditorNode::get_log()->add_message(output_strings[i], msg_type);
		emit_signal(SceneStringName(output), output_strings[i], msg_type);
	}
}

void ScriptEditorDebugger::_msg_performance_profile_frame(uint64_t p_thread_id, const Array &p_data) {
	Vector<float> frame_data;
	frame_data.resize(p_data.size());
	for (int i = 0; i < p_data.size(); i++) {
		frame_data.write[i] = p_data[i];
	}
	performance_profiler->add_profile_frame(frame_data);
}

void ScriptEditorDebugger::_msg_visual_hardware_info(uint64_t p_thread_id, const Array &p_data) {
	const String cpu_name = p_data[0];
	const String gpu_name = p_data[1];
	visual_profiler->set_hardware_info(cpu_name, gpu_name);
}

void ScriptEditorDebugger::_msg_visual_profile_frame(uint64_t p_thread_id, const Array &p_data) {
	ServersDebugger::VisualProfilerFrame frame;
	frame.deserialize(p_data);

	EditorVisualProfiler::Metric metric;
	metric.areas.resize(frame.areas.size());
	metric.frame_number = frame.frame_number;
	metric.valid = true;

	{
		EditorVisualProfiler::Metric::Area *areas_ptr = metric.areas.ptrw();
		for (int i = 0; i < frame.areas.size(); i++) {
			areas_ptr[i].name = frame.areas[i].name;
			areas_ptr[i].cpu_time = frame.areas[i].cpu_msec;
			areas_ptr[i].gpu_time = frame.areas[i].gpu_msec;
		}
	}
	visual_profiler->add_frame_metric(metric);
}

void ScriptEditorDebugger::_msg_error(uint64_t p_thread_id, const Array &p_data) {
	DebuggerMarshalls::OutputError oe;
	ERR_FAIL_COND_MSG(oe.deserialize(p_data) == false, "Failed to deserialize error message");

	// Format time.
	Array time_vals = { oe.hr, oe.min, oe.sec, oe.msec };
	bool e;
	String time = String("%d:%02d:%02d:%03d").sprintf(time_vals, &e);

	// Rest of the error data.
	bool source_is_project_file = oe.source_file.begins_with("res://");

	// Metadata to highlight error line in scripts.
	Array source_meta = { oe.source_file, oe.source_line };

	// Create error tree to display above error or warning details.
	TreeItem *r = error_tree->get_root();
	if (!r) {
		r = error_tree->create_item();
	}

	// Also provide the relevant details as tooltip to quickly check without
	// uncollapsing the tree.
	String tooltip = oe.warning ? TTR("Warning:") : TTR("Error:");

	TreeItem *error = error_tree->create_item(r);
	if (oe.warning) {
		error->set_meta("_is_warning", true);
	} else {
		error->set_meta("_is_error", true);
	}
	error->set_collapsed(true);

	error->set_icon(0, get_editor_theme_icon(oe.warning ? SNAME("Warning") : SNAME("Error")));
	error->set_text(0, time);
	error->set_text_alignment(0, HORIZONTAL_ALIGNMENT_LEFT);

	const Color color = get_theme_color(oe.warning ? SNAME("warning_color") : SNAME("error_color"), EditorStringName(Editor));
	error->set_custom_color(0, color);
	error->set_custom_color(1, color);

	String error_title;
	if (!oe.source_func.is_empty() && source_is_project_file) {
		// If source function is inside the project file.
		error_title += oe.source_func + ": ";
	} else if (oe.callstack.size() > 0) {
		// Otherwise, if available, use the script's stack in the error title.
		error_title = _format_frame_text(&oe.callstack[0]) + ": ";
	} else if (!oe.source_func.is_empty()) {
		// Otherwise try to use the C++ source function.
		error_title += oe.source_func + ": ";
	}
	// If we have a (custom) error message, use it as title, and add a C++ Error
	// item with the original error condition.
	error_title += oe.error_descr.is_empty() ? oe.error : oe.error_descr;
	error->set_text(1, error_title);
	tooltip += " " + error_title + "\n";

	// Find the language of the error's source file.
	String source_language_name = "C++"; // Default value is the old hard-coded one.
	const String source_file_extension = oe.source_file.get_extension();
	for (int i = 0; i < ScriptServer::get_language_count(); ++i) {
		ScriptLanguage *script_language = ScriptServer::get_language(i);
		if (source_file_extension == script_language->get_extension()) {
			source_language_name = script_language->get_name();
			break;
		}
	}

	if (!oe.error_descr.is_empty()) {
		// Add item for C++ error condition.
		TreeItem *cpp_cond = error_tree->create_item(error);
		// TRANSLATORS: %s is the name of a language, e.g. C++.
		cpp_cond->set_text(0, "<" + vformat(TTR("%s Error"), source_language_name) + ">");
		cpp_cond->set_text(1, oe.error);
		cpp_cond->set_text_alignment(0, HORIZONTAL_ALIGNMENT_LEFT);
		tooltip += vformat(TTR("%s Error:"), source_language_name) + " " + oe.error + "\n";
		if (source_is_project_file) {
			cpp_cond->set_metadata(0, source_meta);
		}
	}
	Vector<uint8_t> v;
	v.resize(100);

	// Source of the error.
	String source_txt = (source_is_project_file ? oe.source_file.get_file() : oe.source_file) + ":" + itos(oe.source_line);
	if (!oe.source_func.is_empty()) {
		source_txt += " @ " + oe.source_func;
		if (!oe.source_func.ends_with(")")) {
			source_txt += "()";
		}
	}

	TreeItem *cpp_source = error_tree->create_item(error);
	// TRANSLATORS: %s is the name of a language, e.g. C++.
	cpp_source->set_text(0, "<" + vformat(TTR("%s Source"), source_language_name) + ">");
	cpp_source->set_text(1, source_txt);
	cpp_source->set_text_alignment(0, HORIZONTAL_ALIGNMENT_LEFT);
	tooltip += vformat(TTR("%s Source:"), source_language_name) + " " + source_txt + "\n";

	// Set metadata to highlight error line in scripts.
	if (source_is_project_file) {
		error->set_metadata(0, source_meta);
		cpp_source->set_metadata(0, source_meta);
	}

	// Format stack trace.
	// stack_items_count is the number of elements to parse, with 3 items per frame
	// of the stack trace (script, method, line).
	const ScriptLanguage::StackInfo *infos = oe.callstack.ptr();
	for (unsigned int i = 0; i < (unsigned int)oe.callstack.size(); i++) {
		TreeItem *stack_trace = error_tree->create_item(error);

		Array meta = { infos[i].file, infos[i].line };
		stack_trace->set_metadata(0, meta);

		if (i == 0) {
			stack_trace->set_text(0, "<" + TTR("Stack Trace") + ">");
			stack_trace->set_text_alignment(0, HORIZONTAL_ALIGNMENT_LEFT);
			if (!source_is_project_file) {
				// Only override metadata if the source is not inside the project.
				error->set_metadata(0, meta);
			}
			tooltip += TTR("Stack Trace:") + "\n";
		}

		String frame_txt = _format_frame_text(&infos[i]);
		tooltip += frame_txt + "\n";
		stack_trace->set_text(1, frame_txt);
	}

	error->set_tooltip_text(0, tooltip);
	error->set_tooltip_text(1, tooltip);

	if (warning_count == 0 && error_count == 0) {
		expand_all_button->set_disabled(false);
		collapse_all_button->set_disabled(false);
		clear_button->set_disabled(false);
	}

	if (oe.warning) {
		warning_count++;
	} else {
		error_count++;
	}
}

void ScriptEditorDebugger::_msg_servers_function_signature(uint64_t p_thread_id, const Array &p_data) {
	// Cache a profiler signature.
	ServersDebugger::ScriptFunctionSignature sig;
	sig.deserialize(p_data);
	profiler_signature[sig.id] = sig.name;
}

void ScriptEditorDebugger::_msg_servers_profile_common(const Array &p_data, const bool p_final) {
	EditorProfiler::Metric metric;
	ServersDebugger::ServersProfilerFrame frame;
	frame.deserialize(p_data);
	metric.valid = true;
	metric.frame_number = frame.frame_number;
	metric.frame_time = frame.frame_time;
	metric.process_time = frame.process_time;
	metric.physics_time = frame.physics_time;
	metric.physics_frame_time = frame.physics_frame_time;

	if (frame.servers.size()) {
		EditorProfiler::Metric::Category frame_time;
		frame_time.signature = "category_frame_time";
		frame_time.name = "Frame Time";
		frame_time.total_time = metric.frame_time;

		EditorProfiler::Metric::Category::Item item;
		item.calls = 1;
		item.line = 0;

		item.name = "Physics Time";
		item.total = metric.physics_time;
		item.self = item.total;
		item.signature = "physics_time";

		frame_time.items.push_back(item);

		item.name = "Process Time";
		item.total = metric.process_time;
		item.self = item.total;
		item.signature = "process_time";

		frame_time.items.push_back(item);

		item.name = "Physics Frame Time";
		item.total = metric.physics_frame_time;
		item.self = item.total;
		item.signature = "physics_frame_time";

		frame_time.items.push_back(item);

		metric.categories.push_back(frame_time);
	}

	for (const ServersDebugger::ServerInfo &srv : frame.servers) {
		EditorProfiler::Metric::Category c;
		const String name = srv.name;
		c.name = EditorPropertyNameProcessor::get_singleton()->process_name(name, EditorPropertyNameProcessor::STYLE_CAPITALIZED);
		c.items.resize(srv.functions.size());
		c.total_time = 0;
		c.signature = "categ::" + name;
		int j = 0;
		for (List<ServersDebugger::ServerFunctionInfo>::ConstIterator itr = srv.functions.begin(); itr != srv.functions.end(); ++itr, ++j) {
			EditorProfiler::Metric::Category::Item item;
			item.calls = 1;
			item.line = 0;
			item.name = itr->name;
			item.self = itr->time;
			item.total = item.self;
			item.signature = "categ::" + name + "::" + item.name;
			item.name = EditorPropertyNameProcessor::get_singleton()->process_name(item.name, EditorPropertyNameProcessor::STYLE_CAPITALIZED);
			c.total_time += item.total;
			c.items.write[j] = item;
		}
		metric.categories.push_back(c);
	}

	EditorProfiler::Metric::Category funcs;
	funcs.total_time = frame.script_time;
	funcs.items.resize(frame.script_functions.size());
	funcs.name = "Script Functions";
	funcs.signature = "script_functions";
	for (int i = 0; i < frame.script_functions.size(); i++) {
		int signature = frame.script_functions[i].sig_id;
		int calls = frame.script_functions[i].call_count;
		float total = frame.script_functions[i].total_time;
		float self = frame.script_functions[i].self_time;
		float internal = frame.script_functions[i].internal_time;

		EditorProfiler::Metric::Category::Item item;
		if (profiler_signature.has(signature)) {
			item.signature = profiler_signature[signature];

			String name = profiler_signature[signature];
			Vector<String> strings = name.split("::");
			if (strings.size() == 3) {
				item.name = strings[2];
				item.script = strings[0];
				item.line = strings[1].to_int();
			} else if (strings.size() == 4) { //Built-in scripts have an :: in their name
				item.name = strings[3];
				item.script = strings[0] + "::" + strings[1];
				item.line = strings[2].to_int();
			}

		} else {
			item.name = "SigErr " + itos(signature);
		}

		item.calls = calls;
		item.self = self;
		item.total = total;
		item.internal = internal;
		funcs.items.write[i] = item;
	}

	metric.categories.push_back(funcs);

	profiler->add_frame_metric(metric, p_final);
}

void ScriptEditorDebugger::_msg_servers_profile_frame(uint64_t p_thread_id, const Array &p_data) {
	_msg_servers_profile_common(p_data, false);
}
void ScriptEditorDebugger::_msg_servers_profile_total(uint64_t p_thread_id, const Array &p_data) {
	_msg_servers_profile_common(p_data, true);
}

void ScriptEditorDebugger::_msg_request_quit(uint64_t p_thread_id, const Array &p_data) {
	emit_signal(SNAME("stop_requested"));
	_stop_and_notify();
}

void ScriptEditorDebugger::_msg_remote_objects_selected(uint64_t p_thread_id, const Array &p_data) {
	ERR_FAIL_COND(p_data.is_empty());
	EditorDebuggerRemoteObjects *objs = inspector->set_objects(p_data);
	if (objs) {
		EditorDebuggerNode::get_singleton()->stop_waiting_inspection();

		emit_signal(SNAME("remote_objects_updated"), objs);
		emit_signal(SNAME("remote_tree_select_requested"), objs->remote_object_ids.duplicate());
	}
}

void ScriptEditorDebugger::_msg_remote_nothing_selected(uint64_t p_thread_id, const Array &p_data) {
	EditorDebuggerNode::get_singleton()->stop_waiting_inspection();

	emit_signal(SNAME("remote_tree_clear_selection_requested"));
}

void ScriptEditorDebugger::_msg_remote_selection_invalidated(uint64_t p_thread_id, const Array &p_data) {
	ERR_FAIL_COND(p_data.is_empty());
	inspector->invalidate_selection_from_cache(p_data[0]);
}

void ScriptEditorDebugger::_msg_show_selection_limit_warning(uint64_t p_thread_id, const Array &p_data) {
	EditorToaster::get_singleton()->popup_str(vformat(TTR("Some remote nodes were not selected, as the configured maximum selection is %d. This can be changed at \"debugger/max_node_selection\" in the Editor Settings."), EDITOR_GET("debugger/max_node_selection")), EditorToaster::SEVERITY_WARNING);
}

void ScriptEditorDebugger::_msg_performance_profile_names(uint64_t p_thread_id, const Array &p_data) {
	Vector<StringName> monitors;
	monitors.resize(p_data.size());
	for (int i = 0; i < p_data.size(); i++) {
		ERR_FAIL_COND(p_data[i].get_type() != Variant::STRING_NAME);
		monitors.set(i, p_data[i]);
	}
	performance_profiler->update_monitors(monitors);
}

void ScriptEditorDebugger::_msg_filesystem_update_file(uint64_t p_thread_id, const Array &p_data) {
	ERR_FAIL_COND(p_data.is_empty());
	if (EditorFileSystem::get_singleton()) {
		EditorFileSystem::get_singleton()->update_file(p_data[0]);
	}
}

void ScriptEditorDebugger::_msg_evaluation_return(uint64_t p_thread_id, const Array &p_data) {
	expression_evaluator->add_value(p_data);
}

void ScriptEditorDebugger::_msg_window_title(uint64_t p_thread_id, const Array &p_data) {
	ERR_FAIL_COND(p_data.size() != 1);
	emit_signal(SNAME("remote_window_title_changed"), p_data[0]);
}

void ScriptEditorDebugger::_parse_message(const String &p_msg, uint64_t p_thread_id, const Array &p_data) {
	emit_signal(SNAME("debug_data"), p_msg, p_data);

	ParseMessageFunc *fn_ptr = parse_message_handlers.getptr(p_msg);
	if (fn_ptr) {
		(this->**fn_ptr)(p_thread_id, p_data);
	} else {
		int colon_index = p_msg.find_char(':');
		ERR_FAIL_COND_MSG(colon_index < 1, "Invalid message received");

		bool parsed = EditorDebuggerNode::get_singleton()->plugins_capture(this, p_msg, p_data);
		if (!parsed) {
			WARN_PRINT("Unknown message: " + p_msg);
		}
	}
}

HashMap<String, ScriptEditorDebugger::ParseMessageFunc> ScriptEditorDebugger::parse_message_handlers;

void ScriptEditorDebugger::_init_parse_message_handlers() {
	parse_message_handlers["debug_enter"] = &ScriptEditorDebugger::_msg_debug_enter;
	parse_message_handlers["debug_exit"] = &ScriptEditorDebugger::_msg_debug_exit;
	parse_message_handlers["set_pid"] = &ScriptEditorDebugger::_msg_set_pid;
	parse_message_handlers["scene:click_ctrl"] = &ScriptEditorDebugger::_msg_scene_click_ctrl;
	parse_message_handlers["scene:scene_tree"] = &ScriptEditorDebugger::_msg_scene_scene_tree;
	parse_message_handlers["scene:inspect_objects"] = &ScriptEditorDebugger::_msg_scene_inspect_objects;
	parse_message_handlers["servers:memory_usage"] = &ScriptEditorDebugger::_msg_servers_memory_usage;
	parse_message_handlers["servers:drawn"] = &ScriptEditorDebugger::_msg_servers_drawn;
	parse_message_handlers["stack_dump"] = &ScriptEditorDebugger::_msg_stack_dump;
	parse_message_handlers["stack_frame_vars"] = &ScriptEditorDebugger::_msg_stack_frame_vars;
	parse_message_handlers["stack_frame_var"] = &ScriptEditorDebugger::_msg_stack_frame_var;
	parse_message_handlers["output"] = &ScriptEditorDebugger::_msg_output;
	parse_message_handlers["performance:profile_frame"] = &ScriptEditorDebugger::_msg_performance_profile_frame;
	parse_message_handlers["visual:hardware_info"] = &ScriptEditorDebugger::_msg_visual_hardware_info;
	parse_message_handlers["visual:profile_frame"] = &ScriptEditorDebugger::_msg_visual_profile_frame;
	parse_message_handlers["error"] = &ScriptEditorDebugger::_msg_error;
	parse_message_handlers["servers:function_signature"] = &ScriptEditorDebugger::_msg_servers_function_signature;
	parse_message_handlers["servers:profile_frame"] = &ScriptEditorDebugger::_msg_servers_profile_frame;
	parse_message_handlers["servers:profile_total"] = &ScriptEditorDebugger::_msg_servers_profile_total;
	parse_message_handlers["request_quit"] = &ScriptEditorDebugger::_msg_request_quit;
	parse_message_handlers["remote_objects_selected"] = &ScriptEditorDebugger::_msg_remote_objects_selected;
	parse_message_handlers["remote_nothing_selected"] = &ScriptEditorDebugger::_msg_remote_nothing_selected;
	parse_message_handlers["remote_selection_invalidated"] = &ScriptEditorDebugger::_msg_remote_selection_invalidated;
	parse_message_handlers["show_selection_limit_warning"] = &ScriptEditorDebugger::_msg_show_selection_limit_warning;
	parse_message_handlers["performance:profile_names"] = &ScriptEditorDebugger::_msg_performance_profile_names;
	parse_message_handlers["filesystem:update_file"] = &ScriptEditorDebugger::_msg_filesystem_update_file;
	parse_message_handlers["evaluation_return"] = &ScriptEditorDebugger::_msg_evaluation_return;
	parse_message_handlers["window:title"] = &ScriptEditorDebugger::_msg_window_title;
}

void ScriptEditorDebugger::_set_reason_text(const String &p_reason, MessageType p_type) {
	switch (p_type) {
		case MESSAGE_ERROR:
			reason->add_theme_color_override(SceneStringName(font_color), get_theme_color(SNAME("error_color"), EditorStringName(Editor)));
			break;
		case MESSAGE_WARNING:
			reason->add_theme_color_override(SceneStringName(font_color), get_theme_color(SNAME("warning_color"), EditorStringName(Editor)));
			break;
		default:
			reason->add_theme_color_override(SceneStringName(font_color), get_theme_color(SNAME("success_color"), EditorStringName(Editor)));
	}
	reason->set_text(p_reason);

	const PackedInt32Array boundaries = TS->string_get_word_breaks(p_reason, "", 80);
	PackedStringArray lines;
	for (int i = 0; i < boundaries.size(); i += 2) {
		const int start = boundaries[i];
		const int end = boundaries[i + 1];
		lines.append(p_reason.substr(start, end - start));
	}

	reason->set_tooltip_text(String("\n").join(lines));
}

void ScriptEditorDebugger::_notification(int p_what) {
	switch (p_what) {
		case NOTIFICATION_ENTER_TREE: {
			le_set->connect(SceneStringName(pressed), callable_mp(this, &ScriptEditorDebugger::_live_edit_set));
			le_clear->connect(SceneStringName(pressed), callable_mp(this, &ScriptEditorDebugger::_live_edit_clear));
			error_tree->connect(SceneStringName(item_selected), callable_mp(this, &ScriptEditorDebugger::_error_selected));
			error_tree->connect("item_activated", callable_mp(this, &ScriptEditorDebugger::_error_activated));
			breakpoints_tree->connect("item_activated", callable_mp(this, &ScriptEditorDebugger::_breakpoint_tree_clicked));
			connect("started", callable_mp(expression_evaluator, &EditorExpressionEvaluator::on_start));
		} break;

		case NOTIFICATION_THEME_CHANGED: {
			tabs->add_theme_style_override(SceneStringName(panel), get_theme_stylebox(SNAME("DebuggerPanel"), EditorStringName(EditorStyles)));

			skip_breakpoints->set_button_icon(get_editor_theme_icon(skip_breakpoints_value ? SNAME("DebugSkipBreakpointsOn") : SNAME("DebugSkipBreakpointsOff")));
			ignore_error_breaks->set_button_icon(get_editor_theme_icon(ignore_error_breaks_value ? SNAME("NotificationDisabled") : SNAME("Notification")));
			ignore_error_breaks->add_theme_color_override("icon_normal_color", get_theme_color(SNAME("error_color"), SNAME("Editor")));
			ignore_error_breaks->add_theme_color_override("icon_hover_color", get_theme_color(SNAME("error_color"), SNAME("Editor")));
			ignore_error_breaks->add_theme_color_override("icon_pressed_color", get_theme_color(SNAME("error_color"), SNAME("Editor")));
			ignore_error_breaks->add_theme_color_override("icon_focus_color", get_theme_color(SNAME("error_color"), SNAME("Editor")));
			copy->set_button_icon(get_editor_theme_icon(SNAME("ActionCopy")));
			step->set_button_icon(get_editor_theme_icon(SNAME("DebugStep")));
			next->set_button_icon(get_editor_theme_icon(SNAME("DebugNext")));
			dobreak->set_button_icon(get_editor_theme_icon(SNAME("Pause")));
			docontinue->set_button_icon(get_editor_theme_icon(SNAME("DebugContinue")));
			vmem_refresh->set_button_icon(get_editor_theme_icon(SNAME("Reload")));
			vmem_export->set_button_icon(get_editor_theme_icon(SNAME("Save")));
			search->set_right_icon(get_editor_theme_icon(SNAME("Search")));

			reason->add_theme_color_override(SceneStringName(font_color), get_theme_color(SNAME("error_color"), EditorStringName(Editor)));

			TreeItem *error_root = error_tree->get_root();
			if (error_root) {
				TreeItem *error = error_root->get_first_child();
				while (error) {
					if (error->has_meta("_is_warning")) {
						error->set_icon(0, get_editor_theme_icon(SNAME("Warning")));
						error->set_custom_color(0, get_theme_color(SNAME("warning_color"), EditorStringName(Editor)));
						error->set_custom_color(1, get_theme_color(SNAME("warning_color"), EditorStringName(Editor)));
					} else if (error->has_meta("_is_error")) {
						error->set_icon(0, get_editor_theme_icon(SNAME("Error")));
						error->set_custom_color(0, get_theme_color(SNAME("error_color"), EditorStringName(Editor)));
						error->set_custom_color(1, get_theme_color(SNAME("error_color"), EditorStringName(Editor)));
					}

					error = error->get_next();
				}
			}
		} break;

		case NOTIFICATION_PROCESS: {
			if (is_session_active()) {
				peer->poll();

				if (camera_override == CameraOverride::OVERRIDE_EDITORS) {
					// CanvasItem Editor
					{
						Dictionary state = CanvasItemEditor::get_singleton()->get_state();
						float zoom = state["zoom"];
						Point2 offset = state["ofs"];
						Transform2D transform;

						transform.scale_basis(Size2(zoom, zoom));
						transform.columns[2] = -offset * zoom;

						Array msg = { transform };
						_put_msg("scene:transform_camera_2d", msg);
					}

					// Node3D Editor
					{
						Node3DEditorViewport *viewport = Node3DEditor::get_singleton()->get_last_used_viewport();
						const Camera3D *cam = viewport->get_camera_3d();

						Array msg = { cam->get_camera_transform() };
						if (cam->get_projection() == Camera3D::PROJECTION_ORTHOGONAL) {
							msg.push_back(false);
							msg.push_back(cam->get_size());
						} else {
							msg.push_back(true);
							msg.push_back(cam->get_fov());
						}
						msg.push_back(cam->get_near());
						msg.push_back(cam->get_far());
						_put_msg("scene:transform_camera_3d", msg);
					}
				}

				if (is_breaked() && can_request_idle_draw) {
					_put_msg("servers:draw", Array());
					can_request_idle_draw = false;
				}
			}

			const uint64_t until = OS::get_singleton()->get_ticks_msec() + 20;

			while (peer.is_valid() && peer->has_message()) {
				Array arr = peer->get_message();
				if (arr.size() != 3 || arr[0].get_type() != Variant::STRING || arr[1].get_type() != Variant::INT || arr[2].get_type() != Variant::ARRAY) {
					_stop_and_notify();
					ERR_FAIL_MSG("Invalid message format received from peer");
				}

				_parse_message(arr[0], arr[1], arr[2]);

				if (OS::get_singleton()->get_ticks_msec() > until) {
					break;
				}
			}
			if (!is_session_active()) {
				_stop_and_notify();
				break;
			};
		} break;
	}
}

void ScriptEditorDebugger::_clear_execution() {
	TreeItem *ti = stack_dump->get_selected();
	if (!ti) {
		return;
	}

	Dictionary d = ti->get_metadata(0);

	stack_script = ResourceLoader::load(d["file"]);
	emit_signal(SNAME("clear_execution"), stack_script);
	stack_script.unref();
	stack_dump->clear();
	inspector->clear_stack_variables();
}

void ScriptEditorDebugger::_set_breakpoint(const String &p_file, const int &p_line, const bool &p_enabled) {
	Ref<Script> scr = ResourceLoader::load(p_file);
	emit_signal(SNAME("set_breakpoint"), scr, p_line - 1, p_enabled);
	scr.unref();
}

void ScriptEditorDebugger::_clear_breakpoints() {
	emit_signal(SNAME("clear_breakpoints"));
}

void ScriptEditorDebugger::_breakpoint_tree_clicked() {
	TreeItem *selected = breakpoints_tree->get_selected();
	if (selected->has_meta("line")) {
		emit_signal(SNAME("breakpoint_selected"), selected->get_parent()->get_text(0), int(selected->get_meta("line")));
	}
}

String ScriptEditorDebugger::_format_frame_text(const ScriptLanguage::StackInfo *info) {
	String text = info->file.get_file() + ":" + itos(info->line) + " @ " + info->func;
	if (!text.ends_with(")")) {
		text += "()";
	}
	return text;
}

void ScriptEditorDebugger::start(Ref<RemoteDebuggerPeer> p_peer) {
	_clear_errors_list();
	stop();

	profiler->set_enabled(true, true);
	visual_profiler->set_enabled(true);

	peer = p_peer;
	ERR_FAIL_COND(p_peer.is_null());

	performance_profiler->reset();

	set_process(true);
	camera_override = CameraOverride::OVERRIDE_NONE;

	_set_reason_text(TTR("Debug session started."), MESSAGE_SUCCESS);
	_update_buttons_state();
	emit_signal(SNAME("started"));

	Array quit_keys = DebuggerMarshalls::serialize_key_shortcut(ED_GET_SHORTCUT("editor/stop_running_project"));
	_put_msg("scene:setup_scene", quit_keys);

	if (EditorSettings::get_singleton()->get_project_metadata("debug_options", "autostart_profiler", false)) {
		profiler->set_profiling(true);
	}

	if (EditorSettings::get_singleton()->get_project_metadata("debug_options", "autostart_visual_profiler", false)) {
		visual_profiler->set_profiling(true);
	}
}

void ScriptEditorDebugger::_update_buttons_state() {
	const bool active = is_session_active();
	const bool has_editor_tree = active && editor_remote_tree && editor_remote_tree->get_selected();
	vmem_refresh->set_disabled(!active);
	step->set_disabled(!active || !is_breaked() || !is_debuggable());
	next->set_disabled(!active || !is_breaked() || !is_debuggable());
	copy->set_disabled(!active || !is_breaked());
	docontinue->set_disabled(!active || !is_breaked());
	dobreak->set_disabled(!active || is_breaked());
	le_clear->set_disabled(!active);
	le_set->set_disabled(!has_editor_tree);

	thread_list_updating = true;
	LocalVector<ThreadDebugged *> threadss;
	for (KeyValue<uint64_t, ThreadDebugged> &I : threads_debugged) {
		threadss.push_back(&I.value);
	}
	threads->set_disabled(threadss.is_empty());

	threadss.sort_custom<ThreadSort>();
	threads->clear();
	int32_t selected_index = -1;
	for (uint32_t i = 0; i < threadss.size(); i++) {
		if (debugging_thread_id == threadss[i]->thread_id) {
			selected_index = i;
		}
		threads->add_item(threadss[i]->name);
		threads->set_item_metadata(threads->get_item_count() - 1, threadss[i]->thread_id);
	}
	if (selected_index != -1) {
		threads->select(selected_index);
	}

	thread_list_updating = false;
}

void ScriptEditorDebugger::_stop_and_notify() {
	stop();
	emit_signal(SNAME("stopped"));
	_set_reason_text(TTR("Debug session closed."), MESSAGE_WARNING);
}

void ScriptEditorDebugger::stop() {
	set_process(false);
	threads_debugged.clear();
	debugging_thread_id = Thread::UNASSIGNED_ID;
	remote_pid = 0;
	_clear_execution();

	inspector->clear_cache();

	if (peer.is_valid()) {
		peer->close();
		peer.unref();
		reason->set_text("");
		reason->set_tooltip_text("");
	}

	node_path_cache.clear();
	res_path_cache.clear();
	profiler_signature.clear();

	profiler->set_enabled(false, false);
	profiler->set_profiling(false);

	visual_profiler->set_enabled(false);
	visual_profiler->set_profiling(false);

	inspector->edit(nullptr);
	_update_buttons_state();
}

void ScriptEditorDebugger::_profiler_activate(bool p_enable, int p_type) {
	Array msg_data = { p_enable };
	switch (p_type) {
		case PROFILER_VISUAL:
			_put_msg("profiler:visual", msg_data);
			break;
		case PROFILER_SCRIPTS_SERVERS:
			if (p_enable) {
				// Clear old script signatures. (should we move all this into the profiler?)
				profiler_signature.clear();
				// Add max funcs options to request.
				int max_funcs = EDITOR_GET("debugger/profiler_frame_max_functions");
				bool include_native = EDITOR_GET("debugger/profile_native_calls");
				Array opts = { CLAMP(max_funcs, 16, 512), include_native };
				msg_data.push_back(opts);
			}
			_put_msg("profiler:servers", msg_data);
			break;
		default:
			ERR_FAIL_MSG("Invalid profiler type");
	}
}

void ScriptEditorDebugger::_profiler_seeked() {
	if (is_breaked()) {
		return;
	}
	debug_break();
}

void ScriptEditorDebugger::_stack_dump_frame_selected() {
	emit_signal(SNAME("stack_frame_selected"));

	int frame = get_stack_script_frame();

	if (!request_stack_dump(frame)) {
		inspector->edit(nullptr);
	}
}

void ScriptEditorDebugger::_export_csv() {
	file_dialog->set_file_mode(EditorFileDialog::FILE_MODE_SAVE_FILE);
	file_dialog->set_access(EditorFileDialog::ACCESS_FILESYSTEM);
	file_dialog_purpose = SAVE_MONITORS_CSV;
	file_dialog->popup_file_dialog();
}

String ScriptEditorDebugger::get_var_value(const String &p_var) const {
	if (!is_breaked()) {
		return String();
	}
	return inspector->get_stack_variable(p_var);
}

void ScriptEditorDebugger::_resources_reimported(const PackedStringArray &p_resources) {
	Array msg = { p_resources };
	_put_msg("scene:reload_cached_files", msg);
}

int ScriptEditorDebugger::_get_node_path_cache(const NodePath &p_path) {
	const int *r = node_path_cache.getptr(p_path);
	if (r) {
		return *r;
	}

	last_path_id++;

	node_path_cache[p_path] = last_path_id;
	Array msg = { p_path, last_path_id };
	_put_msg("scene:live_node_path", msg);

	return last_path_id;
}

int ScriptEditorDebugger::_get_res_path_cache(const String &p_path) {
	HashMap<String, int>::Iterator E = res_path_cache.find(p_path);

	if (E) {
		return E->value;
	}

	last_path_id++;

	res_path_cache[p_path] = last_path_id;
	Array msg = { p_path, last_path_id };
	_put_msg("scene:live_res_path", msg);

	return last_path_id;
}

void ScriptEditorDebugger::_method_changed(Object *p_base, const StringName &p_name, const Variant **p_args, int p_argcount) {
	if (!p_base || !live_debug || !is_session_active() || !EditorNode::get_singleton()->get_edited_scene()) {
		return;
	}

	Node *node = Object::cast_to<Node>(p_base);

	for (int i = 0; i < p_argcount; i++) {
		//no pointers, sorry
		if (p_args[i]->get_type() == Variant::OBJECT || p_args[i]->get_type() == Variant::RID) {
			return;
		}
	}

	if (node) {
		NodePath path = EditorNode::get_singleton()->get_edited_scene()->get_path_to(node);
		int pathid = _get_node_path_cache(path);

		Array msg = { pathid, p_name };
		for (int i = 0; i < p_argcount; i++) {
			//no pointers, sorry
			msg.push_back(*p_args[i]);
		}
		_put_msg("scene:live_node_call", msg);

		return;
	}

	Resource *res = Object::cast_to<Resource>(p_base);

	if (res && !res->get_path().is_empty()) {
		String respath = res->get_path();
		int pathid = _get_res_path_cache(respath);

		Array msg = { pathid, p_name };
		for (int i = 0; i < p_argcount; i++) {
			//no pointers, sorry
			msg.push_back(*p_args[i]);
		}
		_put_msg("scene:live_res_call", msg);

		return;
	}
}

void ScriptEditorDebugger::_property_changed(Object *p_base, const StringName &p_property, const Variant &p_value) {
	if (!p_base || !live_debug || !EditorNode::get_singleton()->get_edited_scene()) {
		return;
	}

	Node *node = Object::cast_to<Node>(p_base);

	if (node) {
		NodePath path = EditorNode::get_singleton()->get_edited_scene()->get_path_to(node);
		int pathid = _get_node_path_cache(path);

		if (p_value.is_ref_counted()) {
			Ref<Resource> res = p_value;
			if (res.is_valid() && !res->get_path().is_empty()) {
				Array msg = { pathid, p_property, res->get_path() };
				_put_msg("scene:live_node_prop_res", msg);
			}
		} else {
			Array msg = { pathid, p_property, p_value };
			_put_msg("scene:live_node_prop", msg);
		}

		return;
	}

	Resource *res = Object::cast_to<Resource>(p_base);

	if (res && !res->get_path().is_empty()) {
		String respath = res->get_path();
		int pathid = _get_res_path_cache(respath);

		if (p_value.is_ref_counted()) {
			Ref<Resource> res2 = p_value;
			if (res2.is_valid() && !res2->get_path().is_empty()) {
				Array msg = { pathid, p_property, res2->get_path() };
				_put_msg("scene:live_res_prop_res", msg);
			}
		} else {
			Array msg = { pathid, p_property, p_value };
			_put_msg("scene:live_res_prop", msg);
		}

		return;
	}
}

bool ScriptEditorDebugger::is_move_to_foreground() const {
	return move_to_foreground;
}

void ScriptEditorDebugger::set_move_to_foreground(const bool &p_move_to_foreground) {
	move_to_foreground = p_move_to_foreground;
}

String ScriptEditorDebugger::get_stack_script_file() const {
	TreeItem *ti = stack_dump->get_selected();
	if (!ti) {
		return "";
	}
	Dictionary d = ti->get_metadata(0);
	return d["file"];
}

int ScriptEditorDebugger::get_stack_script_line() const {
	TreeItem *ti = stack_dump->get_selected();
	if (!ti) {
		return -1;
	}
	Dictionary d = ti->get_metadata(0);
	return d["line"];
}

int ScriptEditorDebugger::get_stack_script_frame() const {
	TreeItem *ti = stack_dump->get_selected();
	if (!ti) {
		return -1;
	}
	Dictionary d = ti->get_metadata(0);
	return d["frame"];
}

bool ScriptEditorDebugger::request_stack_dump(const int &p_frame) {
	ERR_FAIL_COND_V(!is_session_active() || p_frame < 0, false);

	Array msg = { p_frame };
	_put_msg("get_stack_frame_vars", msg, debugging_thread_id);
	return true;
}

void ScriptEditorDebugger::set_live_debugging(bool p_enable) {
	live_debug = p_enable;
}

void ScriptEditorDebugger::_live_edit_set() {
	if (!is_session_active() || !editor_remote_tree) {
		return;
	}

	TreeItem *ti = editor_remote_tree->get_selected();
	if (!ti) {
		return;
	}

	String path;

	while (ti) {
		String lp = ti->get_text(0);
		path = "/" + lp + path;
		ti = ti->get_parent();
	}

	NodePath np = path;

	EditorNode::get_editor_data().set_edited_scene_live_edit_root(np);

	update_live_edit_root();
}

void ScriptEditorDebugger::_live_edit_clear() {
	NodePath np = NodePath("/root");
	EditorNode::get_editor_data().set_edited_scene_live_edit_root(np);

	update_live_edit_root();
}

void ScriptEditorDebugger::update_live_edit_root() {
	NodePath np = EditorNode::get_editor_data().get_edited_scene_live_edit_root();

	Array msg = { np };
	if (EditorNode::get_singleton()->get_edited_scene()) {
		msg.push_back(EditorNode::get_singleton()->get_edited_scene()->get_scene_file_path());
	} else {
		msg.push_back("");
	}
	_put_msg("scene:live_set_root", msg);
	live_edit_root->set_text(np);
}

void ScriptEditorDebugger::live_debug_create_node(const NodePath &p_parent, const String &p_type, const String &p_name) {
	if (live_debug) {
		Array msg = { p_parent, p_type, p_name };
		_put_msg("scene:live_create_node", msg);
	}
}

void ScriptEditorDebugger::live_debug_instantiate_node(const NodePath &p_parent, const String &p_path, const String &p_name) {
	if (live_debug) {
		Array msg = { p_parent, p_path, p_name };
		_put_msg("scene:live_instantiate_node", msg);
	}
}

void ScriptEditorDebugger::live_debug_remove_node(const NodePath &p_at) {
	if (live_debug) {
		Array msg = { p_at };
		_put_msg("scene:live_remove_node", msg);
	}
}

void ScriptEditorDebugger::live_debug_remove_and_keep_node(const NodePath &p_at, ObjectID p_keep_id) {
	if (live_debug) {
		Array msg = { p_at, p_keep_id };
		_put_msg("scene:live_remove_and_keep_node", msg);
	}
}

void ScriptEditorDebugger::live_debug_restore_node(ObjectID p_id, const NodePath &p_at, int p_at_pos) {
	if (live_debug) {
		Array msg = { p_id, p_at, p_at_pos };
		_put_msg("scene:live_restore_node", msg);
	}
}

void ScriptEditorDebugger::live_debug_duplicate_node(const NodePath &p_at, const String &p_new_name) {
	if (live_debug) {
		Array msg = { p_at, p_new_name };
		_put_msg("scene:live_duplicate_node", msg);
	}
}

void ScriptEditorDebugger::live_debug_reparent_node(const NodePath &p_at, const NodePath &p_new_place, const String &p_new_name, int p_at_pos) {
	if (live_debug) {
		Array msg = { p_at, p_new_place, p_new_name, p_at_pos };
		_put_msg("scene:live_reparent_node", msg);
	}
}

bool ScriptEditorDebugger::get_debug_mute_audio() const {
	return debug_mute_audio;
}

void ScriptEditorDebugger::set_debug_mute_audio(bool p_mute) {
	Array msg = { p_mute };
	_put_msg("scene:debug_mute_audio", msg);
	debug_mute_audio = p_mute;
}

CameraOverride ScriptEditorDebugger::get_camera_override() const {
	return camera_override;
}

void ScriptEditorDebugger::set_camera_override(CameraOverride p_override) {
	Array msg = {
		p_override != CameraOverride::OVERRIDE_NONE,
		p_override == CameraOverride::OVERRIDE_EDITORS
	};
	_put_msg("scene:override_cameras", msg);

	camera_override = p_override;
}

void ScriptEditorDebugger::set_breakpoint(const String &p_path, int p_line, bool p_enabled) {
	Array msg = { p_path, p_line, p_enabled };
	_put_msg("breakpoint", msg, debugging_thread_id != Thread::UNASSIGNED_ID ? debugging_thread_id : Thread::MAIN_ID);

	TreeItem *path_item = breakpoints_tree->search_item_text(p_path);
	if (path_item == nullptr) {
		if (!p_enabled) {
			return;
		}
		path_item = breakpoints_tree->create_item();
		path_item->set_text(0, p_path);
	}

	int idx = 0;
	TreeItem *breakpoint_item;
	for (breakpoint_item = path_item->get_first_child(); breakpoint_item; breakpoint_item = breakpoint_item->get_next()) {
		if ((int)breakpoint_item->get_meta("line") < p_line) {
			idx++;
			continue;
		}

		if ((int)breakpoint_item->get_meta("line") == p_line) {
			break;
		}
	}

	if (breakpoint_item == nullptr) {
		if (!p_enabled) {
			return;
		}
		breakpoint_item = breakpoints_tree->create_item(path_item, idx);
		breakpoint_item->set_meta("line", p_line);
		breakpoint_item->set_text(0, vformat(TTR("Line %d"), p_line));
		return;
	}

	if (!p_enabled) {
		path_item->remove_child(breakpoint_item);
		if (path_item->get_first_child() == nullptr) {
			breakpoints_tree->get_root()->remove_child(path_item);
		}
	}
}

void ScriptEditorDebugger::reload_all_scripts() {
	_put_msg("reload_all_scripts", Array(), debugging_thread_id != Thread::UNASSIGNED_ID ? debugging_thread_id : Thread::MAIN_ID);
}

void ScriptEditorDebugger::reload_scripts(const Vector<String> &p_script_paths) {
	_put_msg("reload_scripts", Variant(p_script_paths).operator Array(), debugging_thread_id != Thread::UNASSIGNED_ID ? debugging_thread_id : Thread::MAIN_ID);
}

bool ScriptEditorDebugger::is_skip_breakpoints() const {
	return skip_breakpoints_value;
}

bool ScriptEditorDebugger::is_ignore_error_breaks() const {
	return ignore_error_breaks_value;
}

void ScriptEditorDebugger::_error_activated() {
	TreeItem *selected = error_tree->get_selected();

	if (!selected) {
		return;
	}

	TreeItem *ci = selected->get_first_child();
	if (ci) {
		selected->set_collapsed(!selected->is_collapsed());
	}
}

void ScriptEditorDebugger::_error_selected() {
	TreeItem *selected = error_tree->get_selected();

	if (!selected) {
		return;
	}

	Array meta = selected->get_metadata(0);
	if (meta.is_empty()) {
		return;
	}

	emit_signal(SNAME("error_selected"), String(meta[0]), int(meta[1]));
}

void ScriptEditorDebugger::_expand_errors_list() {
	TreeItem *root = error_tree->get_root();
	if (!root) {
		return;
	}

	TreeItem *item = root->get_first_child();
	while (item) {
		item->set_collapsed(false);
		item = item->get_next();
	}
}

void ScriptEditorDebugger::_collapse_errors_list() {
	TreeItem *root = error_tree->get_root();
	if (!root) {
		return;
	}

	TreeItem *item = root->get_first_child();
	while (item) {
		item->set_collapsed(true);
		item = item->get_next();
	}
}

void ScriptEditorDebugger::_vmem_item_activated() {
	TreeItem *selected = vmem_tree->get_selected();
	if (!selected) {
		return;
	}
	const String path = selected->get_text(0);
	if (path.is_empty() || !FileAccess::exists(path)) {
		return;
	}
	FileSystemDock::get_singleton()->navigate_to_path(path);
}

void ScriptEditorDebugger::_clear_errors_list() {
	error_tree->clear();
	error_count = 0;
	warning_count = 0;
	emit_signal(SNAME("errors_cleared"));
	update_tabs();

	expand_all_button->set_disabled(true);
	collapse_all_button->set_disabled(true);
	clear_button->set_disabled(true);
}

void ScriptEditorDebugger::_breakpoints_item_rmb_selected(const Vector2 &p_pos, MouseButton p_button) {
	if (p_button != MouseButton::RIGHT) {
		return;
	}

	breakpoints_menu->clear();
	breakpoints_menu->set_size(Size2(1, 1));

	const TreeItem *selected = breakpoints_tree->get_selected();
	String file = selected->get_text(0);
	if (selected->has_meta("line")) {
		breakpoints_menu->add_icon_item(get_editor_theme_icon(SNAME("Remove")), TTR("Delete Breakpoint"), ACTION_DELETE_BREAKPOINT);
		file = selected->get_parent()->get_text(0);
	}
	breakpoints_menu->add_icon_item(get_editor_theme_icon(SNAME("Remove")), TTR("Delete All Breakpoints in:") + " " + file, ACTION_DELETE_BREAKPOINTS_IN_FILE);
	breakpoints_menu->add_icon_item(get_editor_theme_icon(SNAME("Remove")), TTR("Delete All Breakpoints"), ACTION_DELETE_ALL_BREAKPOINTS);

	breakpoints_menu->set_position(get_screen_position() + get_local_mouse_position());
	breakpoints_menu->popup();
}

// Right click on specific file(s) or folder(s).
void ScriptEditorDebugger::_error_tree_item_rmb_selected(const Vector2 &p_pos, MouseButton p_button) {
	if (p_button != MouseButton::RIGHT) {
		return;
	}

	item_menu->clear();
	item_menu->reset_size();

	if (error_tree->is_anything_selected()) {
		item_menu->add_icon_item(get_editor_theme_icon(SNAME("ActionCopy")), TTR("Copy Error"), ACTION_COPY_ERROR);
		item_menu->add_icon_item(get_editor_theme_icon(SNAME("ExternalLink")), TTR("Open C++ Source on GitHub"), ACTION_OPEN_SOURCE);
	}

	if (item_menu->get_item_count() > 0) {
		item_menu->set_position(error_tree->get_screen_position() + p_pos);
		item_menu->popup();
	}
}

void ScriptEditorDebugger::_item_menu_id_pressed(int p_option) {
	switch (p_option) {
		case ACTION_COPY_ERROR: {
			TreeItem *ti = error_tree->get_selected();
			while (ti->get_parent() != error_tree->get_root()) {
				ti = ti->get_parent();
			}

			String type;

			if (ti->has_meta("_is_warning")) {
				type = "W ";
			} else if (ti->has_meta("_is_error")) {
				type = "E ";
			}

			String text = ti->get_text(0) + "   ";
			int rpad_len = text.length();

			text = type + text + ti->get_text(1) + "\n";
			TreeItem *ci = ti->get_first_child();
			while (ci) {
				text += "  " + ci->get_text(0).rpad(rpad_len) + ci->get_text(1) + "\n";
				ci = ci->get_next();
			}

			DisplayServer::get_singleton()->clipboard_set(text);
		} break;

		case ACTION_OPEN_SOURCE: {
			TreeItem *ti = error_tree->get_selected();
			while (ti->get_parent() != error_tree->get_root()) {
				ti = ti->get_parent();
			}

			// Find the child with the "C++ Source".
			// It's not at a fixed position as "C++ Error" may come first.
			TreeItem *ci = ti->get_first_child();
			const String cpp_source = "<" + TTR("C++ Source") + ">";
			while (ci) {
				if (ci->get_text(0) == cpp_source) {
					break;
				}
				ci = ci->get_next();
			}

			if (!ci) {
				WARN_PRINT_ED("No C++ source reference is available for this error.");
				return;
			}

			// Parse back the `file:line @ method()` string.
			const Vector<String> file_line_number = ci->get_text(1).split("@")[0].strip_edges().split(":");
			ERR_FAIL_COND_MSG(file_line_number.size() < 2, "Incorrect C++ source stack trace file:line format (please report).");
			const String &file = file_line_number[0];
			const int line_number = file_line_number[1].to_int();

			// Construct a GitHub repository URL and open it in the user's default web browser.
			// If the commit hash is available, use it for greater accuracy. Otherwise fall back to tagged release.
<<<<<<< HEAD
			String git_ref = String(VERSION_HASH).is_empty() ? String(VERSION_NUMBER) + "-stable" : String(VERSION_HASH);
			OS::get_singleton()->shell_open(vformat("https://github.com/Redot-Engine/redot-engine/blob/%s/%s#L%d",
=======
			String git_ref = String(GODOT_VERSION_HASH).is_empty() ? String(GODOT_VERSION_NUMBER) + "-stable" : String(GODOT_VERSION_HASH);
			OS::get_singleton()->shell_open(vformat("https://github.com/godotengine/godot/blob/%s/%s#L%d",
>>>>>>> 2d3bdcac
					git_ref, file, line_number));
		} break;
		case ACTION_DELETE_BREAKPOINT: {
			const TreeItem *selected = breakpoints_tree->get_selected();
			_set_breakpoint(selected->get_parent()->get_text(0), selected->get_meta("line"), false);
		} break;
		case ACTION_DELETE_BREAKPOINTS_IN_FILE: {
			TreeItem *file_item = breakpoints_tree->get_selected();
			if (file_item->has_meta("line")) {
				file_item = file_item->get_parent();
			}

			// Store first else we will be removing as we loop.
			List<int> lines;
			for (TreeItem *breakpoint_item = file_item->get_first_child(); breakpoint_item; breakpoint_item = breakpoint_item->get_next()) {
				lines.push_back(breakpoint_item->get_meta("line"));
			}

			for (const int &line : lines) {
				_set_breakpoint(file_item->get_text(0), line, false);
			}
		} break;
		case ACTION_DELETE_ALL_BREAKPOINTS: {
			_clear_breakpoints();
		} break;
	}
}

void ScriptEditorDebugger::_tab_changed(int p_tab) {
	if (tabs->get_tab_title(p_tab) == TTR("Video RAM")) {
		// "Video RAM" tab was clicked, refresh the data it's displaying when entering the tab.
		_video_mem_request();
	}
}

void ScriptEditorDebugger::_bind_methods() {
	ClassDB::bind_method(D_METHOD("live_debug_create_node"), &ScriptEditorDebugger::live_debug_create_node);
	ClassDB::bind_method(D_METHOD("live_debug_instantiate_node"), &ScriptEditorDebugger::live_debug_instantiate_node);
	ClassDB::bind_method(D_METHOD("live_debug_remove_node"), &ScriptEditorDebugger::live_debug_remove_node);
	ClassDB::bind_method(D_METHOD("live_debug_remove_and_keep_node"), &ScriptEditorDebugger::live_debug_remove_and_keep_node);
	ClassDB::bind_method(D_METHOD("live_debug_restore_node"), &ScriptEditorDebugger::live_debug_restore_node);
	ClassDB::bind_method(D_METHOD("live_debug_duplicate_node"), &ScriptEditorDebugger::live_debug_duplicate_node);
	ClassDB::bind_method(D_METHOD("live_debug_reparent_node"), &ScriptEditorDebugger::live_debug_reparent_node);
	ClassDB::bind_method(D_METHOD("update_remote_object", "id", "property", "value", "field"), &ScriptEditorDebugger::update_remote_object);

	ADD_SIGNAL(MethodInfo("started"));
	ADD_SIGNAL(MethodInfo("stopped"));
	ADD_SIGNAL(MethodInfo("stop_requested"));
	ADD_SIGNAL(MethodInfo("stack_frame_selected", PropertyInfo(Variant::INT, "frame")));
	ADD_SIGNAL(MethodInfo("error_selected", PropertyInfo(Variant::INT, "error")));
	ADD_SIGNAL(MethodInfo("breakpoint_selected", PropertyInfo("script"), PropertyInfo(Variant::INT, "line")));
	ADD_SIGNAL(MethodInfo("set_execution", PropertyInfo("script"), PropertyInfo(Variant::INT, "line")));
	ADD_SIGNAL(MethodInfo("clear_execution", PropertyInfo("script")));
	ADD_SIGNAL(MethodInfo("breaked", PropertyInfo(Variant::BOOL, "reallydid"), PropertyInfo(Variant::BOOL, "can_debug"), PropertyInfo(Variant::STRING, "reason"), PropertyInfo(Variant::BOOL, "has_stackdump")));
	ADD_SIGNAL(MethodInfo("remote_objects_requested", PropertyInfo(Variant::ARRAY, "ids")));
	ADD_SIGNAL(MethodInfo("remote_objects_updated", PropertyInfo(Variant::OBJECT, "remote_objects")));
	ADD_SIGNAL(MethodInfo("remote_object_property_updated", PropertyInfo(Variant::INT, "id"), PropertyInfo(Variant::STRING, "property")));
	ADD_SIGNAL(MethodInfo("remote_window_title_changed", PropertyInfo(Variant::STRING, "title")));
	ADD_SIGNAL(MethodInfo("remote_tree_updated"));
	ADD_SIGNAL(MethodInfo("remote_tree_select_requested", PropertyInfo(Variant::ARRAY, "ids")));
	ADD_SIGNAL(MethodInfo("remote_tree_clear_selection_requested"));
	ADD_SIGNAL(MethodInfo("output", PropertyInfo(Variant::STRING, "msg"), PropertyInfo(Variant::INT, "level")));
	ADD_SIGNAL(MethodInfo("stack_dump", PropertyInfo(Variant::ARRAY, "stack_dump")));
	ADD_SIGNAL(MethodInfo("stack_frame_vars", PropertyInfo(Variant::INT, "num_vars")));
	ADD_SIGNAL(MethodInfo("stack_frame_var", PropertyInfo(Variant::ARRAY, "data")));
	ADD_SIGNAL(MethodInfo("debug_data", PropertyInfo(Variant::STRING, "msg"), PropertyInfo(Variant::ARRAY, "data")));
	ADD_SIGNAL(MethodInfo("set_breakpoint", PropertyInfo("script"), PropertyInfo(Variant::INT, "line"), PropertyInfo(Variant::BOOL, "enabled")));
	ADD_SIGNAL(MethodInfo("clear_breakpoints"));
	ADD_SIGNAL(MethodInfo("errors_cleared"));
}

void ScriptEditorDebugger::add_debugger_tab(Control *p_control) {
	tabs->add_child(p_control);
}

void ScriptEditorDebugger::remove_debugger_tab(Control *p_control) {
	int idx = tabs->get_tab_idx_from_control(p_control);
	ERR_FAIL_COND(idx < 0);
	p_control->queue_free();
}

int ScriptEditorDebugger::get_current_debugger_tab() const {
	return tabs->get_current_tab();
}

void ScriptEditorDebugger::switch_to_debugger(int p_debugger_tab_idx) {
	tabs->set_current_tab(p_debugger_tab_idx);
}

void ScriptEditorDebugger::send_message(const String &p_message, const Array &p_args) {
	_put_msg(p_message, p_args);
}

void ScriptEditorDebugger::toggle_profiler(const String &p_profiler, bool p_enable, const Array &p_data) {
	Array msg_data = { p_enable, p_data };
	_put_msg("profiler:" + p_profiler, msg_data);
}

ScriptEditorDebugger::ScriptEditorDebugger() {
	if (unlikely(parse_message_handlers.is_empty())) {
		_init_parse_message_handlers();
	}

	tabs = memnew(TabContainer);
	add_child(tabs);
	tabs->connect("tab_changed", callable_mp(this, &ScriptEditorDebugger::_tab_changed));

	InspectorDock::get_inspector_singleton()->connect("object_id_selected", callable_mp(this, &ScriptEditorDebugger::_remote_object_selected));
	EditorFileSystem::get_singleton()->connect("resources_reimported", callable_mp(this, &ScriptEditorDebugger::_resources_reimported));

	{ //debugger
		VBoxContainer *vbc = memnew(VBoxContainer);
		vbc->set_name(TTR("Stack Trace"));
		Control *dbg = vbc;

		HBoxContainer *hbc = memnew(HBoxContainer);
		vbc->add_child(hbc);

		reason = memnew(Label);
		reason->set_text("");
		hbc->add_child(reason);
		reason->set_h_size_flags(SIZE_EXPAND_FILL);
		reason->set_autowrap_mode(TextServer::AUTOWRAP_WORD_SMART);
		reason->set_max_lines_visible(3);
		reason->set_mouse_filter(Control::MOUSE_FILTER_PASS);

		hbc->add_child(memnew(VSeparator));

		skip_breakpoints = memnew(Button);
		skip_breakpoints->set_theme_type_variation(SceneStringName(FlatButton));
		hbc->add_child(skip_breakpoints);
		skip_breakpoints->set_tooltip_text(TTR("Skip Breakpoints"));
		skip_breakpoints->set_accessibility_name(TTRC("Skip Breakpoints"));
		skip_breakpoints->connect(SceneStringName(pressed), callable_mp(this, &ScriptEditorDebugger::debug_skip_breakpoints));

		ignore_error_breaks = memnew(Button);
		ignore_error_breaks->set_flat(true);
		ignore_error_breaks->set_tooltip_text(TTR("Ignore Error Breaks"));
		ignore_error_breaks->set_accessibility_name(TTRC("Ignore Error Breaks"));
		hbc->add_child(ignore_error_breaks);
		ignore_error_breaks->connect("pressed", callable_mp(this, &ScriptEditorDebugger::debug_ignore_error_breaks));

		hbc->add_child(memnew(VSeparator));

		copy = memnew(Button);
		copy->set_theme_type_variation(SceneStringName(FlatButton));
		hbc->add_child(copy);
		copy->set_tooltip_text(TTR("Copy Error"));
		copy->set_accessibility_name(TTRC("Copy Error"));
		copy->connect(SceneStringName(pressed), callable_mp(this, &ScriptEditorDebugger::debug_copy));

		hbc->add_child(memnew(VSeparator));

		step = memnew(Button);
		step->set_theme_type_variation(SceneStringName(FlatButton));
		hbc->add_child(step);
		step->set_tooltip_text(TTR("Step Into"));
		step->set_accessibility_name(TTRC("Step Into"));
		step->set_shortcut(ED_GET_SHORTCUT("debugger/step_into"));
		step->connect(SceneStringName(pressed), callable_mp(this, &ScriptEditorDebugger::debug_step));

		next = memnew(Button);
		next->set_theme_type_variation(SceneStringName(FlatButton));
		hbc->add_child(next);
		next->set_tooltip_text(TTR("Step Over"));
		next->set_accessibility_name(TTRC("Step Over"));
		next->set_shortcut(ED_GET_SHORTCUT("debugger/step_over"));
		next->connect(SceneStringName(pressed), callable_mp(this, &ScriptEditorDebugger::debug_next));

		hbc->add_child(memnew(VSeparator));

		dobreak = memnew(Button);
		dobreak->set_theme_type_variation(SceneStringName(FlatButton));
		hbc->add_child(dobreak);
		dobreak->set_tooltip_text(TTR("Break"));
		dobreak->set_accessibility_name(TTRC("Break"));
		dobreak->set_shortcut(ED_GET_SHORTCUT("debugger/break"));
		dobreak->connect(SceneStringName(pressed), callable_mp(this, &ScriptEditorDebugger::debug_break));

		docontinue = memnew(Button);
		docontinue->set_theme_type_variation(SceneStringName(FlatButton));
		hbc->add_child(docontinue);
		docontinue->set_tooltip_text(TTR("Continue"));
		docontinue->set_accessibility_name(TTRC("Continue"));
		docontinue->set_shortcut(ED_GET_SHORTCUT("debugger/continue"));
		docontinue->connect(SceneStringName(pressed), callable_mp(this, &ScriptEditorDebugger::debug_continue));

		HSplitContainer *parent_sc = memnew(HSplitContainer);
		vbc->add_child(parent_sc);
		parent_sc->set_v_size_flags(SIZE_EXPAND_FILL);
		parent_sc->set_split_offset(500 * EDSCALE);

		HSplitContainer *sc = memnew(HSplitContainer);
		sc->set_v_size_flags(SIZE_EXPAND_FILL);
		sc->set_h_size_flags(SIZE_EXPAND_FILL);
		parent_sc->add_child(sc);

		VBoxContainer *stack_vb = memnew(VBoxContainer);
		stack_vb->set_h_size_flags(SIZE_EXPAND_FILL);
		sc->add_child(stack_vb);
		HBoxContainer *thread_hb = memnew(HBoxContainer);
		stack_vb->add_child(thread_hb);
		thread_hb->add_child(memnew(Label(TTR("Thread:"))));
		threads = memnew(OptionButton);
		thread_hb->add_child(threads);
		threads->set_auto_translate_mode(AUTO_TRANSLATE_MODE_DISABLED);
		threads->set_h_size_flags(SIZE_EXPAND_FILL);
		threads->connect(SceneStringName(item_selected), callable_mp(this, &ScriptEditorDebugger::_select_thread));

		stack_dump = memnew(Tree);
		stack_dump->set_custom_minimum_size(Size2(150, 0) * EDSCALE);
		stack_dump->set_allow_reselect(true);
		stack_dump->set_columns(1);
		stack_dump->set_column_titles_visible(true);
		stack_dump->set_column_title(0, TTR("Stack Frames"));
		stack_dump->set_hide_root(true);
		stack_dump->set_v_size_flags(SIZE_EXPAND_FILL);
		stack_dump->set_theme_type_variation("TreeSecondary");
		stack_dump->connect("cell_selected", callable_mp(this, &ScriptEditorDebugger::_stack_dump_frame_selected));
		stack_vb->add_child(stack_dump);

		VBoxContainer *inspector_vbox = memnew(VBoxContainer);
		inspector_vbox->set_custom_minimum_size(Size2(200, 0) * EDSCALE);
		inspector_vbox->set_h_size_flags(SIZE_EXPAND_FILL);
		sc->add_child(inspector_vbox);

		HBoxContainer *tools_hb = memnew(HBoxContainer);
		inspector_vbox->add_child(tools_hb);

		search = memnew(LineEdit);
		search->set_h_size_flags(Control::SIZE_EXPAND_FILL);
		search->set_placeholder(TTR("Filter Stack Variables"));
		search->set_accessibility_name(TTRC("Filter Stack Variables"));
		search->set_clear_button_enabled(true);
		tools_hb->add_child(search);

		inspector = memnew(EditorDebuggerInspector);
		inspector->set_h_size_flags(SIZE_EXPAND_FILL);
		inspector->set_v_size_flags(SIZE_EXPAND_FILL);
		inspector->set_property_name_style(EditorPropertyNameProcessor::STYLE_RAW);
		inspector->set_read_only(true);
		inspector->connect("object_selected", callable_mp(this, &ScriptEditorDebugger::_remote_object_selected));
		inspector->connect("objects_edited", callable_mp(this, &ScriptEditorDebugger::_remote_objects_edited));
		inspector->connect("object_property_updated", callable_mp(this, &ScriptEditorDebugger::_remote_object_property_updated));
		inspector->register_text_enter(search);
		inspector->set_use_filter(true);
		inspector_vbox->add_child(inspector);

		breakpoints_tree = memnew(Tree);
		breakpoints_tree->set_custom_minimum_size(Size2(100, 0) * EDSCALE);
		breakpoints_tree->set_h_size_flags(SIZE_EXPAND_FILL);
		breakpoints_tree->set_column_titles_visible(true);
		breakpoints_tree->set_column_title(0, TTR("Breakpoints"));
		breakpoints_tree->set_allow_reselect(true);
		breakpoints_tree->set_allow_rmb_select(true);
		breakpoints_tree->set_hide_root(true);
		breakpoints_tree->set_theme_type_variation("TreeSecondary");
		breakpoints_tree->connect("item_mouse_selected", callable_mp(this, &ScriptEditorDebugger::_breakpoints_item_rmb_selected));
		breakpoints_tree->create_item();

		parent_sc->add_child(breakpoints_tree);
		tabs->add_child(dbg);

		breakpoints_menu = memnew(PopupMenu);
		breakpoints_menu->connect(SceneStringName(id_pressed), callable_mp(this, &ScriptEditorDebugger::_item_menu_id_pressed));
		breakpoints_tree->add_child(breakpoints_menu);
	}

	{ //errors
		errors_tab = memnew(VBoxContainer);
		errors_tab->set_name(TTR("Errors"));

		HBoxContainer *error_hbox = memnew(HBoxContainer);
		errors_tab->add_child(error_hbox);

		expand_all_button = memnew(Button);
		expand_all_button->set_text(TTR("Expand All"));
		expand_all_button->set_disabled(true);
		expand_all_button->connect(SceneStringName(pressed), callable_mp(this, &ScriptEditorDebugger::_expand_errors_list));
		error_hbox->add_child(expand_all_button);

		collapse_all_button = memnew(Button);
		collapse_all_button->set_text(TTR("Collapse All"));
		collapse_all_button->set_disabled(true);
		collapse_all_button->connect(SceneStringName(pressed), callable_mp(this, &ScriptEditorDebugger::_collapse_errors_list));
		error_hbox->add_child(collapse_all_button);

		Control *space = memnew(Control);
		space->set_h_size_flags(SIZE_EXPAND_FILL);
		error_hbox->add_child(space);

		clear_button = memnew(Button);
		clear_button->set_text(TTR("Clear"));
		clear_button->set_h_size_flags(0);
		clear_button->set_disabled(true);
		clear_button->connect(SceneStringName(pressed), callable_mp(this, &ScriptEditorDebugger::_clear_errors_list));
		error_hbox->add_child(clear_button);

		error_tree = memnew(Tree);
		error_tree->set_columns(2);

		error_tree->set_column_expand(0, false);
		error_tree->set_column_custom_minimum_width(0, 140);
		error_tree->set_column_clip_content(0, true);

		error_tree->set_column_expand(1, true);
		error_tree->set_column_clip_content(1, true);

		error_tree->set_select_mode(Tree::SELECT_ROW);
		error_tree->set_hide_root(true);
		error_tree->set_v_size_flags(SIZE_EXPAND_FILL);
		error_tree->set_allow_rmb_select(true);
		error_tree->set_allow_reselect(true);
		error_tree->connect("item_mouse_selected", callable_mp(this, &ScriptEditorDebugger::_error_tree_item_rmb_selected));
		errors_tab->add_child(error_tree);

		item_menu = memnew(PopupMenu);
		item_menu->connect(SceneStringName(id_pressed), callable_mp(this, &ScriptEditorDebugger::_item_menu_id_pressed));
		error_tree->add_child(item_menu);

		tabs->add_child(errors_tab);
	}

	{ // File dialog
		file_dialog = memnew(EditorFileDialog);
		file_dialog->connect("file_selected", callable_mp(this, &ScriptEditorDebugger::_file_selected));
		add_child(file_dialog);
	}

	{ // Expression evaluator
		expression_evaluator = memnew(EditorExpressionEvaluator);
		expression_evaluator->set_name(TTR("Evaluator"));
		expression_evaluator->set_editor_debugger(this);
		tabs->add_child(expression_evaluator);
	}

	{ //profiler
		profiler = memnew(EditorProfiler);
		profiler->set_name(TTR("Profiler"));
		tabs->add_child(profiler);
		profiler->connect("enable_profiling", callable_mp(this, &ScriptEditorDebugger::_profiler_activate).bind(PROFILER_SCRIPTS_SERVERS));
		profiler->connect("break_request", callable_mp(this, &ScriptEditorDebugger::_profiler_seeked));
	}

	{ //frame profiler
		visual_profiler = memnew(EditorVisualProfiler);
		visual_profiler->set_name(TTR("Visual Profiler"));
		tabs->add_child(visual_profiler);
		visual_profiler->connect("enable_profiling", callable_mp(this, &ScriptEditorDebugger::_profiler_activate).bind(PROFILER_VISUAL));
	}

	{ //monitors
		performance_profiler = memnew(EditorPerformanceProfiler);
		tabs->add_child(performance_profiler);
	}

	{ //vmem inspect
		VBoxContainer *vmem_vb = memnew(VBoxContainer);
		HBoxContainer *vmem_hb = memnew(HBoxContainer);
		Label *vmlb = memnew(Label(TTR("List of Video Memory Usage by Resource:") + " "));
		vmlb->set_theme_type_variation("HeaderSmall");

		vmlb->set_h_size_flags(SIZE_EXPAND_FILL);
		vmem_hb->add_child(vmlb);
		vmem_hb->add_child(memnew(Label(TTR("Total:") + " ")));
		vmem_total = memnew(LineEdit);
		vmem_total->set_editable(false);
		vmem_total->set_accessibility_name(TTRC("Video RAM Total"));
		vmem_total->set_custom_minimum_size(Size2(100, 0) * EDSCALE);
		vmem_hb->add_child(vmem_total);
		vmem_refresh = memnew(Button);
		vmem_refresh->set_accessibility_name(TTRC("Refresh Video RAM"));
		vmem_refresh->set_theme_type_variation(SceneStringName(FlatButton));
		vmem_hb->add_child(vmem_refresh);
		vmem_export = memnew(Button);
		vmem_export->set_theme_type_variation(SceneStringName(FlatButton));
		vmem_export->set_tooltip_text(TTR("Export list to a CSV file"));
		vmem_export->set_accessibility_name(TTRC("Export to CSV"));
		vmem_hb->add_child(vmem_export);
		vmem_vb->add_child(vmem_hb);
		vmem_refresh->connect(SceneStringName(pressed), callable_mp(this, &ScriptEditorDebugger::_video_mem_request));
		vmem_export->connect(SceneStringName(pressed), callable_mp(this, &ScriptEditorDebugger::_video_mem_export));

		VBoxContainer *vmmc = memnew(VBoxContainer);
		vmem_tree = memnew(Tree);
		vmem_tree->set_v_size_flags(SIZE_EXPAND_FILL);
		vmem_tree->set_h_size_flags(SIZE_EXPAND_FILL);
		vmmc->add_child(vmem_tree);
		vmmc->set_v_size_flags(SIZE_EXPAND_FILL);
		vmem_vb->add_child(vmmc);

		vmem_vb->set_name(TTR("Video RAM"));
		vmem_tree->set_columns(4);
		vmem_tree->set_column_titles_visible(true);
		vmem_tree->set_column_title(0, TTR("Resource Path"));
		vmem_tree->set_column_expand(0, true);
		vmem_tree->set_column_expand(1, false);
		vmem_tree->set_column_title(1, TTR("Type"));
		vmem_tree->set_column_custom_minimum_width(1, 100 * EDSCALE);
		vmem_tree->set_column_expand(2, false);
		vmem_tree->set_column_title(2, TTR("Format"));
		vmem_tree->set_column_custom_minimum_width(2, 150 * EDSCALE);
		vmem_tree->set_column_expand(3, false);
		vmem_tree->set_column_title(3, TTR("Usage"));
		vmem_tree->set_column_custom_minimum_width(3, 80 * EDSCALE);
		vmem_tree->set_hide_root(true);
		vmem_tree->connect("item_activated", callable_mp(this, &ScriptEditorDebugger::_vmem_item_activated));

		tabs->add_child(vmem_vb);
	}

	{ // misc
		VBoxContainer *misc = memnew(VBoxContainer);
		misc->set_name(TTR("Misc"));
		tabs->add_child(misc);

		GridContainer *info_left = memnew(GridContainer);
		info_left->set_columns(2);
		misc->add_child(info_left);
		clicked_ctrl = memnew(LineEdit);
		clicked_ctrl->set_editable(false);
		clicked_ctrl->set_accessibility_name(TTRC("Clicked Control"));
		clicked_ctrl->set_h_size_flags(SIZE_EXPAND_FILL);
		info_left->add_child(memnew(Label(TTR("Clicked Control:"))));
		info_left->add_child(clicked_ctrl);
		clicked_ctrl_type = memnew(LineEdit);
		clicked_ctrl_type->set_editable(false);
		clicked_ctrl_type->set_accessibility_name(TTRC("Clicked Control Type"));
		info_left->add_child(memnew(Label(TTR("Clicked Control Type:"))));
		info_left->add_child(clicked_ctrl_type);

		scene_tree = memnew(SceneDebuggerTree);
		live_edit_root = memnew(LineEdit);
		live_edit_root->set_editable(false);
		live_edit_root->set_h_size_flags(SIZE_EXPAND_FILL);
		live_edit_root->set_accessibility_name(TTRC("Live Edit Root"));

		{
			HBoxContainer *lehb = memnew(HBoxContainer);
			Label *l = memnew(Label(TTR("Live Edit Root:")));
			info_left->add_child(l);
			lehb->add_child(live_edit_root);
			le_set = memnew(Button(TTR("Set From Tree")));
			lehb->add_child(le_set);
			le_clear = memnew(Button(TTR("Clear")));
			lehb->add_child(le_clear);
			info_left->add_child(lehb);
		}

		misc->add_child(memnew(VSeparator));

		HBoxContainer *buttons = memnew(HBoxContainer);

		export_csv = memnew(Button(TTR("Export measures as CSV")));
		export_csv->connect(SceneStringName(pressed), callable_mp(this, &ScriptEditorDebugger::_export_csv));
		buttons->add_child(export_csv);

		misc->add_child(buttons);
	}

	msgdialog = memnew(AcceptDialog);
	add_child(msgdialog);

	camera_override = CameraOverride::OVERRIDE_NONE;
	error_count = 0;
	warning_count = 0;
	_update_buttons_state();
}

ScriptEditorDebugger::~ScriptEditorDebugger() {
	if (peer.is_valid()) {
		peer->close();
		peer.unref();
	}
	memdelete(scene_tree);
}<|MERGE_RESOLUTION|>--- conflicted
+++ resolved
@@ -1825,13 +1825,8 @@
 
 			// Construct a GitHub repository URL and open it in the user's default web browser.
 			// If the commit hash is available, use it for greater accuracy. Otherwise fall back to tagged release.
-<<<<<<< HEAD
-			String git_ref = String(VERSION_HASH).is_empty() ? String(VERSION_NUMBER) + "-stable" : String(VERSION_HASH);
+			String git_ref = String(REDOT_VERSION_HASH).is_empty() ? String(REDOT_VERSION_NUMBER) + "-stable" : String(REDOT_VERSION_HASH);
 			OS::get_singleton()->shell_open(vformat("https://github.com/Redot-Engine/redot-engine/blob/%s/%s#L%d",
-=======
-			String git_ref = String(GODOT_VERSION_HASH).is_empty() ? String(GODOT_VERSION_NUMBER) + "-stable" : String(GODOT_VERSION_HASH);
-			OS::get_singleton()->shell_open(vformat("https://github.com/godotengine/godot/blob/%s/%s#L%d",
->>>>>>> 2d3bdcac
 					git_ref, file, line_number));
 		} break;
 		case ACTION_DELETE_BREAKPOINT: {
