--- conflicted
+++ resolved
@@ -490,23 +490,14 @@
 	// Before we create a project, check that the target folder is empty.
 	// If not, we need to ask the user if they're sure they want to do this.
 	if (!is_folder_empty) {
-<<<<<<< HEAD
-		ConfirmationDialog *cd = memnew(ConfirmationDialog);
-		cd->set_title(TTR("Warning: This folder is not empty"));
-		cd->set_text(TTR("You are about to create a Redot project in a non-empty folder.\nThe entire contents of this folder will be imported as project resources!\n\nAre you sure you wish to continue?"));
-		cd->get_ok_button()->connect(SceneStringName(pressed), callable_mp(this, &ProjectDialog::_nonempty_confirmation_ok_pressed));
-		get_parent()->add_child(cd);
-		cd->popup_centered();
-=======
 		if (!nonempty_confirmation) {
 			nonempty_confirmation = memnew(ConfirmationDialog);
 			nonempty_confirmation->set_title(TTR("Warning: This folder is not empty"));
-			nonempty_confirmation->set_text(TTR("You are about to create a Godot project in a non-empty folder.\nThe entire contents of this folder will be imported as project resources!\n\nAre you sure you wish to continue?"));
+			nonempty_confirmation->set_text(TTR("You are about to create a Redot project in a non-empty folder.\nThe entire contents of this folder will be imported as project resources!\n\nAre you sure you wish to continue?"));
 			nonempty_confirmation->get_ok_button()->connect(SceneStringName(pressed), callable_mp(this, &ProjectDialog::_nonempty_confirmation_ok_pressed));
 			add_child(nonempty_confirmation);
 		}
 		nonempty_confirmation->popup_centered();
->>>>>>> 1f47e4c4
 		return;
 	}
 
