#!/usr/bin/env python
from misc.utility.scons_hints import *

EnsureSConsVersion(4, 0)
EnsurePythonVersion(3, 8)

# System
import atexit
import glob
import os
import pickle
import sys
import time
from collections import OrderedDict
from importlib.util import module_from_spec, spec_from_file_location
from types import ModuleType

from SCons import __version__ as scons_raw_version

# Explicitly resolve the helper modules, this is done to avoid clash with
# modules of the same name that might be randomly added (e.g. someone adding
# an `editor.py` file at the root of the module creates a clash with the editor
# folder when doing `import editor.template_builder`)


def _helper_module(name, path):
    spec = spec_from_file_location(name, path)
    module = module_from_spec(spec)
    spec.loader.exec_module(module)
    sys.modules[name] = module
    # Ensure the module's parents are in loaded to avoid loading the wrong parent
    # when doing "import foo.bar" while only "foo.bar" as declared as helper module
    child_module = module
    parent_name = name
    while True:
        try:
            parent_name, child_name = parent_name.rsplit(".", 1)
        except ValueError:
            break
        try:
            parent_module = sys.modules[parent_name]
        except KeyError:
            parent_module = ModuleType(parent_name)
            sys.modules[parent_name] = parent_module
        setattr(parent_module, child_name, child_module)


_helper_module("gles3_builders", "gles3_builders.py")
_helper_module("glsl_builders", "glsl_builders.py")
_helper_module("methods", "methods.py")
_helper_module("platform_methods", "platform_methods.py")
_helper_module("version", "version.py")
_helper_module("core.core_builders", "core/core_builders.py")
_helper_module("main.main_builders", "main/main_builders.py")

# Local
import gles3_builders
import glsl_builders
import methods
import scu_builders
from methods import print_error, print_warning
from platform_methods import architecture_aliases, architectures, compatibility_platform_aliases

if ARGUMENTS.get("target", "editor") == "editor":
    _helper_module("editor.editor_builders", "editor/editor_builders.py")
    _helper_module("editor.template_builders", "editor/template_builders.py")

# Enable ANSI escape code support on Windows 10 and later (for colored console output).
# <https://github.com/python/cpython/issues/73245>
if sys.stdout.isatty() and sys.platform == "win32":
    try:
        from ctypes import WinError, byref, windll  # type: ignore
        from ctypes.wintypes import DWORD  # type: ignore

        stdout_handle = windll.kernel32.GetStdHandle(DWORD(-11))
        mode = DWORD(0)
        if not windll.kernel32.GetConsoleMode(stdout_handle, byref(mode)):
            raise WinError()
        mode = DWORD(mode.value | 4)
        if not windll.kernel32.SetConsoleMode(stdout_handle, mode):
            raise WinError()
    except Exception as e:
        methods._colorize = False
        print_error(f"Failed to enable ANSI escape code support, disabling color output.\n{e}")

# Scan possible build platforms

platform_list = []  # list of platforms
platform_opts = {}  # options for each platform
platform_flags = {}  # flags for each platform
platform_doc_class_path = {}
platform_exporters = []
platform_apis = []

time_at_start = time.time()

for x in sorted(glob.glob("platform/*")):
    if not os.path.isdir(x) or not os.path.exists(x + "/detect.py"):
        continue
    tmppath = "./" + x

    sys.path.insert(0, tmppath)
    import detect

    # Get doc classes paths (if present)
    try:
        doc_classes = detect.get_doc_classes()
        doc_path = detect.get_doc_path()
        for c in doc_classes:
            platform_doc_class_path[c] = x.replace("\\", "/") + "/" + doc_path
    except Exception:
        pass

    platform_name = x[9:]

    if os.path.exists(x + "/export/export.cpp"):
        platform_exporters.append(platform_name)
    if os.path.exists(x + "/api/api.cpp"):
        platform_apis.append(platform_name)
    if detect.can_build():
        x = x.replace("platform/", "")  # rest of world
        x = x.replace("platform\\", "")  # win32
        platform_list += [x]
        platform_opts[x] = detect.get_opts()
        platform_flags[x] = detect.get_flags()
        if isinstance(platform_flags[x], list):  # backwards compatibility
            platform_flags[x] = {flag[0]: flag[1] for flag in platform_flags[x]}
    sys.path.remove(tmppath)
    sys.modules.pop("detect")

custom_tools = ["default"]

platform_arg = ARGUMENTS.get("platform", ARGUMENTS.get("p", False))

if platform_arg == "android":
    custom_tools = ["clang", "clang++", "as", "ar", "link"]
elif platform_arg == "web":
    # Use generic POSIX build toolchain for Emscripten.
    custom_tools = ["cc", "c++", "ar", "link", "textfile", "zip"]
elif os.name == "nt" and methods.get_cmdline_bool("use_mingw", False):
    custom_tools = ["mingw"]

# We let SCons build its default ENV as it includes OS-specific things which we don't
# want to have to pull in manually.
# Then we prepend PATH to make it take precedence, while preserving SCons' own entries.
env = Environment(tools=custom_tools)
env.PrependENVPath("PATH", os.getenv("PATH"))
env.PrependENVPath("PKG_CONFIG_PATH", os.getenv("PKG_CONFIG_PATH"))
if "TERM" in os.environ:  # Used for colored output.
    env["ENV"]["TERM"] = os.environ["TERM"]

env.disabled_modules = set()
env.module_version_string = ""
env.msvc = False
env.scons_version = env._get_major_minor_revision(scons_raw_version)

env.__class__.add_module_version_string = methods.add_module_version_string

env.__class__.add_source_files = methods.add_source_files
env.__class__.use_windows_spawn_fix = methods.use_windows_spawn_fix

env.__class__.add_shared_library = methods.add_shared_library
env.__class__.add_library = methods.add_library
env.__class__.add_program = methods.add_program
env.__class__.CommandNoCache = methods.CommandNoCache
env.__class__.Run = methods.Run
env.__class__.disable_warnings = methods.disable_warnings
env.__class__.force_optimization_on_debug = methods.force_optimization_on_debug
env.__class__.module_add_dependencies = methods.module_add_dependencies
env.__class__.module_check_dependencies = methods.module_check_dependencies

env["x86_libtheora_opt_gcc"] = False
env["x86_libtheora_opt_vc"] = False

# avoid issues when building with different versions of python out of the same directory
env.SConsignFile(File("#.sconsign{0}.dblite".format(pickle.HIGHEST_PROTOCOL)).abspath)

# Build options

customs = ["custom.py"]

profile = ARGUMENTS.get("profile", "")
if profile:
    if os.path.isfile(profile):
        customs.append(profile)
    elif os.path.isfile(profile + ".py"):
        customs.append(profile + ".py")

opts = Variables(customs, ARGUMENTS)

# Target build options
if env.scons_version >= (4, 3):
    opts.Add(["platform", "p"], "Target platform (%s)" % "|".join(platform_list), "")
else:
    opts.Add("platform", "Target platform (%s)" % "|".join(platform_list), "")
    opts.Add("p", "Alias for 'platform'", "")
opts.Add(EnumVariable("target", "Compilation target", "editor", ("editor", "template_release", "template_debug")))
opts.Add(EnumVariable("arch", "CPU architecture", "auto", ["auto"] + architectures, architecture_aliases))
opts.Add(BoolVariable("dev_build", "Developer build with dev-only debugging code (DEV_ENABLED)", False))
opts.Add(
    EnumVariable(
        "optimize",
        "Optimization level (by default inferred from 'target' and 'dev_build')",
        "auto",
        ("auto", "none", "custom", "debug", "speed", "speed_trace", "size"),
    )
)
opts.Add(BoolVariable("debug_symbols", "Build with debugging symbols", False))
opts.Add(BoolVariable("separate_debug_symbols", "Extract debugging symbols to a separate file", False))
opts.Add(BoolVariable("debug_paths_relative", "Make file paths in debug symbols relative (if supported)", False))
opts.Add(EnumVariable("lto", "Link-time optimization (production builds)", "none", ("none", "auto", "thin", "full")))
opts.Add(BoolVariable("production", "Set defaults to build Redot for use in production", False))
opts.Add(BoolVariable("threads", "Enable threading support", True))

# Components
opts.Add(BoolVariable("deprecated", "Enable compatibility code for deprecated and removed features", True))
opts.Add(EnumVariable("precision", "Set the floating-point precision level", "single", ("single", "double")))
opts.Add(BoolVariable("minizip", "Enable ZIP archive support using minizip", True))
opts.Add(BoolVariable("brotli", "Enable Brotli for decompresson and WOFF2 fonts support", True))
opts.Add(BoolVariable("xaudio2", "Enable the XAudio2 audio driver on supported platforms", False))
opts.Add(BoolVariable("vulkan", "Enable the vulkan rendering driver", True))
opts.Add(BoolVariable("opengl3", "Enable the OpenGL/GLES3 rendering driver", True))
opts.Add(BoolVariable("d3d12", "Enable the Direct3D 12 rendering driver on supported platforms", False))
opts.Add(BoolVariable("metal", "Enable the Metal rendering driver on supported platforms (Apple arm64 only)", False))
opts.Add(BoolVariable("openxr", "Enable the OpenXR driver", True))
opts.Add(BoolVariable("use_volk", "Use the volk library to load the Vulkan loader dynamically", True))
opts.Add(BoolVariable("disable_exceptions", "Force disabling exception handling code", True))
opts.Add("custom_modules", "A list of comma-separated directory paths containing custom modules to build.", "")
opts.Add(BoolVariable("custom_modules_recursive", "Detect custom modules recursively for each specified path.", True))
opts.Add(BoolVariable("swappy", "Use Swappy Frame Pacing Library in Android builds.", False))

# Advanced options
opts.Add(
    BoolVariable(
        "dev_mode", "Alias for dev options: verbose=yes warnings=extra werror=yes tests=yes strict_checks=yes", False
    )
)
opts.Add(BoolVariable("tests", "Build the unit tests", False))
opts.Add(BoolVariable("fast_unsafe", "Enable unsafe options for faster rebuilds", False))
opts.Add(BoolVariable("ninja", "Use the ninja backend for faster rebuilds", False))
opts.Add(BoolVariable("ninja_auto_run", "Run ninja automatically after generating the ninja file", True))
opts.Add("ninja_file", "Path to the generated ninja file", "build.ninja")
opts.Add(BoolVariable("compiledb", "Generate compilation DB (`compile_commands.json`) for external tools", False))
opts.Add(
    "num_jobs",
    "Use up to N jobs when compiling (equivalent to `-j N`). Defaults to max jobs - 1. Ignored if -j is used.",
    "",
)
opts.Add(BoolVariable("verbose", "Enable verbose output for the compilation", False))
opts.Add(BoolVariable("progress", "Show a progress indicator during compilation", True))
opts.Add(EnumVariable("warnings", "Level of compilation warnings", "all", ("extra", "all", "moderate", "no")))
opts.Add(BoolVariable("werror", "Treat compiler warnings as errors", False))
opts.Add("extra_suffix", "Custom extra suffix added to the base filename of all generated binary files", "")
opts.Add("object_prefix", "Custom prefix added to the base filename of all generated object files", "")
opts.Add(BoolVariable("vsproj", "Generate a Visual Studio solution", False))
opts.Add("vsproj_name", "Name of the Visual Studio solution", "redot")
opts.Add("import_env_vars", "A comma-separated list of environment variables to copy from the outer environment.", "")
opts.Add(BoolVariable("disable_3d", "Disable 3D nodes for a smaller executable", False))
opts.Add(BoolVariable("disable_advanced_gui", "Disable advanced GUI nodes and behaviors", False))
opts.Add("build_profile", "Path to a file containing a feature build profile", "")
opts.Add(BoolVariable("modules_enabled_by_default", "If no, disable all modules except ones explicitly enabled", True))
opts.Add(BoolVariable("no_editor_splash", "Don't use the custom splash screen for the editor", True))
opts.Add(
    "system_certs_path",
    "Use this path as TLS certificates default for editor and Linux/BSD export templates (for package maintainers)",
    "",
)
opts.Add(BoolVariable("use_precise_math_checks", "Math checks use very precise epsilon (debug option)", False))
opts.Add(BoolVariable("strict_checks", "Enforce stricter checks (debug option)", False))
opts.Add(BoolVariable("scu_build", "Use single compilation unit build", False))
opts.Add("scu_limit", "Max includes per SCU file when using scu_build (determines RAM use)", "0")
opts.Add(BoolVariable("engine_update_check", "Enable engine update checks in the Project Manager", True))
opts.Add(BoolVariable("steamapi", "Enable minimal SteamAPI integration for usage time tracking (editor only)", False))
opts.Add("cache_path", "Path to a directory where SCons cache files will be stored. No value disables the cache.", "")
opts.Add("cache_limit", "Max size (in GiB) for the SCons cache. 0 means no limit.", "0")

# Thirdparty libraries
opts.Add(BoolVariable("builtin_brotli", "Use the built-in Brotli library", True))
opts.Add(BoolVariable("builtin_certs", "Use the built-in SSL certificates bundles", True))
opts.Add(BoolVariable("builtin_clipper2", "Use the built-in Clipper2 library", True))
opts.Add(BoolVariable("builtin_embree", "Use the built-in Embree library", True))
opts.Add(BoolVariable("builtin_enet", "Use the built-in ENet library", True))
opts.Add(BoolVariable("builtin_freetype", "Use the built-in FreeType library", True))
opts.Add(BoolVariable("builtin_msdfgen", "Use the built-in MSDFgen library", True))
opts.Add(BoolVariable("builtin_glslang", "Use the built-in glslang library", True))
opts.Add(BoolVariable("builtin_graphite", "Use the built-in Graphite library", True))
opts.Add(BoolVariable("builtin_harfbuzz", "Use the built-in HarfBuzz library", True))
opts.Add(BoolVariable("builtin_icu4c", "Use the built-in ICU library", True))
opts.Add(BoolVariable("builtin_libogg", "Use the built-in libogg library", True))
opts.Add(BoolVariable("builtin_libpng", "Use the built-in libpng library", True))
opts.Add(BoolVariable("builtin_libtheora", "Use the built-in libtheora library", True))
opts.Add(BoolVariable("builtin_libvorbis", "Use the built-in libvorbis library", True))
opts.Add(BoolVariable("builtin_libwebp", "Use the built-in libwebp library", True))
opts.Add(BoolVariable("builtin_wslay", "Use the built-in wslay library", True))
opts.Add(BoolVariable("builtin_mbedtls", "Use the built-in mbedTLS library", True))
opts.Add(BoolVariable("builtin_miniupnpc", "Use the built-in miniupnpc library", True))
opts.Add(BoolVariable("builtin_openxr", "Use the built-in OpenXR library", True))
opts.Add(BoolVariable("builtin_pcre2", "Use the built-in PCRE2 library", True))
opts.Add(BoolVariable("builtin_pcre2_with_jit", "Use JIT compiler for the built-in PCRE2 library", True))
opts.Add(BoolVariable("builtin_recastnavigation", "Use the built-in Recast navigation library", True))
opts.Add(BoolVariable("builtin_rvo2_2d", "Use the built-in RVO2 2D library", True))
opts.Add(BoolVariable("builtin_rvo2_3d", "Use the built-in RVO2 3D library", True))
opts.Add(BoolVariable("builtin_xatlas", "Use the built-in xatlas library", True))
opts.Add(BoolVariable("builtin_zlib", "Use the built-in zlib library", True))
opts.Add(BoolVariable("builtin_zstd", "Use the built-in Zstd library", True))

# Compilation environment setup
# CXX, CC, and LINK directly set the equivalent `env` values (which may still
# be overridden for a specific platform), the lowercase ones are appended.
opts.Add("CXX", "C++ compiler binary")
opts.Add("CC", "C compiler binary")
opts.Add("LINK", "Linker binary")
opts.Add("cppdefines", "Custom defines for the pre-processor")
opts.Add("ccflags", "Custom flags for both the C and C++ compilers")
opts.Add("cxxflags", "Custom flags for the C++ compiler")
opts.Add("cflags", "Custom flags for the C compiler")
opts.Add("linkflags", "Custom flags for the linker")
opts.Add("asflags", "Custom flags for the assembler")
opts.Add("arflags", "Custom flags for the archive tool")
opts.Add("rcflags", "Custom flags for Windows resource compiler")

# Update the environment to have all above options defined
# in following code (especially platform and custom_modules).
opts.Update(env)

# Setup caching logic early to catch everything.
methods.prepare_cache(env)

# Copy custom environment variables if set.
if env["import_env_vars"]:
    for env_var in str(env["import_env_vars"]).split(","):
        if env_var in os.environ:
            env["ENV"][env_var] = os.environ[env_var]

# Platform selection: validate input, and add options.

if env.scons_version < (4, 3) and not env["platform"]:
    env["platform"] = env["p"]

if env["platform"] == "":
    # Missing `platform` argument, try to detect platform automatically
    if (
        sys.platform.startswith("linux")
        or sys.platform.startswith("dragonfly")
        or sys.platform.startswith("freebsd")
        or sys.platform.startswith("netbsd")
        or sys.platform.startswith("openbsd")
    ):
        env["platform"] = "linuxbsd"
    elif sys.platform == "darwin":
        env["platform"] = "macos"
    elif sys.platform == "win32":
        env["platform"] = "windows"

    if env["platform"] != "":
        print(f'Automatically detected platform: {env["platform"]}')

<<<<<<< HEAD
if env["platform"] == "osx":
    # Deprecated alias kept for compatibility.
    print_warning('Platform "osx" has been renamed to "macos" in Redot 4. Building for platform "macos".')
    env["platform"] = "macos"

if env["platform"] == "iphone":
    # Deprecated alias kept for compatibility.
    print_warning('Platform "iphone" has been renamed to "ios" in Redot 4. Building for platform "ios".')
    env["platform"] = "ios"

if env["platform"] in ["linux", "bsd", "x11"]:
    if env["platform"] == "x11":
        # Deprecated alias kept for compatibility.
        print_warning('Platform "x11" has been renamed to "linuxbsd" in Redot 4. Building for platform "linuxbsd".')
    # Alias for convenience.
    env["platform"] = "linuxbsd"

if env["platform"] == "javascript":
    # Deprecated alias kept for compatibility.
    print_warning('Platform "javascript" has been renamed to "web" in Redot 4. Building for platform "web".')
    env["platform"] = "web"
=======
# Deprecated aliases kept for compatibility.
if env["platform"] in compatibility_platform_aliases:
    alias = env["platform"]
    platform = compatibility_platform_aliases[alias]
    print_warning(
        f'Platform "{alias}" has been renamed to "{platform}" in Godot 4. Building for platform "{platform}".'
    )
    env["platform"] = platform

# Alias for convenience.
if env["platform"] in ["linux", "bsd"]:
    env["platform"] = "linuxbsd"
>>>>>>> 6c05ec3d

if env["platform"] not in platform_list:
    text = "The following platforms are available:\n\t{}\n".format("\n\t".join(platform_list))
    text += "Please run SCons again and select a valid platform: platform=<string>."

    if env["platform"] == "list":
        print(text)
    elif env["platform"] == "":
        print_error("Could not detect platform automatically.\n" + text)
    else:
        print_error(f'Invalid target platform "{env["platform"]}".\n' + text)

    Exit(0 if env["platform"] == "list" else 255)

# Add platform-specific options.
if env["platform"] in platform_opts:
    for opt in platform_opts[env["platform"]]:
        opts.Add(opt)

# Platform-specific flags.
# These can sometimes override default options, so they need to be processed
# as early as possible to ensure that we're using the correct values.
flag_list = platform_flags[env["platform"]]
for key, value in flag_list.items():
    if key not in ARGUMENTS or ARGUMENTS[key] == "auto":  # Allow command line to override platform flags
        env[key] = value

# Update the environment to take platform-specific options into account.
opts.Update(env, {**ARGUMENTS, **env.Dictionary()})

# Detect modules.
modules_detected = OrderedDict()
module_search_paths = ["modules"]  # Built-in path.

if env["custom_modules"]:
    paths = env["custom_modules"].split(",")
    for p in paths:
        try:
            module_search_paths.append(methods.convert_custom_modules_path(p))
        except ValueError as e:
            print_error(e)
            Exit(255)

for path in module_search_paths:
    if path == "modules":
        # Built-in modules don't have nested modules,
        # so save the time it takes to parse directories.
        modules = methods.detect_modules(path, recursive=False)
    else:  # Custom.
        modules = methods.detect_modules(path, env["custom_modules_recursive"])
        # Provide default include path for both the custom module search `path`
        # and the base directory containing custom modules, as it may be different
        # from the built-in "modules" name (e.g. "custom_modules/summator/summator.h"),
        # so it can be referenced simply as `#include "summator/summator.h"`
        # independently of where a module is located on user's filesystem.
        env.Prepend(CPPPATH=[path, os.path.dirname(path)])
    # Note: custom modules can override built-in ones.
    modules_detected.update(modules)

# Add module options.
for name, path in modules_detected.items():
    sys.path.insert(0, path)
    import config

    if env["modules_enabled_by_default"]:
        enabled = True
        try:
            enabled = config.is_enabled()
        except AttributeError:
            pass
    else:
        enabled = False

    opts.Add(BoolVariable("module_" + name + "_enabled", "Enable module '%s'" % (name,), enabled))

    # Add module-specific options.
    try:
        for opt in config.get_opts(env["platform"]):
            opts.Add(opt)
    except AttributeError:
        pass

    sys.path.remove(path)
    sys.modules.pop("config")

env.modules_detected = modules_detected

# Update the environment again after all the module options are added.
opts.Update(env, {**ARGUMENTS, **env.Dictionary()})
Help(opts.GenerateHelpText(env))

# add default include paths

env.Prepend(CPPPATH=["#"])

# configure ENV for platform
env.platform_exporters = platform_exporters
env.platform_apis = platform_apis

# Configuration of build targets:
# - Editor or template
# - Debug features (DEBUG_ENABLED code)
# - Dev only code (DEV_ENABLED code)
# - Optimization level
# - Debug symbols for crash traces / debuggers

env.editor_build = env["target"] == "editor"
env.dev_build = env["dev_build"]
env.debug_features = env["target"] in ["editor", "template_debug"]

if env["optimize"] == "auto":
    if env.dev_build:
        opt_level = "none"
    elif env.debug_features:
        opt_level = "speed_trace"
    else:  # Release
        opt_level = "speed"
    env["optimize"] = ARGUMENTS.get("optimize", opt_level)

env["debug_symbols"] = methods.get_cmdline_bool("debug_symbols", env.dev_build)

if env.editor_build:
    env.Append(CPPDEFINES=["TOOLS_ENABLED"])

if env.debug_features:
    # DEBUG_ENABLED enables debugging *features* and debug-only code, which is intended
    # to give *users* extra debugging information for their game development.
    env.Append(CPPDEFINES=["DEBUG_ENABLED"])

if env.dev_build:
    # DEV_ENABLED enables *engine developer* code which should only be compiled for those
    # working on the engine itself.
    env.Append(CPPDEFINES=["DEV_ENABLED"])
else:
    # Disable assert() for production targets (only used in thirdparty code).
    env.Append(CPPDEFINES=["NDEBUG"])

# SCons speed optimization controlled by the `fast_unsafe` option, which provide
# more than 10 s speed up for incremental rebuilds.
# Unsafe as they reduce the certainty of rebuilding all changed files, so it's
# enabled by default for `debug` builds, and can be overridden from command line.
# Ref: https://github.com/SCons/scons/wiki/GoFastButton
if methods.get_cmdline_bool("fast_unsafe", env.dev_build):
    # Renamed to `content-timestamp` in SCons >= 4.2, keeping MD5 for compat.
    env.Decider("MD5-timestamp")
    env.SetOption("implicit_cache", 1)
    env.SetOption("max_drift", 60)

if env["use_precise_math_checks"]:
    env.Append(CPPDEFINES=["PRECISE_MATH_CHECKS"])

if env.editor_build:
    if env["engine_update_check"]:
        env.Append(CPPDEFINES=["ENGINE_UPDATE_CHECK_ENABLED"])

    if not env.File("#main/splash_editor.png").exists():
        # Force disabling editor splash if missing.
        env["no_editor_splash"] = True
    if env["no_editor_splash"]:
        env.Append(CPPDEFINES=["NO_EDITOR_SPLASH"])

if not env["deprecated"]:
    env.Append(CPPDEFINES=["DISABLE_DEPRECATED"])

if env["precision"] == "double":
    env.Append(CPPDEFINES=["REAL_T_IS_DOUBLE"])

tmppath = "./platform/" + env["platform"]
sys.path.insert(0, tmppath)
import detect

# Default num_jobs to local cpu count if not user specified.
# SCons has a peculiarity where user-specified options won't be overridden
# by SetOption, so we can rely on this to know if we should use our default.
initial_num_jobs = env.GetOption("num_jobs")
altered_num_jobs = initial_num_jobs + 1
env.SetOption("num_jobs", altered_num_jobs)
if env.GetOption("num_jobs") == altered_num_jobs:
    num_jobs = env.get("num_jobs", "")
    if str(num_jobs).isdigit() and int(num_jobs) > 0:
        env.SetOption("num_jobs", num_jobs)
    else:
        cpu_count = os.cpu_count()
        if cpu_count is None:
            print_warning(
                "Couldn't auto-detect CPU count to configure build parallelism. Specify it with the `-j` or `num_jobs` arguments."
            )
        else:
            safer_cpu_count = cpu_count if cpu_count <= 4 else cpu_count - 1
            print(
                "Auto-detected %d CPU cores available for build parallelism. Using %d cores by default. You can override it with the `-j` or `num_jobs` arguments."
                % (cpu_count, safer_cpu_count)
            )
            env.SetOption("num_jobs", safer_cpu_count)

env.extra_suffix = ""

if env["extra_suffix"] != "":
    env.extra_suffix += "." + env["extra_suffix"]

# Environment flags
env.Append(CPPDEFINES=env.get("cppdefines", "").split())
env.Append(CCFLAGS=env.get("ccflags", "").split())
env.Append(CXXFLAGS=env.get("cxxflags", "").split())
env.Append(CFLAGS=env.get("cflags", "").split())
env.Append(LINKFLAGS=env.get("linkflags", "").split())
env.Append(ASFLAGS=env.get("asflags", "").split())
env.Append(ARFLAGS=env.get("arflags", "").split())
env.Append(RCFLAGS=env.get("rcflags", "").split())

# Feature build profile
env.disabled_classes = []
if env["build_profile"] != "":
    print('Using feature build profile: "{}"'.format(env["build_profile"]))
    import json

    try:
        ft = json.load(open(env["build_profile"], "r", encoding="utf-8"))
        if "disabled_classes" in ft:
            env.disabled_classes = ft["disabled_classes"]
        if "disabled_build_options" in ft:
            dbo = ft["disabled_build_options"]
            for c in dbo:
                env[c] = dbo[c]
    except json.JSONDecodeError:
        print_error('Failed to open feature build profile: "{}"'.format(env["build_profile"]))
        Exit(255)

# 'dev_mode' and 'production' are aliases to set default options if they haven't been
# set manually by the user.
if env["dev_mode"]:
    env["verbose"] = methods.get_cmdline_bool("verbose", True)
    env["warnings"] = ARGUMENTS.get("warnings", "extra")
    env["werror"] = methods.get_cmdline_bool("werror", True)
    env["tests"] = methods.get_cmdline_bool("tests", True)
    env["strict_checks"] = methods.get_cmdline_bool("strict_checks", True)
if env["production"]:
    env["use_static_cpp"] = methods.get_cmdline_bool("use_static_cpp", True)
    env["debug_symbols"] = methods.get_cmdline_bool("debug_symbols", False)
    if platform_arg == "android":
        env["swappy"] = methods.get_cmdline_bool("swappy", True)
    # LTO "auto" means we handle the preferred option in each platform detect.py.
    env["lto"] = ARGUMENTS.get("lto", "auto")

if env["strict_checks"]:
    env.Append(CPPDEFINES=["STRICT_CHECKS"])

# Run SCU file generation script if in a SCU build.
if env["scu_build"]:
    max_includes_per_scu = 8
    if env.dev_build:
        max_includes_per_scu = 1024

    read_scu_limit = int(env["scu_limit"])
    read_scu_limit = max(0, min(read_scu_limit, 1024))
    if read_scu_limit != 0:
        max_includes_per_scu = read_scu_limit

    methods.set_scu_folders(scu_builders.generate_scu_files(max_includes_per_scu))

# Must happen after the flags' definition, as configure is when most flags
# are actually handled to change compile options, etc.
detect.configure(env)

print(f'Building for platform "{env["platform"]}", architecture "{env["arch"]}", target "{env["target"]}".')
if env.dev_build:
    print("NOTE: Developer build, with debug optimization level and debug symbols (unless overridden).")

# Enforce our minimal compiler version requirements
cc_version = methods.get_compiler_version(env)
cc_version_major = cc_version["major"]
cc_version_minor = cc_version["minor"]
cc_version_metadata1 = cc_version["metadata1"]

if cc_version_major == -1:
    print_warning(
        "Couldn't detect compiler version, skipping version checks. "
        "Build may fail if the compiler doesn't support C++17 fully."
    )
elif methods.using_gcc(env):
    if cc_version_major < 9:
        print_error(
            "Detected GCC version older than 9, which does not fully support "
            "C++17, or has bugs when compiling Redot. Supported versions are 9 "
            "and later. Use a newer GCC version, or Clang 6 or later by passing "
            '"use_llvm=yes" to the SCons command line.'
        )
        Exit(255)
    elif cc_version_metadata1 == "win32":
        print_error(
            "Detected mingw version is not using posix threads. Only posix "
            "version of mingw is supported. "
            'Use "update-alternatives --config x86_64-w64-mingw32-g++" '
            "to switch to posix threads."
        )
        Exit(255)
elif methods.using_clang(env):
    # Apple LLVM versions differ from upstream LLVM version \o/, compare
    # in https://en.wikipedia.org/wiki/Xcode#Toolchain_versions
    if methods.is_apple_clang(env):
        if cc_version_major < 10:
            print_error(
                "Detected Apple Clang version older than 10, which does not fully "
                "support C++17. Supported versions are Apple Clang 10 and later."
            )
            Exit(255)
        elif env["debug_paths_relative"] and cc_version_major < 12:
            print_warning(
                "Apple Clang < 12 doesn't support -ffile-prefix-map, disabling `debug_paths_relative` option."
            )
            env["debug_paths_relative"] = False
    else:
        if cc_version_major < 6:
            print_error(
                "Detected Clang version older than 6, which does not fully support "
                "C++17. Supported versions are Clang 6 and later."
            )
            Exit(255)
        elif env["debug_paths_relative"] and cc_version_major < 10:
            print_warning("Clang < 10 doesn't support -ffile-prefix-map, disabling `debug_paths_relative` option.")
            env["debug_paths_relative"] = False

elif env.msvc:
    # Ensure latest minor builds of Visual Studio 2017/2019.
    # https://github.com/godotengine/godot/pull/94995#issuecomment-2336464574
    if cc_version_major == 16 and cc_version_minor < 11:
        print_error(
            "Detected Visual Studio 2019 version older than 16.11, which has bugs "
            "when compiling Redot. Use a newer VS2019 version, or VS2022."
        )
        Exit(255)
    if cc_version_major == 15 and cc_version_minor < 9:
        print_error(
            "Detected Visual Studio 2017 version older than 15.9, which has bugs "
            "when compiling Redot. Use a newer VS2017 version, or VS2019/VS2022."
        )
        Exit(255)
    if cc_version_major < 15:
        print_error(
            "Detected Visual Studio 2015 or earlier, which is unsupported in Redot. "
            "Supported versions are Visual Studio 2017 and later."
        )
        Exit(255)


# Set optimize and debug_symbols flags.
# "custom" means do nothing and let users set their own optimization flags.
# Needs to happen after configure to have `env.msvc` defined.
if env.msvc:
    if env["debug_symbols"]:
        env.Append(CCFLAGS=["/Zi", "/FS"])
        env.Append(LINKFLAGS=["/DEBUG:FULL"])
    else:
        env.Append(LINKFLAGS=["/DEBUG:NONE"])

    if env["optimize"].startswith("speed"):
        env.Append(CCFLAGS=["/O2"])
        env.Append(LINKFLAGS=["/OPT:REF"])
        if env["optimize"] == "speed_trace":
            env.Append(LINKFLAGS=["/OPT:NOICF"])
    elif env["optimize"] == "size":
        env.Append(CCFLAGS=["/O1"])
        env.Append(LINKFLAGS=["/OPT:REF"])
    elif env["optimize"] == "debug" or env["optimize"] == "none":
        env.Append(CCFLAGS=["/Od"])
else:
    if env["debug_symbols"]:
        # Adding dwarf-4 explicitly makes stacktraces work with clang builds,
        # otherwise addr2line doesn't understand them
        env.Append(CCFLAGS=["-gdwarf-4"])
        if methods.using_emcc(env):
            # Emscripten only produces dwarf symbols when using "-g3".
            env.Append(CCFLAGS=["-g3"])
            # Emscripten linker needs debug symbols options too.
            env.Append(LINKFLAGS=["-gdwarf-4"])
            env.Append(LINKFLAGS=["-g3"])
        elif env.dev_build:
            env.Append(CCFLAGS=["-g3"])
        else:
            env.Append(CCFLAGS=["-g2"])
        if env["debug_paths_relative"]:
            # Remap absolute paths to relative paths for debug symbols.
            project_path = Dir("#").abspath
            env.Append(CCFLAGS=[f"-ffile-prefix-map={project_path}=."])
    else:
        if methods.is_apple_clang(env):
            # Apple Clang, its linker doesn't like -s.
            env.Append(LINKFLAGS=["-Wl,-S", "-Wl,-x", "-Wl,-dead_strip"])
        else:
            env.Append(LINKFLAGS=["-s"])

    # Linker needs optimization flags too, at least for Emscripten.
    # For other toolchains, this _may_ be useful for LTO too to disambiguate.

    if env["optimize"] == "speed":
        env.Append(CCFLAGS=["-O3"])
        env.Append(LINKFLAGS=["-O3"])
    # `-O2` is friendlier to debuggers than `-O3`, leading to better crash backtraces.
    elif env["optimize"] == "speed_trace":
        env.Append(CCFLAGS=["-O2"])
        env.Append(LINKFLAGS=["-O2"])
    elif env["optimize"] == "size":
        env.Append(CCFLAGS=["-Os"])
        env.Append(LINKFLAGS=["-Os"])
    elif env["optimize"] == "debug":
        env.Append(CCFLAGS=["-Og"])
        env.Append(LINKFLAGS=["-Og"])
    elif env["optimize"] == "none":
        env.Append(CCFLAGS=["-O0"])
        env.Append(LINKFLAGS=["-O0"])

# Needs to happen after configure to handle "auto".
if env["lto"] != "none":
    print("Using LTO: " + env["lto"])

# Set our C and C++ standard requirements.
# C++17 is required as we need guaranteed copy elision as per GH-36436.
# Prepending to make it possible to override.
# This needs to come after `configure`, otherwise we don't have env.msvc.
if not env.msvc:
    # Specifying GNU extensions support explicitly, which are supported by
    # both GCC and Clang. Both currently default to gnu17 and gnu++17.
    env.Prepend(CFLAGS=["-std=gnu17"])
    env.Prepend(CXXFLAGS=["-std=gnu++17"])
else:
    # MSVC started offering C standard support with Visual Studio 2019 16.8, which covers all
    # of our supported VS2019 & VS2022 versions; VS2017 will only pass the C++ standard.
    env.Prepend(CXXFLAGS=["/std:c++17"])
    if cc_version_major < 16:
        print_warning("Visual Studio 2017 cannot specify a C-Standard.")
    else:
        env.Prepend(CFLAGS=["/std:c17"])
    # MSVC is non-conforming with the C++ standard by default, so we enable more conformance.
    # Note that this is still not complete conformance, as certain Windows-related headers
    # don't compile under complete conformance.
    env.Prepend(CCFLAGS=["/permissive-"])
    # Allow use of `__cplusplus` macro to determine C++ standard universally.
    env.Prepend(CXXFLAGS=["/Zc:__cplusplus"])

# Disable exception handling. Godot doesn't use exceptions anywhere, and this
# saves around 20% of binary size and very significant build time (GH-80513).
if env["disable_exceptions"]:
    if env.msvc:
        env.Append(CPPDEFINES=[("_HAS_EXCEPTIONS", 0)])
    else:
        env.Append(CXXFLAGS=["-fno-exceptions"])
elif env.msvc:
    env.Append(CXXFLAGS=["/EHsc"])

# Configure compiler warnings
if env.msvc and not methods.using_clang(env):  # MSVC
    if env["warnings"] == "no":
        env.Append(CCFLAGS=["/w"])
    else:
        if env["warnings"] == "extra":
            env.Append(CCFLAGS=["/W4"])
        elif env["warnings"] == "all":
            # C4458 is like -Wshadow. Part of /W4 but let's apply it for the default /W3 too.
            env.Append(CCFLAGS=["/W3", "/w34458"])
        elif env["warnings"] == "moderate":
            env.Append(CCFLAGS=["/W2"])
        # Disable warnings which we don't plan to fix.

        env.Append(
            CCFLAGS=[
                "/wd4100",  # C4100 (unreferenced formal parameter): Doesn't play nice with polymorphism.
                "/wd4127",  # C4127 (conditional expression is constant)
                "/wd4201",  # C4201 (non-standard nameless struct/union): Only relevant for C89.
                "/wd4244",  # C4244 C4245 C4267 (narrowing conversions): Unavoidable at this scale.
                "/wd4245",
                "/wd4267",
                "/wd4305",  # C4305 (truncation): double to float or real_t, too hard to avoid.
                "/wd4324",  # C4820 (structure was padded due to alignment specifier)
                "/wd4514",  # C4514 (unreferenced inline function has been removed)
                "/wd4714",  # C4714 (function marked as __forceinline not inlined)
                "/wd4820",  # C4820 (padding added after construct)
            ]
        )

    if env["werror"]:
        env.Append(CCFLAGS=["/WX"])
        env.Append(LINKFLAGS=["/WX"])
else:  # GCC, Clang
    common_warnings = []

    if methods.using_gcc(env):
        common_warnings += ["-Wshadow", "-Wno-misleading-indentation"]
        if cc_version_major == 7:  # Bogus warning fixed in 8+.
            common_warnings += ["-Wno-strict-overflow"]
        if cc_version_major < 11:
            # Regression in GCC 9/10, spams so much in our variadic templates
            # that we need to outright disable it.
            common_warnings += ["-Wno-type-limits"]
        if cc_version_major >= 12:  # False positives in our error macros, see GH-58747.
            common_warnings += ["-Wno-return-type"]
    elif methods.using_clang(env) or methods.using_emcc(env):
        common_warnings += ["-Wshadow-field-in-constructor", "-Wshadow-uncaptured-local"]
        # We often implement `operator<` for structs of pointers as a requirement
        # for putting them in `Set` or `Map`. We don't mind about unreliable ordering.
        common_warnings += ["-Wno-ordered-compare-function-pointers"]

    # clang-cl will interpret `-Wall` as `-Weverything`, workaround with compatibility cast
    W_ALL = "-Wall" if not env.msvc else "-W3"

    if env["warnings"] == "extra":
        env.Append(CCFLAGS=[W_ALL, "-Wextra", "-Wwrite-strings", "-Wno-unused-parameter"] + common_warnings)
        env.Append(CXXFLAGS=["-Wctor-dtor-privacy", "-Wnon-virtual-dtor"])
        if methods.using_gcc(env):
            env.Append(
                CCFLAGS=[
                    "-Walloc-zero",
                    "-Wduplicated-branches",
                    "-Wduplicated-cond",
                    "-Wstringop-overflow=4",
                ]
            )
            env.Append(CXXFLAGS=["-Wplacement-new=1"])
            # Need to fix a warning with AudioServer lambdas before enabling.
            # if cc_version_major != 9:  # GCC 9 had a regression (GH-36325).
            #    env.Append(CXXFLAGS=["-Wnoexcept"])
            if cc_version_major >= 9:
                env.Append(CCFLAGS=["-Wattribute-alias=2"])
            if cc_version_major >= 11:  # Broke on MethodBind templates before GCC 11.
                env.Append(CCFLAGS=["-Wlogical-op"])
        elif methods.using_clang(env) or methods.using_emcc(env):
            env.Append(CCFLAGS=["-Wimplicit-fallthrough"])
    elif env["warnings"] == "all":
        env.Append(CCFLAGS=[W_ALL] + common_warnings)
    elif env["warnings"] == "moderate":
        env.Append(CCFLAGS=[W_ALL, "-Wno-unused"] + common_warnings)
    else:  # 'no'
        env.Append(CCFLAGS=["-w"])

    if env["werror"]:
        env.Append(CCFLAGS=["-Werror"])

if hasattr(detect, "get_program_suffix"):
    suffix = "." + detect.get_program_suffix()
else:
    suffix = "." + env["platform"]

suffix += "." + env["target"]
if env.dev_build:
    suffix += ".dev"

if env["precision"] == "double":
    suffix += ".double"

suffix += "." + env["arch"]

if not env["threads"]:
    suffix += ".nothreads"

suffix += env.extra_suffix

sys.path.remove(tmppath)
sys.modules.pop("detect")

modules_enabled = OrderedDict()
env.module_dependencies = {}
env.module_icons_paths = []
env.doc_class_path = platform_doc_class_path

for name, path in modules_detected.items():
    if not env["module_" + name + "_enabled"]:
        continue
    sys.path.insert(0, path)
    env.current_module = name
    import config

    if config.can_build(env, env["platform"]):
        # Disable it if a required dependency is missing.
        if not env.module_check_dependencies(name):
            continue

        config.configure(env)
        # Get doc classes paths (if present)
        try:
            doc_classes = config.get_doc_classes()
            doc_path = config.get_doc_path()
            for c in doc_classes:
                env.doc_class_path[c] = path + "/" + doc_path
        except Exception:
            pass
        # Get icon paths (if present)
        try:
            icons_path = config.get_icons_path()
            env.module_icons_paths.append(path + "/" + icons_path)
        except Exception:
            # Default path for module icons
            env.module_icons_paths.append(path + "/" + "icons")
        modules_enabled[name] = path

    sys.path.remove(path)
    sys.modules.pop("config")

env.module_list = modules_enabled
methods.sort_module_list(env)

if env.editor_build:
    # Add editor-specific dependencies to the dependency graph.
    env.module_add_dependencies("editor", ["freetype", "svg"])

    # And check if they are met.
    if not env.module_check_dependencies("editor"):
        print_error("Not all modules required by editor builds are enabled.")
        Exit(255)

env.version_info = methods.get_version_info(env.module_version_string)

env["PROGSUFFIX_WRAP"] = suffix + env.module_version_string + ".console" + env["PROGSUFFIX"]
env["PROGSUFFIX"] = suffix + env.module_version_string + env["PROGSUFFIX"]
env["OBJSUFFIX"] = suffix + env["OBJSUFFIX"]
# (SH)LIBSUFFIX will be used for our own built libraries
# LIBSUFFIXES contains LIBSUFFIX and SHLIBSUFFIX by default,
# so we need to append the default suffixes to keep the ability
# to link against thirdparty libraries (.a, .so, .lib, etc.).
if os.name == "nt":
    # On Windows, only static libraries and import libraries can be
    # statically linked - both using .lib extension
    env["LIBSUFFIXES"] += [env["LIBSUFFIX"]]
else:
    env["LIBSUFFIXES"] += [env["LIBSUFFIX"], env["SHLIBSUFFIX"]]
env["LIBSUFFIX"] = suffix + env["LIBSUFFIX"]
env["SHLIBSUFFIX"] = suffix + env["SHLIBSUFFIX"]

env["OBJPREFIX"] = env["object_prefix"]
env["SHOBJPREFIX"] = env["object_prefix"]

if env["disable_3d"]:
    if env.editor_build:
        print_error("Build option `disable_3d=yes` cannot be used for editor builds, only for export template builds.")
        Exit(255)
    else:
        env.Append(CPPDEFINES=["_3D_DISABLED"])
if env["disable_advanced_gui"]:
    if env.editor_build:
        print_error(
            "Build option `disable_advanced_gui=yes` cannot be used for editor builds, "
            "only for export template builds."
        )
        Exit(255)
    else:
        env.Append(CPPDEFINES=["ADVANCED_GUI_DISABLED"])
if env["minizip"]:
    env.Append(CPPDEFINES=["MINIZIP_ENABLED"])
if env["brotli"]:
    env.Append(CPPDEFINES=["BROTLI_ENABLED"])

if not env["verbose"]:
    methods.no_verbose(env)

GLSL_BUILDERS = {
    "RD_GLSL": env.Builder(
        action=env.Run(glsl_builders.build_rd_headers),
        suffix="glsl.gen.h",
        src_suffix=".glsl",
    ),
    "GLSL_HEADER": env.Builder(
        action=env.Run(glsl_builders.build_raw_headers),
        suffix="glsl.gen.h",
        src_suffix=".glsl",
    ),
    "GLES3_GLSL": env.Builder(
        action=env.Run(gles3_builders.build_gles3_headers),
        suffix="glsl.gen.h",
        src_suffix=".glsl",
    ),
}
env.Append(BUILDERS=GLSL_BUILDERS)

if env["compiledb"]:
    env.Tool("compilation_db")
    env.Alias("compiledb", env.CompilationDatabase())

if env["ninja"]:
    if env.scons_version < (4, 2, 0):
        print_error("The `ninja=yes` option requires SCons 4.2 or later, but your version is %s." % scons_raw_version)
        Exit(255)

    SetOption("experimental", "ninja")
    env["NINJA_FILE_NAME"] = env["ninja_file"]
    env["NINJA_DISABLE_AUTO_RUN"] = not env["ninja_auto_run"]
    env.Tool("ninja", "build.ninja")

# Threads
if env["threads"]:
    env.Append(CPPDEFINES=["THREADS_ENABLED"])

# Build subdirs, the build order is dependent on link order.
Export("env")

SConscript("core/SCsub")
SConscript("servers/SCsub")
SConscript("scene/SCsub")
if env.editor_build:
    SConscript("editor/SCsub")
SConscript("drivers/SCsub")

SConscript("platform/SCsub")
SConscript("modules/SCsub")
if env["tests"]:
    SConscript("tests/SCsub")
SConscript("main/SCsub")

SConscript("platform/" + env["platform"] + "/SCsub")  # Build selected platform.

# Microsoft Visual Studio Project Generation
if env["vsproj"]:
    methods.generate_cpp_hint_file("cpp.hint")
    env["CPPPATH"] = [Dir(path) for path in env["CPPPATH"]]
    methods.generate_vs_project(env, ARGUMENTS, env["vsproj_name"])

# Check for the existence of headers
conf = Configure(env)
if "check_c_headers" in env:
    headers = env["check_c_headers"]
    for header in headers:
        if conf.CheckCHeader(header):
            env.AppendUnique(CPPDEFINES=[headers[header]])


methods.show_progress(env)
# TODO: replace this with `env.Dump(format="json")`
# once we start requiring SCons 4.0 as min version.
methods.dump(env)


def print_elapsed_time():
    elapsed_time_sec = round(time.time() - time_at_start, 2)
    time_centiseconds = round((elapsed_time_sec % 1) * 100)
    print(
        "{}[Time elapsed: {}.{:02}]{}".format(
            methods.ANSI.GRAY,
            time.strftime("%H:%M:%S", time.gmtime(elapsed_time_sec)),
            time_centiseconds,
            methods.ANSI.RESET,
        )
    )


atexit.register(print_elapsed_time)


def purge_flaky_files():
    paths_to_keep = ["build.ninja"]
    for build_failure in GetBuildFailures():
        path = build_failure.node.path
        if os.path.isfile(path) and path not in paths_to_keep:
            os.remove(path)


atexit.register(purge_flaky_files)<|MERGE_RESOLUTION|>--- conflicted
+++ resolved
@@ -355,42 +355,18 @@
     if env["platform"] != "":
         print(f'Automatically detected platform: {env["platform"]}')
 
-<<<<<<< HEAD
-if env["platform"] == "osx":
-    # Deprecated alias kept for compatibility.
-    print_warning('Platform "osx" has been renamed to "macos" in Redot 4. Building for platform "macos".')
-    env["platform"] = "macos"
-
-if env["platform"] == "iphone":
-    # Deprecated alias kept for compatibility.
-    print_warning('Platform "iphone" has been renamed to "ios" in Redot 4. Building for platform "ios".')
-    env["platform"] = "ios"
-
-if env["platform"] in ["linux", "bsd", "x11"]:
-    if env["platform"] == "x11":
-        # Deprecated alias kept for compatibility.
-        print_warning('Platform "x11" has been renamed to "linuxbsd" in Redot 4. Building for platform "linuxbsd".')
-    # Alias for convenience.
-    env["platform"] = "linuxbsd"
-
-if env["platform"] == "javascript":
-    # Deprecated alias kept for compatibility.
-    print_warning('Platform "javascript" has been renamed to "web" in Redot 4. Building for platform "web".')
-    env["platform"] = "web"
-=======
 # Deprecated aliases kept for compatibility.
 if env["platform"] in compatibility_platform_aliases:
     alias = env["platform"]
     platform = compatibility_platform_aliases[alias]
     print_warning(
-        f'Platform "{alias}" has been renamed to "{platform}" in Godot 4. Building for platform "{platform}".'
+        f'Platform "{alias}" has been renamed to "{platform}" in Redot 4. Building for platform "{platform}".'
     )
     env["platform"] = platform
 
 # Alias for convenience.
 if env["platform"] in ["linux", "bsd"]:
     env["platform"] = "linuxbsd"
->>>>>>> 6c05ec3d
 
 if env["platform"] not in platform_list:
     text = "The following platforms are available:\n\t{}\n".format("\n\t".join(platform_list))
